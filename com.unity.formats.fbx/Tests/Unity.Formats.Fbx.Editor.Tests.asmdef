--- conflicted
+++ resolved
@@ -17,21 +17,14 @@
     ],
     "excludePlatforms": [],
     "allowUnsafeCode": false,
-<<<<<<< HEAD
-    "overrideReferences": false,
-    "precompiledReferences": [],
-    "autoReferenced": true,
-    "defineConstraints": [
-        "!UNITY_EDITOR_LINUX"
-    ]
-=======
     "overrideReferences": true,
     "precompiledReferences": [
         "nunit.framework.dll"
     ],
     "autoReferenced": false,
     "defineConstraints": [
-        "UNITY_INCLUDE_TESTS"
+        "UNITY_INCLUDE_TESTS",
+        "!UNITY_EDITOR_LINUX"
     ],
     "versionDefines": [
         {
@@ -41,5 +34,4 @@
         }
     ],
     "noEngineReferences": false
->>>>>>> 26ef8c02
 }