--- conflicted
+++ resolved
@@ -531,13 +531,6 @@
             mesh.normals = quadMesh.normals;
             mesh.colors = quadMesh.colors;
 
-<<<<<<< HEAD
-            Assert.IsNotNull(mesh.tangents);
-            Assert.IsNotNull(mesh.vertices);
-            Assert.IsNotNull(mesh.triangles);
-            Assert.IsNotNull(mesh.normals);
-            Assert.IsNotNull(mesh.colors);
-=======
             // set all the uvs
             for(int i = 0; i < 8; i++)
             {
@@ -549,12 +542,6 @@
                 mesh.SetUVs(i, uvs);
             }
 
-            Assert.IsNotNull (mesh.tangents);
-            Assert.IsNotNull (mesh.vertices);
-            Assert.IsNotNull (mesh.triangles);
-            Assert.IsNotNull (mesh.normals);
-            Assert.IsNotNull (mesh.colors);
->>>>>>> 1ac7c9cb
 
             var gameObject = new GameObject();
             var meshFilter = gameObject.AddComponent<MeshFilter>();
@@ -584,7 +571,6 @@
 
         private void CompareMeshComponentAttributes(Mesh mesh, Mesh fbxMesh)
         {
-<<<<<<< HEAD
             Assert.IsNotNull(fbxMesh);
             Assert.IsNotNull(fbxMesh.vertices);
             Assert.IsNotNull(fbxMesh.triangles);
@@ -597,19 +583,6 @@
             Assert.AreEqual(mesh.normals, fbxMesh.normals);
             Assert.AreEqual(mesh.colors, fbxMesh.colors);
             Assert.AreEqual(mesh.tangents, fbxMesh.tangents);
-=======
-            Assert.IsNotNull (fbxMesh);
-            Assert.IsNotNull (fbxMesh.vertices);
-            Assert.IsNotNull (fbxMesh.triangles);
-            Assert.IsNotNull (fbxMesh.normals);
-            Assert.IsNotNull (fbxMesh.colors);
-            Assert.IsNotNull (fbxMesh.tangents);
-
-            Assert.AreEqual (mesh.vertices, fbxMesh.vertices);
-            Assert.AreEqual (mesh.triangles, fbxMesh.triangles);
-            Assert.AreEqual (mesh.normals, fbxMesh.normals);
-            Assert.AreEqual (mesh.colors, fbxMesh.colors);
-            Assert.AreEqual (mesh.tangents, fbxMesh.tangents);
 
             // check the uvs
             var origUVs = new List<Vector2>();
@@ -624,7 +597,6 @@
                 origUVs.Clear();
                 exportedUVs.Clear();
             }
->>>>>>> 1ac7c9cb
         }
 
         private delegate void SetImportSettings(ModelImporter importer);
