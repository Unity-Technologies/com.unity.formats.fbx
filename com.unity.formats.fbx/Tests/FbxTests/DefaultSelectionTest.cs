using UnityEngine;
using NUnit.Framework;
using System.Collections.Generic;
using Autodesk.Fbx;
using UnityEditor.Formats.Fbx.Exporter;

namespace FbxExporter.UnitTests
{
    /// <summary>
    /// Tests the default selection export behavior.
    /// Tests that the right GameObjects are exported and
    /// that they have the expected transforms.
    /// </summary>
    public class DefaultSelectionTest : ExporterTestBase
    {
        protected GameObject m_root;
        internal ExportModelSettingsSerialize m_centerObjectsSetting;

        [SetUp]
        public override void Init()
        {
            base.Init();
            m_centerObjectsSetting = new ExportModelSettingsSerialize();
        }

        [TearDown]
        public override void Term()
        {
            base.Term();
            if (m_root)
            {
                UnityEngine.Object.DestroyImmediate(m_root);
            }
        }

        [Test]
        public void TestDefaultSelection()
        {
            // Default selection behavior:
            //  - Export descendants
            //  - Don't export siblings
            //  - Don't export parents
            //  - If both a parent and descendant are selected,
            //    then result will be the same as if just the parent
            //    were selected
            //
            // Default transform export:
            //  - if there is only one root GameObject being exported
            //    then zero out the root transform, leave all descendants
            //    with local transform
            //  - if there are multiple root GameObjects, export
            //    the global transform of root GameObjects, and local transform
            //    of descendants.
            //    if Center Objects is checked in the preferences,
            //    then export the translations so they are centered
            //    around the center of the union of the bounding boxes.

            m_root = CreateHierarchy();
            Assert.IsNotNull(m_root);

            // test without centered objects
            m_centerObjectsSetting.SetObjectPosition(ObjectPosition.WorldAbsolute);

            // test Export Root
            // Expected result: everything gets exported
            // Expected transform: all transforms unchanged
            var exportedRoot = ExportSelection(m_root, m_centerObjectsSetting);
            CompareHierarchies(m_root, exportedRoot, true, false);
            CompareGlobalTransform(exportedRoot.transform, m_root.transform);

            // test Export Parent1, Child1
            // Expected result: Parent1, Child1, Child2
            // Expected transform: all transforms unchanged
            var parent1 = m_root.transform.Find("Parent1");
            var child1 = parent1.Find("Child1");
            exportedRoot = ExportSelection(new Object[] { parent1.gameObject, child1.gameObject }, m_centerObjectsSetting);
            CompareHierarchies(parent1.gameObject, exportedRoot, true, false);
            CompareGlobalTransform(exportedRoot.transform, parent1);

            // test Export Child2
            // Expected result: Child2
            // Expected transform: Child2 unchanged
            var child2 = parent1.Find("Child2").gameObject;
            exportedRoot = ExportSelection(child2, m_centerObjectsSetting);
            CompareHierarchies(child2, exportedRoot, true, false);
            CompareGlobalTransform(exportedRoot.transform, child2.transform);

            // test Export Child2, Parent2
            // Expected result: Parent2, Child3, Child2
            // Expected transform: Child2 and Parent2 maintain global transform
            var parent2 = m_root.transform.Find("Parent2");
            var exportSet = new Object[] { child2, parent2 };
            // for passing to FindCenter()
            var goExportSet = new GameObject[] { child2.gameObject, parent2.gameObject };

            // test without centering objects
            m_centerObjectsSetting.SetObjectPosition(ObjectPosition.WorldAbsolute);

            exportedRoot = ExportSelection(exportSet, m_centerObjectsSetting);
            List<GameObject> children = new List<GameObject>();
            foreach (Transform child in exportedRoot.transform)
            {
                children.Add(child.gameObject);
            }
            CompareHierarchies(new GameObject[] { child2, parent2.gameObject }, children.ToArray());

            // test with centered objects
<<<<<<< HEAD
            m_centerObjectsSetting.SetObjectPosition(ObjectPosition.LocalCentered);
            var newCenter = ModelExporter.FindCenter (goExportSet);
=======
            m_centerObjectsSetting.SetObjectPosition(ExportSettings.ObjectPosition.LocalCentered);
            var newCenter = ModelExporter.FindCenter(goExportSet);
>>>>>>> 98964291

            exportedRoot = ExportSelection(exportSet, m_centerObjectsSetting);
            children = new List<GameObject>();
            foreach (Transform child in exportedRoot.transform)
            {
                children.Add(child.gameObject);
            }
            CompareHierarchies(new GameObject[] { child2, parent2.gameObject }, children.ToArray(), newCenter);
        }

        /// <summary>
        /// Compares the global transform of expected
        /// to the local transform of actual.
        /// If expected is null, then compare to the identity matrix.
        /// </summary>
        /// <param name="actual">Actual.</param>
        /// <param name="expected">Expected.</param>
        /// <param name="center">New center for expected transform, if present.</param>
        private void CompareGlobalTransform(Transform actual, Transform expected = null, Vector3 center = default(Vector3))
        {
            var actualMatrix = ConstructTRSMatrix(actual);
            var expectedMatrix = expected == null ? new FbxAMatrix() : ConstructTRSMatrix(expected, false, center);

            for (int i = 0; i < 4; i++)
            {
                for (int j = 0; j < 4; j++)
                {
                    Assert.That(actualMatrix[i][j], Is.EqualTo(expectedMatrix[i][j]).Within(0.0001));
                }
            }
        }

        /// <summary>
        /// Constructs a TRS matrix (as an FbxAMatrix) from a tranform.
        /// </summary>
        /// <returns>The TRS matrix.</returns>
        /// <param name="t">Transform.</param>
        /// <param name="local">If set to <c>true</c> use local transform.</param>
        /// <param name="center">New center for global transform.</param>
        private FbxAMatrix ConstructTRSMatrix(Transform t, bool local = true, Vector3 center = default(Vector3))
        {
            var translation = local ? t.localPosition : ModelExporter.GetRecenteredTranslation(t, center);
            var rotation = local ? t.localEulerAngles : t.eulerAngles;
            var scale = local ? t.localScale : t.lossyScale;
            return new FbxAMatrix(
                new FbxVector4(translation.x, translation.y, translation.z),
                new FbxVector4(rotation.x, rotation.y, rotation.z),
                new FbxVector4(scale.x, scale.y, scale.z)
            );
        }

        /// <summary>
        /// Sets the transform.
        /// </summary>
        /// <param name="t">Transform.</param>
        /// <param name="pos">Position.</param>
        /// <param name="rot">Rotation.</param>
        /// <param name="scale">Scale.</param>
        private void SetTransform(Transform t, Vector3 pos, Vector3 rot, Vector3 scale)
        {
            t.localPosition = pos;
            t.localEulerAngles = rot;
            t.localScale = scale;
        }

        /// <summary>
        /// Compares the hierarchies.
        /// </summary>
        /// <param name="expectedHierarchy">Expected hierarchy.</param>
        /// <param name="actualHierarchy">Actual hierarchy.</param>
        /// <param name="ignoreName">If set to <c>true</c> ignore name.</param>
        /// <param name="compareTransform">If set to <c>true</c> compare transform.</param>
        private void CompareHierarchies(
            GameObject expectedHierarchy, GameObject actualHierarchy,
            bool ignoreName = false, bool compareTransform = true)
        {
            if (!ignoreName)
            {
                Assert.AreEqual(expectedHierarchy.name, actualHierarchy.name);
            }

            var expectedTransform = expectedHierarchy.transform;
            var actualTransform = actualHierarchy.transform;

            if (compareTransform)
            {
                Assert.AreEqual(expectedTransform, actualTransform);
            }

            Assert.AreEqual(expectedTransform.childCount, actualTransform.childCount);

            foreach (Transform expectedChild in expectedTransform)
            {
                var actualChild = actualTransform.Find(expectedChild.name);
                Assert.IsNotNull(actualChild);
                CompareHierarchies(expectedChild.gameObject, actualChild.gameObject);
            }
        }

        /// <summary>
        /// Compares the hierarchies.
        /// </summary>
        /// <param name="expectedHierarchy">Expected hierarchy.</param>
        /// <param name="actualHierarchy">Actual hierarchy.</param>
        /// <param name="center">New center for global transforms.</param>
        private void CompareHierarchies(GameObject[] expectedHierarchy, GameObject[] actualHierarchy, Vector3 center = default(Vector3))
        {
            Assert.AreEqual(expectedHierarchy.Length, actualHierarchy.Length);

            System.Array.Sort(expectedHierarchy, delegate(GameObject x, GameObject y) {
                return x.name.CompareTo(y.name);
            });
            System.Array.Sort(actualHierarchy, delegate(GameObject x, GameObject y) {
                return x.name.CompareTo(y.name);
            });

            for (int i = 0; i < expectedHierarchy.Length; i++)
            {
                CompareHierarchies(expectedHierarchy[i], actualHierarchy[i], false, false);
                // if we are Comparing lists of hierarchies, that means that the transforms
                // should be the global transform of expected, as there is no zeroed out root
                CompareGlobalTransform(actualHierarchy[i].transform, expectedHierarchy[i].transform, center);
            }
        }
    }
}<|MERGE_RESOLUTION|>--- conflicted
+++ resolved
@@ -105,13 +105,8 @@
             CompareHierarchies(new GameObject[] { child2, parent2.gameObject }, children.ToArray());
 
             // test with centered objects
-<<<<<<< HEAD
             m_centerObjectsSetting.SetObjectPosition(ObjectPosition.LocalCentered);
-            var newCenter = ModelExporter.FindCenter (goExportSet);
-=======
-            m_centerObjectsSetting.SetObjectPosition(ExportSettings.ObjectPosition.LocalCentered);
             var newCenter = ModelExporter.FindCenter(goExportSet);
->>>>>>> 98964291
 
             exportedRoot = ExportSelection(exportSet, m_centerObjectsSetting);
             children = new List<GameObject>();
