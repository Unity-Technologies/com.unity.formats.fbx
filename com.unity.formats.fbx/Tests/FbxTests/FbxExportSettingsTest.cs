using UnityEngine;
using System.IO;
using System.Collections.Generic;
using UnityEditor.Formats.Fbx.Exporter;
using NUnit.Framework;
using UnityEditor.Presets;

namespace FbxExporter.UnitTests
{
    public class FbxExportSettingsTest : ExporterTestBase
    {
        ExportSettings m_originalSettings;

        //For resetting environment variables:
        string originalVendorLocation = null;
        string originalMayaLocation = null;

        // We read two private fields for the test.
        static System.Reflection.FieldInfo s_InstanceField; // static
        static System.Reflection.FieldInfo s_SavePathField; // member

        static FbxExportSettingsTest ()
        {
            // all names, private or public, instance or static
            var privates = System.Reflection.BindingFlags.NonPublic
                | System.Reflection.BindingFlags.Public
                | System.Reflection.BindingFlags.Static
                | System.Reflection.BindingFlags.Instance;
            var t = typeof (ExportSettings);

            s_SavePathField = t.GetField ("maxStoredSavePaths", privates);
            Assert.IsNotNull (s_SavePathField, "maxStoredSavePaths");

            // static fields can't be found through inheritance with GetField.
            // if we change the inheritance diagram, we have to change t.BaseType here.
            s_InstanceField = t.GetField ("s_Instance", privates);
            Assert.IsNotNull (s_InstanceField, "s_Instance");
        }

        [NUnit.Framework.SetUp]
        public void SetUp ()
        {
            var settings = (ExportSettings)s_InstanceField.GetValue (null);
            m_originalSettings = settings;

            // Clear out the current instance and create a new one (but keep the original around).
            s_InstanceField.SetValue (null, null);
            s_InstanceField.SetValue (null, ScriptableObject.CreateInstance<ExportSettings> ());
        }

        [NUnit.Framework.TearDown]
        public void TearDown ()
        {
            // Destroy the test settings and restore the original.
            // The original might be null -- not a problem.
            var settings = (ExportSettings)s_InstanceField.GetValue (null);
            ScriptableObject.DestroyImmediate (settings);

            s_InstanceField.SetValue (null, m_originalSettings);
        }


        [Test]
        public void TestNormalizePath ()
        {
            // Test slashes in both directions, and leading and trailing slashes.
            var path = "/a\\b/c/\\";
            var norm = ExportSettings.NormalizePath (path, isRelative: true);
            Assert.AreEqual ("a/b/c", norm);
            norm = ExportSettings.NormalizePath (path, isRelative: false);
            Assert.AreEqual ("/a/b/c", norm);

            // Test empty path. Not actually absolute, so it's treated as a relative path.
            path = "";
            norm = ExportSettings.NormalizePath (path, isRelative: true);
            Assert.AreEqual (".", norm);
            norm = ExportSettings.NormalizePath (path, isRelative: false);
            Assert.AreEqual (".", norm);

            // Test just a bunch of slashes. Root or . depending on whether it's abs or rel.
            path = "///";
            norm = ExportSettings.NormalizePath (path, isRelative: true);
            Assert.AreEqual (".", norm);
            norm = ExportSettings.NormalizePath (path, isRelative: false);
            Assert.AreEqual ("/", norm);

            // Test handling of .
            path = "/a/./b/././c/.";
            norm = ExportSettings.NormalizePath (path, isRelative: true);
            Assert.AreEqual ("a/b/c", norm);

            // Test handling of leading ..
            path = "..";
            norm = ExportSettings.NormalizePath (path, isRelative: true);
            Assert.AreEqual ("..", norm);

            path = "../a";
            norm = ExportSettings.NormalizePath (path, isRelative: true);
            Assert.AreEqual ("../a", norm);

            // Test two leading ..
            path = "../../a";
            norm = ExportSettings.NormalizePath (path, isRelative: true);
            Assert.AreEqual ("../../a", norm);

            // Test .. in the middle and effect on leading /
            path = "/a/../b";
            norm = ExportSettings.NormalizePath (path, isRelative: true);
            Assert.AreEqual ("b", norm);
            norm = ExportSettings.NormalizePath (path, isRelative: false);
            Assert.AreEqual ("/b", norm);

            // Test that we can change the separator
            norm = ExportSettings.NormalizePath (path, isRelative: false, separator: '\\');
            Assert.AreEqual ("\\b", norm);
        }

        [Test]
        public void TestGetRelativePath ()
        {
            var from = "//a/b/c";
            var to = "///a/b/c/d/e";
            var relative = ExportSettings.GetRelativePath (from, to);
            Assert.AreEqual ("d/e", relative);

            from = "///a/b/c/";
            to = "///a/b/c/d/e/";
            relative = ExportSettings.GetRelativePath (from, to);
            Assert.AreEqual ("d/e", relative);

            from = "///aa/bb/cc/dd/ee";
            to = "///aa/bb/cc";
            relative = ExportSettings.GetRelativePath (from, to);
            Assert.AreEqual ("../..", relative);

            from = "///a/b/c/d/e/";
            to = "///a/b/c/";
            relative = ExportSettings.GetRelativePath (from, to);
            Assert.AreEqual ("../..", relative);

            from = "///a/b/c/d/e/";
            to = "///a/b/c/";
            relative = ExportSettings.GetRelativePath (from, to, separator: ':');
            Assert.AreEqual ("..:..", relative);

            from = Path.Combine (Application.dataPath, "foo");
            to = Application.dataPath;
            relative = ExportSettings.GetRelativePath (from, to);
            Assert.AreEqual ("..", relative);

            to = Path.Combine (Application.dataPath, "foo");
            relative = ExportSettings.ConvertToAssetRelativePath (to);
            Assert.AreEqual ("foo", relative);

            relative = ExportSettings.ConvertToAssetRelativePath ("/path/to/somewhere/else");
            Assert.AreEqual ("", relative);

            relative = ExportSettings.ConvertToAssetRelativePath ("/path/to/somewhere/else", requireSubdirectory: false);
            Assert.IsTrue (relative.StartsWith ("../"));
            Assert.IsFalse (relative.Contains ("\\"));
        }

        [Test]
        public void TestGetSetFields ()
        {
            // the path to Assets but with platform-dependent separators
            var appDataPath = Application.dataPath.Replace (Path.AltDirectorySeparatorChar,
                    Path.DirectorySeparatorChar);

            var defaultAbsolutePath = ExportSettings.FbxAbsoluteSavePath;
            var dataPath = Path.GetFullPath (Path.Combine (appDataPath, ExportSettings.kDefaultSavePath));
            Assert.AreEqual (dataPath, defaultAbsolutePath);

            var prefabDefaultAbsPath = ExportSettings.PrefabAbsoluteSavePath;
            Assert.AreEqual (dataPath, prefabDefaultAbsPath);

            // set; check that the saved value is platform-independent,
            // that the relative path uses / like in unity,
            // and that the absolute path is platform-specific
            ExportSettings.AddFbxSavePath ("/a\\b/c/\\");
            ExportSettings.AddPrefabSavePath ("/a\\b/c/\\");

            string forwardSlash = " \u2044 "; // special unicode forward slash
            Assert.That (ExportSettings.GetRelativeFbxSavePaths () [0], Is.EqualTo (string.Format("Assets{0}a{0}b{0}c", forwardSlash)));
            Assert.That (ExportSettings.GetRelativePrefabSavePaths () [0], Is.EqualTo (string.Format("Assets{0}a{0}b{0}c", forwardSlash)));

            var platformPath = Path.Combine ("a", Path.Combine ("b", "c"));
            Assert.AreEqual (Path.Combine (appDataPath, platformPath), ExportSettings.FbxAbsoluteSavePath);
            Assert.AreEqual (Path.Combine (appDataPath, platformPath), ExportSettings.PrefabAbsoluteSavePath);

            ExportSettings.AddFbxSavePath ("test");
            ExportSettings.AddPrefabSavePath ("test2");

            // 3 including the default path
            Assert.That (ExportSettings.GetRelativeFbxSavePaths ().Length, Is.EqualTo (3));
            Assert.That (ExportSettings.GetRelativePrefabSavePaths ().Length, Is.EqualTo (3));
        }

        [Test]
        public void TestFindPreferredProgram ()
        {
            //Add a number of fake programs to the list, including some garbage ones
            List<string> testList = new List<string> ();
            testList.Add (null);
            testList.Add (ExportSettings.GetUniqueDCCOptionName (ExportSettings.kMaxOptionName + "2000"));
            testList.Add (ExportSettings.GetUniqueDCCOptionName (ExportSettings.kMayaOptionName + "2016"));
            testList.Add (ExportSettings.GetUniqueDCCOptionName (ExportSettings.kMayaOptionName + "2017"));
            testList.Add (ExportSettings.GetUniqueDCCOptionName (ExportSettings.kMaxOptionName + "2017"));
            testList.Add (ExportSettings.GetUniqueDCCOptionName (""));
            testList.Add (ExportSettings.GetUniqueDCCOptionName (null));
            testList.Add (ExportSettings.GetUniqueDCCOptionName (ExportSettings.kMayaLtOptionName));
            testList.Add (ExportSettings.GetUniqueDCCOptionName (ExportSettings.kMayaOptionName + "2017"));

            ExportSettings.instance.SetDCCOptionNames (testList);

            int preferred = ExportSettings.instance.PreferredDCCApp;
            //While Maya 2017 and 3ds Max 2017 are tied for most recent, Maya 2017 (index 8) should win because we prefer Maya.
            Assert.AreEqual (preferred, 8);

            ExportSettings.instance.ClearDCCOptionNames ();
            //Try running it with an empty list
            preferred = ExportSettings.instance.PreferredDCCApp;

            Assert.AreEqual (preferred, -1);

            ExportSettings.instance.SetDCCOptionNames (null);
            //Try running it with a null list
            preferred = ExportSettings.instance.PreferredDCCApp;

            Assert.AreEqual(preferred, -1);

            //Testing the results of only having a mayaLT install
            ExportSettings.instance.SetDCCOptionNames(new List<string> { ExportSettings.kMayaLtOptionName + "2018" }); //hardcoded because the constant is changed in another branch but not this one at this time
            preferred = ExportSettings.instance.PreferredDCCApp;

            Assert.AreEqual(preferred, 0);

            //Testing the results of only having a maya install
            ExportSettings.instance.SetDCCOptionNames(new List<string> { ExportSettings.kMayaOptionName + "2018" });
            preferred = ExportSettings.instance.PreferredDCCApp;

            Assert.AreEqual(preferred, 0);

            //Testing the results of only having a max install
            ExportSettings.instance.SetDCCOptionNames(new List<string> { ExportSettings.kMaxOptionName + "2018" });
            preferred = ExportSettings.instance.PreferredDCCApp;

            Assert.AreEqual(preferred, 0);

            //Testing the preference priority
            ExportSettings.instance.SetDCCOptionNames(new List<string> { ExportSettings.kMaxOptionName + "2018", ExportSettings.kMayaOptionName + "2018", ExportSettings.kMayaLtOptionName + "2018" });
            preferred = ExportSettings.instance.PreferredDCCApp;

            Assert.AreEqual(preferred, 1);
        }

        [Test]
        public void TestGetDCCOptions ()
        {
            //Our.exe file
            string executableName = "/maya.exe";

            //Our folder names
            string firstSubFolder = "/maya 3000";
            string secondSubFolder = "/maya 3001";

            //Make a folder structure to mimic an 'autodesk' type hierarchy
            string testFolder = Path.GetRandomFileName ();
            var firstPath = Directory.CreateDirectory (testFolder + firstSubFolder);
            var secondPath = Directory.CreateDirectory (testFolder + secondSubFolder);

            try {
                //Create any files we need within the folders
                FileInfo firstExe = new FileInfo (firstPath.FullName + executableName);
                using (FileStream s = firstExe.Create ()) { }

                //Add the paths which will be copied to DCCOptionPaths
                List<string> testPathList = new List<string> ();
                testPathList.Add (firstPath.FullName + executableName); //this path is valid!
                testPathList.Add (secondPath.FullName + executableName);
                testPathList.Add (null);
                testPathList.Add ("cookies/milk/foo/bar");

                //Add the names which will be copied to DCCOptionNames
                List<string> testNameList = new List<string> ();
                testNameList.Add (firstSubFolder.TrimStart ('/'));
                testNameList.Add (secondSubFolder.TrimStart ('/'));
                testNameList.Add (null);
                testNameList.Add ("Cookies & Milk");

                ExportSettings.instance.SetDCCOptionNames (testNameList);
                ExportSettings.instance.SetDCCOptionPaths (testPathList);

                GUIContent [] options = ExportSettings.GetDCCOptions ();

                //We expect 1, as the others are purposefully bogus
                Assert.AreEqual (options.Length, 1);

                Assert.IsTrue (options [0].text == "maya 3000");
            } finally {
                Directory.Delete (testFolder, true);
            }
        }

        private string MayaPath (string rootDir, string version, bool fullPath = true)
        {
            string result;

            if (Application.platform == RuntimePlatform.OSXEditor) 
            {
                result = string.Format ("{0}/maya{1}/Maya.app/Contents{2}", rootDir, version, (fullPath ? "/MacOS/Maya" : ""));
            } 
            else if (Application.platform == RuntimePlatform.WindowsEditor) 
            {
                result = string.Format ("{0}/Maya{1}{2}", rootDir, version, (fullPath ? "/bin/maya.exe" : ""));
            }
            else 
                throw new System.NotImplementedException ();

            return result;
        }

        [Test]
        public void VendorLocationInstallationTest1 ()
        {
            /*
             * different directory roots denoted by ' (eg.) (maya 2017 in rootDir1) = a (maya 2017 in rootDir2) = a'
             * a (maya2017)
             * b (maya2018)
             * c (mayaLT2017)
             * d (mayaLT2018)
             * e (3dsmax2017)
             * f (3dsmax2018)
             */

            // case 1.1: VI=a ML=b' result=2
            // case 1.2: VL=a ML=d' result=2
            // case 1.3: VL=c ML=b' result=2
            // case 1.4: VL=c ML=d' result=2
            // case 1.5: VL=e ML=b' result=2
            // case 1.6: VL=e ML=d' result=2

            string rootDir1 = GetRandomFileNamePath (extName: "");
            string rootDir2 = GetRandomFileNamePath (extName: "");

            var data = new List<Dictionary<string, List<string>>> ()
             {
                #region valid test case 1 data (unique locations, one in vendor, one for maya_loc)
                new Dictionary<string,List<string>>()
                {
                    {"VENDOR_INSTALLS", new List<string>(){ MayaPath(rootDir1, "2017"), MayaPath(rootDir2, "2018")} },
                    {"VENDOR_LOCATIONS", new List<string>(){ rootDir1 } },
                    {"MAYA_LOCATION", new List<string>(){ MayaPath(rootDir2, "2018", false) } },
                    {"expectedResult", new List<string>(){ 2.ToString() }}
                },
                new Dictionary<string,List<string>>()
                {
                    {"VENDOR_INSTALLS", new List<string>(){ MayaPath(rootDir1, "2017"), MayaPath(rootDir2, "LT2018") } },
                    {"VENDOR_LOCATIONS", new List<string>(){ rootDir1 } },
                    {"MAYA_LOCATION", new List<string>(){ MayaPath(rootDir2, "LT2018", false) } },
                    {"expectedResult", new List<string>(){ 2.ToString() }}
                },
                new Dictionary<string,List<string>>()
                {
                    {"VENDOR_INSTALLS", new List<string>(){ MayaPath(rootDir1, "LT2017"), MayaPath(rootDir2, "2018") } },
                    {"VENDOR_LOCATIONS", new List<string>(){ rootDir1 } },
                    {"MAYA_LOCATION", new List<string>(){ MayaPath(rootDir2, "2018", false) } },
                    {"expectedResult", new List<string>(){ 2.ToString() }}
                },
                new Dictionary<string,List<string>>()
                {
                    {"VENDOR_INSTALLS", new List<string>(){ MayaPath(rootDir1, "LT2017"), MayaPath(rootDir2, "LT2018") } },
                    {"VENDOR_LOCATIONS", new List<string>(){ rootDir1 } },
                    {"MAYA_LOCATION", new List<string>(){ MayaPath(rootDir2, "LT2018", false) } },
                    {"expectedResult", new List<string>(){ 2.ToString() }}
                },
#if UNITY_EDITOR_WIN
                new Dictionary<string,List<string>>()
                {
                    {"VENDOR_INSTALLS", new List<string>(){ rootDir1 + "/3ds Max 2017/3dsmax.exe", MayaPath(rootDir2, "2018") } },
                    {"VENDOR_LOCATIONS", new List<string>(){ rootDir1 } },
                    {"MAYA_LOCATION", new List<string>(){ MayaPath(rootDir2, "2018", false) } },
                    {"expectedResult", new List<string>(){ 2.ToString() }}
                },
                new Dictionary<string,List<string>>()
                {
                    {"VENDOR_INSTALLS", new List<string>(){ rootDir1 + "/3ds Max 2017/3dsmax.exe", MayaPath(rootDir2, "LT2018") } },
                    {"VENDOR_LOCATIONS", new List<string>(){ rootDir1 } },
                    {"MAYA_LOCATION", new List<string>(){ MayaPath(rootDir2, "LT2018", false) } },
                    {"expectedResult", new List<string>(){ 2.ToString() }}
                },
#endif
                #endregion
                #region case 3 data (EMPTY vendor locations, one for maya location)
                new Dictionary<string,List<string>>()
                {
                    {"VENDOR_INSTALLS", new List<string>(){ MayaPath (rootDir2, "LT2018") } },
                    {"VENDOR_LOCATIONS", new List<string>(){ rootDir1 } },
                    {"MAYA_LOCATION", new List<string>(){ MayaPath (rootDir2, "LT2018", false) } },
                    {"expectedResult", new List<string>(){ 1.ToString () }},
                    {"expected3DApp", new List<string>(){ 0.ToString() }}
                },
                #endregion
            };

            for (int idx = 0; idx < data.Count; idx++)
            {
                List<string> vendorInstallFolders = data [idx] ["VENDOR_INSTALLS"];
                //SetUp
                //make the hierarchy for the single app path we need
                VendorLocations_Setup(vendorInstallFolders);

                TestLocations(data[idx]);

                //TearDown
                VendorLocations_TearDown(vendorInstallFolders);
            }
        }

        // Setup fake installation directories
        private void VendorLocations_Setup (List<string> paths)
        {
            //Preserve our environment variables for later
            originalVendorLocation = System.Environment.GetEnvironmentVariable ("UNITY_3DAPP_VENDOR_LOCATIONS");
            originalMayaLocation = System.Environment.GetEnvironmentVariable ("MAYA_LOCATION");

            foreach (var pathToExe in paths) {
                //make the directory
                Directory.CreateDirectory (Path.GetDirectoryName (pathToExe));
                if (Path.GetFileName (pathToExe) != null) {

                    //make the file (if we can)
                    FileInfo newExe = new FileInfo (pathToExe);
                    using (FileStream s = newExe.Create ()) { }
                }
            }
        }

        //TearDown fake installs
        private void VendorLocations_TearDown(List<string> vendorInstallFolders)
        {
            //Put the environment variables back to what they were originally
            System.Environment.SetEnvironmentVariable("UNITY_3DAPP_VENDOR_LOCATIONS", originalVendorLocation);
            System.Environment.SetEnvironmentVariable("MAYA_LOCATION", originalMayaLocation);

            //Clean up vendor location(s)
            foreach (var vendorLocation in vendorInstallFolders)
            {
                Directory.Delete(Directory.GetParent(Path.GetDirectoryName(vendorLocation)).FullName, true);
            }
        }
        
        /// <summary>
        /// Sets environment variables to what is passed in, resets the dccOptionNames & dccOptionPaths, and calls FindDCCInstalls()
        /// </summary>
        /// <param name="vendorLocations"></param>
        /// <param name="mayaLocationPath"></param>
        private void SetEnvironmentVariables (string vendorLocation, string mayaLocationPath)
        {
            if (!string.IsNullOrEmpty (vendorLocation)) {
                //if the given vendor location isn't null, set the environment variable to it.
                System.Environment.SetEnvironmentVariable ("UNITY_3DAPP_VENDOR_LOCATIONS", vendorLocation);
            }
            if (mayaLocationPath != null) {
                //if the given MAYA_LOCATION isn't null, set the environment variable to it
                System.Environment.SetEnvironmentVariable ("MAYA_LOCATION", mayaLocationPath);
            }
        }

        private void TestLocations(Dictionary<string,List<string>> data)
        {
            string envVendorLocations = string.Join (";", data ["VENDOR_LOCATIONS"].ToArray ());
            string envMayaLocation = data ["MAYA_LOCATION"] [0];
            int expectedResult = int.Parse (data ["expectedResult"] [0]);

            //Mayalocation should remain a List because we want to keep using the dictionary which must be of lists (maybe should make an overload)

            //Set Environment Variables
            SetEnvironmentVariables(envVendorLocations, envMayaLocation);

            //Nullify these lists so that we guarantee that FindDccInstalls will be called.
            ExportSettings.instance.ClearDCCOptions();

            GUIContent[] options = ExportSettings.GetDCCOptions();
            Assert.AreEqual(expectedResult, options.Length);

            if (data.ContainsKey("expected3DApp"))
            {
                int preferred = ExportSettings.instance.PreferredDCCApp;
                Assert.AreEqual(preferred, int.Parse(data["expected3DApp"][0]) );
            }
        }

        [Test]
<<<<<<< HEAD
        public void TestFbxExportSettingsPreset()
        {
            var instance = ExportSettings.instance;

            instance.DisplayOptionsWindow = false;
            Assert.That(instance.DisplayOptionsWindow, Is.False);

            var preset = new Preset(ExportSettings.instance);
            
            instance.DisplayOptionsWindow = true;
            Assert.That(instance.DisplayOptionsWindow, Is.True);

            preset.ApplyTo(instance);
            Assert.That(instance.DisplayOptionsWindow, Is.False);
        }

        [Test]
        public void TestMultipleInstances()
        {
            var instance = ExportSettings.instance;
            // Test creating a new ExportSettings instance
            ExportSettings newInstance = ScriptableObject.CreateInstance<ExportSettings>();
            // check that a new instance was created
            Assert.That(newInstance.GetInstanceID(), Is.Not.EqualTo(instance.GetInstanceID()));
            // but that the "instance" member is the same
            Assert.That(ExportSettings.instance, Is.EqualTo(instance));
            Assert.That(ExportSettings.instance, Is.Not.EqualTo(newInstance));

            instance.DisplayOptionsWindow = false;
            Assert.That(instance.DisplayOptionsWindow, Is.False);

            newInstance.DisplayOptionsWindow = true;
            Assert.That(newInstance.DisplayOptionsWindow, Is.True);
            Assert.That(ExportSettings.instance.DisplayOptionsWindow, Is.False);
=======
        public void TestExportSettingsPresets()
        {
            // make sure that the export settings exist
            ExportSettings.instance.LoadDefaults();

            var exportModelSettings = ExportSettings.instance.ExportModelSettings;
            var convertPrefabSettings = ExportSettings.instance.ConvertToPrefabSettings;

            // test ExportModelSettings preset
            exportModelSettings.info.SetExportFormat(ExportSettings.ExportFormat.Binary);
            Assert.That(exportModelSettings.info.ExportFormat, Is.EqualTo(ExportSettings.ExportFormat.Binary));

            var exportModelPreset = new Preset(exportModelSettings);
            exportModelSettings.info.SetExportFormat(ExportSettings.ExportFormat.ASCII);
            Assert.That(exportModelSettings.info.ExportFormat, Is.EqualTo(ExportSettings.ExportFormat.ASCII));

            exportModelPreset.ApplyTo(exportModelSettings);
            Assert.That(exportModelSettings.info.ExportFormat, Is.EqualTo(ExportSettings.ExportFormat.Binary));

            // test ConvertToPrefabSettings preset
            convertPrefabSettings.info.SetExportFormat(ExportSettings.ExportFormat.Binary);
            Assert.That(convertPrefabSettings.info.ExportFormat, Is.EqualTo(ExportSettings.ExportFormat.Binary));

            var convertPrefabPreset = new Preset(convertPrefabSettings);
            convertPrefabSettings.info.SetExportFormat(ExportSettings.ExportFormat.ASCII);
            Assert.That(convertPrefabSettings.info.ExportFormat, Is.EqualTo(ExportSettings.ExportFormat.ASCII));

            convertPrefabPreset.ApplyTo(convertPrefabSettings);
            Assert.That(convertPrefabSettings.info.ExportFormat, Is.EqualTo(ExportSettings.ExportFormat.Binary));
>>>>>>> 42a366cc
        }
    }
}<|MERGE_RESOLUTION|>--- conflicted
+++ resolved
@@ -492,7 +492,38 @@
         }
 
         [Test]
-<<<<<<< HEAD
+        public void TestExportSettingsPresets()
+        {
+            // make sure that the export settings exist
+            ExportSettings.instance.LoadDefaults();
+
+            var exportModelSettings = ExportSettings.instance.ExportModelSettings;
+            var convertPrefabSettings = ExportSettings.instance.ConvertToPrefabSettings;
+
+            // test ExportModelSettings preset
+            exportModelSettings.info.SetExportFormat(ExportSettings.ExportFormat.Binary);
+            Assert.That(exportModelSettings.info.ExportFormat, Is.EqualTo(ExportSettings.ExportFormat.Binary));
+
+            var exportModelPreset = new Preset(exportModelSettings);
+            exportModelSettings.info.SetExportFormat(ExportSettings.ExportFormat.ASCII);
+            Assert.That(exportModelSettings.info.ExportFormat, Is.EqualTo(ExportSettings.ExportFormat.ASCII));
+
+            exportModelPreset.ApplyTo(exportModelSettings);
+            Assert.That(exportModelSettings.info.ExportFormat, Is.EqualTo(ExportSettings.ExportFormat.Binary));
+
+            // test ConvertToPrefabSettings preset
+            convertPrefabSettings.info.SetExportFormat(ExportSettings.ExportFormat.Binary);
+            Assert.That(convertPrefabSettings.info.ExportFormat, Is.EqualTo(ExportSettings.ExportFormat.Binary));
+
+            var convertPrefabPreset = new Preset(convertPrefabSettings);
+            convertPrefabSettings.info.SetExportFormat(ExportSettings.ExportFormat.ASCII);
+            Assert.That(convertPrefabSettings.info.ExportFormat, Is.EqualTo(ExportSettings.ExportFormat.ASCII));
+
+            convertPrefabPreset.ApplyTo(convertPrefabSettings);
+            Assert.That(convertPrefabSettings.info.ExportFormat, Is.EqualTo(ExportSettings.ExportFormat.Binary));
+        }
+
+        [Test]
         public void TestFbxExportSettingsPreset()
         {
             var instance = ExportSettings.instance;
@@ -527,37 +558,6 @@
             newInstance.DisplayOptionsWindow = true;
             Assert.That(newInstance.DisplayOptionsWindow, Is.True);
             Assert.That(ExportSettings.instance.DisplayOptionsWindow, Is.False);
-=======
-        public void TestExportSettingsPresets()
-        {
-            // make sure that the export settings exist
-            ExportSettings.instance.LoadDefaults();
-
-            var exportModelSettings = ExportSettings.instance.ExportModelSettings;
-            var convertPrefabSettings = ExportSettings.instance.ConvertToPrefabSettings;
-
-            // test ExportModelSettings preset
-            exportModelSettings.info.SetExportFormat(ExportSettings.ExportFormat.Binary);
-            Assert.That(exportModelSettings.info.ExportFormat, Is.EqualTo(ExportSettings.ExportFormat.Binary));
-
-            var exportModelPreset = new Preset(exportModelSettings);
-            exportModelSettings.info.SetExportFormat(ExportSettings.ExportFormat.ASCII);
-            Assert.That(exportModelSettings.info.ExportFormat, Is.EqualTo(ExportSettings.ExportFormat.ASCII));
-
-            exportModelPreset.ApplyTo(exportModelSettings);
-            Assert.That(exportModelSettings.info.ExportFormat, Is.EqualTo(ExportSettings.ExportFormat.Binary));
-
-            // test ConvertToPrefabSettings preset
-            convertPrefabSettings.info.SetExportFormat(ExportSettings.ExportFormat.Binary);
-            Assert.That(convertPrefabSettings.info.ExportFormat, Is.EqualTo(ExportSettings.ExportFormat.Binary));
-
-            var convertPrefabPreset = new Preset(convertPrefabSettings);
-            convertPrefabSettings.info.SetExportFormat(ExportSettings.ExportFormat.ASCII);
-            Assert.That(convertPrefabSettings.info.ExportFormat, Is.EqualTo(ExportSettings.ExportFormat.ASCII));
-
-            convertPrefabPreset.ApplyTo(convertPrefabSettings);
-            Assert.That(convertPrefabSettings.info.ExportFormat, Is.EqualTo(ExportSettings.ExportFormat.Binary));
->>>>>>> 42a366cc
         }
     }
 }