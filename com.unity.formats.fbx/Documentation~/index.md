--- conflicted
+++ resolved
@@ -4,16 +4,7 @@
 
 The FBX Exporter package includes the following features:
 
-<<<<<<< HEAD
 * [FBX Exporter](exporting.md): Export geometry, animation, Lights, and Cameras as FBX files so you can transfer game data to any 3D modeling software. Record gameplay and export it to make cinematics. Start grey-boxing with [ProBuilder](https://docs.unity3d.com/Packages/com.unity.probuilder@latest/), then export your GameObjects to FBX until you can replace them with the final Assets.
-=======
-* [FBX Exporter](exporting.md): Export geometry, animation, Lights, and Cameras as FBX files so you can transfer game data to any 3D modeling software. Record gameplay and export it to make cinematics. Start grey-boxing with [ProBuilder](https://docs.unity3d.com/Packages/com.unity.probuilder@latest/), then export to FBX to replace with final assets.
-
-* Connections via FBX Linked Prefabs:
-	* [FBX Linked Prefabs](nested-prefabs.md): 
-
-		Unity 2018.3 introduced [Nested Prefabs](https://docs.unity3d.com/2018.3/Documentation/Manual/NestedPrefabs.html) and [Prefab Variants](https://docs.unity3d.com/2018.3/Documentation/Manual/PrefabVariants.html) as new Prefab features. The FBX Importer allows you to import an FBX file as a *Model Prefab* and create Prefab Variants from them. Since Prefab Variants can override properties and children without affecting the original Prefab, you can use them in Unity without breaking the link to the file, and bring in updates.
->>>>>>> 616af1a9
 
 * [FBX Linked Prefabs](prefabs.md): The FBX Importer allows you to import an FBX file as a **Model Prefab** and create **Prefab Variants** from them. Since Prefab Variants can override properties and children without affecting the original Prefab, you can use them in Unity without breaking the link to the file, and bring in updates.
 	
