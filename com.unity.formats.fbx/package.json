{
  "name": "com.unity.formats.fbx",
  "displayName": "FBX Exporter",
  "version": "4.0.1",
  "dependencies": {
<<<<<<< HEAD
    "com.unity.timeline": "1.5.4",
    "com.autodesk.fbx": "4.0.0-pre.2"
=======
    "com.unity.timeline": "1.0.0",
    "com.autodesk.fbx": "4.0.1"
>>>>>>> 6203f82d
  },
  "unity": "2019.4",
  "unityRelease": "0f1",
  "description": "The Unity FBX Exporter package makes it easy to send geometry and animation to any application that supports the FBX format and send them back to Unity with minimal effort.\n\nIn particular, this round-trip workflow enables you to export Unity Scenes to FBX files, import them into Autodesk® Maya®, Autodesk® Maya LT™, or Autodesk® 3ds Max® using an artist-friendly interface, export Unity-ready FBX geometry and animation, and safely merge your changes back into those Assets to continue your work in Unity.",
  "keywords": [
    "fbx",
    "animation",
    "modeling",
    "maya",
    "max"
  ]
}<|MERGE_RESOLUTION|>--- conflicted
+++ resolved
@@ -3,13 +3,8 @@
   "displayName": "FBX Exporter",
   "version": "4.0.1",
   "dependencies": {
-<<<<<<< HEAD
     "com.unity.timeline": "1.5.4",
-    "com.autodesk.fbx": "4.0.0-pre.2"
-=======
-    "com.unity.timeline": "1.0.0",
     "com.autodesk.fbx": "4.0.1"
->>>>>>> 6203f82d
   },
   "unity": "2019.4",
   "unityRelease": "0f1",
