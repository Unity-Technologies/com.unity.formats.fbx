using System;
using System.IO;
using UnityEditorInternal;
using UnityEngine;
using System.Collections.Generic;
using System.Linq;
using System.Reflection;
using System.Runtime.Serialization;
using UnityEditor.Presets;

namespace UnityEditor.Formats.Fbx.Exporter
{
    /// <summary>
    /// FBX export format options.
    /// </summary>
    public enum ExportFormat
    {
        /// <summary>
        /// Output the FBX in ASCII format.
        /// </summary>
        ASCII = 0,
        /// <summary>
        /// Output the FBX in Binary format.
        /// </summary>
        Binary = 1
    }

    /// <summary>
    /// Options for the type of data to include in the export
    /// (Model only, animation only, or model and animation).
    /// </summary>
    public enum Include
    {
        /// <summary>
        /// Export the model without animation.
        /// </summary>
        Model = 0,
        /// <summary>
        /// Export the animation only.
        /// </summary>
        Anim = 1,
        /// <summary>
        /// Export both the model and animation.
        /// </summary>
        ModelAndAnim = 2
    }

    /// <summary>
    /// Options for the position to use for the root GameObject.
    /// </summary>
    public enum ObjectPosition
    {
        /// <summary>
        /// For a single root, uses the local transform information.
        /// If you select multiple GameObjects for export, the FBX Exporter centers GameObjects
        /// around a shared root while keeping their relative placement unchanged.
        /// </summary>
        LocalCentered = 0,
        /// <summary>
        /// Uses the world position of the GameObjects.
        /// </summary>
        WorldAbsolute = 1,
        /// <summary>
        /// Exports the GameObject to (0,0,0).
        /// For convert to FBX prefab variant only, no UI option.
        /// </summary>
        Reset = 2
    }

    /// <summary>
    /// LODs to export for LOD groups.
    /// </summary>
    /// <remarks>
    /// Notes:
    /// - The FBX Exporter ignores LODs outside of selected hierarchy.
    /// - The FBX Exporter does not filter out objects that are used as LODs and doesn't
    ///   export them if they aren’t direct descendants of their respective LOD Group
    /// </remarks>
    public enum LODExportType
    {
        /// <summary>
        /// Export all LODs.
        /// </summary>
        All = 0,
        /// <summary>
        /// Export only the highest LOD.
        /// </summary>
        Highest = 1,
        /// <summary>
        /// Export only the lowest LOD.
        /// </summary>
        Lowest = 2
    }

    /// <summary>
    /// Exception class for FBX export settings.
    /// </summary>
    [System.Serializable]
    public class FbxExportSettingsException : System.Exception
    {
        internal FbxExportSettingsException() {}

        internal FbxExportSettingsException(string message)
            : base(message) {}

        internal FbxExportSettingsException(string message, System.Exception inner)
            : base(message, inner) {}

        internal FbxExportSettingsException(SerializationInfo info, StreamingContext context)
            : base(info, context) {}
    }

    [CustomEditor(typeof(ExportSettings))]
    internal class ExportSettingsEditor : UnityEditor.Editor
    {
        Vector2 scrollPos = Vector2.zero;
        const float LabelWidth = 180;
        const float SelectableLabelMinWidth = 90;
        const float BrowseButtonWidth = 25;
        const float FieldOffset = 18;
        const float BrowseButtonOffset = 5;

        const float ExportOptionsLabelWidth = 205;
        const float ExportOptionsFieldOffset = 18;

        private bool m_showExportSettingsOptions = true;
        private bool m_showConvertSettingsOptions = true;

        private ExportModelSettingsEditor m_exportModelEditor;
        private ConvertToPrefabSettingsEditor m_convertEditor;

        private void OnEnable()
        {
            ExportSettings exportSettings = (ExportSettings)target;
            m_exportModelEditor = UnityEditor.Editor.CreateEditor(exportSettings.ExportModelSettings) as ExportModelSettingsEditor;
            m_convertEditor = UnityEditor.Editor.CreateEditor(exportSettings.ConvertToPrefabSettings) as ConvertToPrefabSettingsEditor;
        }

        static class Style
        {
            public static GUIContent Application3D = new GUIContent(
                "3D Application",
                "Select the 3D Application for which you would like to install the Unity integration.");
            public static GUIContent KeepOpen = new GUIContent("Keep Open",
                "Keep the selected 3D application open after Unity integration install has completed.");
            public static GUIContent HideNativeMenu = new GUIContent("Hide Native Menu",
                "Replace Maya's native 'Send to Unity' menu with the Unity Integration's menu");
            public static GUIContent InstallIntegrationContent = new GUIContent(
                "Install Unity Integration",
                "Install and configure the Unity integration for the selected 3D application so that you can import and export directly with this project.");
            public static GUIContent RepairMissingScripts = new GUIContent(
                "Run Component Updater",
                "If FBX exporter version 1.3.0f1 or earlier was previously installed, then links to the FbxPrefab component will need updating.\n" +
                "Run this to update all FbxPrefab references in text serialized prefabs and scene files.");
            public static GUIContent DisplayOptionsWindow = new GUIContent(
                "Display Options Window",
                "Show the Convert dialog when converting to an FBX Prefab Variant");
        }

        private void ClearExportWindowSettings<T>(string prefix) where T : ExportOptionsEditorWindow
        {
            string defaultSettings = null;
            if (typeof(T) == typeof(ExportModelEditorWindow))
            {
                defaultSettings = EditorJsonUtility.ToJson(ExportSettings.instance.ExportModelSettings.info);
            }
            else
            {
                defaultSettings = EditorJsonUtility.ToJson(ExportSettings.instance.ConvertToPrefabSettings.info);
            }

            if (EditorWindow.HasOpenInstances<T>())
            {
                // clear settings on the window and update the UI
                var win = EditorWindow.GetWindow<T>(ExportOptionsEditorWindow.DefaultWindowTitle, focus: false);
                win.ResetSessionSettings(defaultSettings);
                win.Repaint();
            }
            else
            {
                // Clear what is stored in the session.
                // Window will update next time it is opened
                ExportOptionsEditorWindow.ResetAllSessionSettings(prefix, defaultSettings);
            }
        }

        private void ShowExportPathUI(string label, string tooltip, string openFolderPanelTitle, bool isSingletonInstance, bool isConvertToPrefabOptions = false)
        {
            GUILayout.BeginHorizontal();
            EditorGUILayout.LabelField(new GUIContent(label, tooltip), GUILayout.Width(ExportOptionsLabelWidth - ExportOptionsFieldOffset));

            var pathLabels = ExportSettings.GetMixedFbxSavePaths();
            if (isConvertToPrefabOptions)
            {
                pathLabels = ExportSettings.GetRelativePrefabSavePaths();
            }

            EditorGUI.BeginChangeCheck();
            if (isConvertToPrefabOptions)
            {
                ExportSettings.instance.SelectedPrefabPath = EditorGUILayout.Popup(ExportSettings.instance.SelectedPrefabPath, pathLabels, GUILayout.MinWidth(SelectableLabelMinWidth));
            }
            else
            {
                ExportSettings.instance.SelectedFbxPath = EditorGUILayout.Popup(ExportSettings.instance.SelectedFbxPath, pathLabels, GUILayout.MinWidth(SelectableLabelMinWidth));
            }
            if (EditorGUI.EndChangeCheck() && isSingletonInstance)
            {
                if (isConvertToPrefabOptions)
                {
                    ClearExportWindowSettings<ConvertToPrefabEditorWindow>(ConvertToPrefabEditorWindow.k_SessionStoragePrefix);
                }
                else
                {
                    ClearExportWindowSettings<ExportModelEditorWindow>(ExportModelEditorWindow.k_SessionStoragePrefix);
                }
            }

            // Set export setting for exporting outside the project on choosing a path
            if (!isConvertToPrefabOptions)
            {
                // Set export setting for exporting outside the project on choosing a path
                var exportOutsideProject = !pathLabels[ExportSettings.instance.SelectedFbxPath].Substring(0, 6).Equals("Assets");
                m_exportModelEditor.SetExportingOutsideProject(exportOutsideProject);
            }

            EditorGUI.BeginDisabledGroup(!isSingletonInstance);
            var str = isConvertToPrefabOptions ? "save prefab" : "export";
            var buttonTooltip = string.Format("Browse to a new location to {0} to", str);
            if (GUILayout.Button(new GUIContent("...", buttonTooltip), EditorStyles.miniButton, GUILayout.Width(BrowseButtonWidth)))
            {
                string initialPath = Application.dataPath;

                string fullPath = EditorUtility.SaveFolderPanel(
                    openFolderPanelTitle, initialPath, null
                );

                // Unless the user canceled, save path.
                if (!string.IsNullOrEmpty(fullPath))
                {
                    var relativePath = ExportSettings.ConvertToAssetRelativePath(fullPath);

                    // We're exporting outside Assets folder, so store the absolute path
                    if (string.IsNullOrEmpty(relativePath))
                    {
                        if (isConvertToPrefabOptions)
                        {
                            Debug.LogWarning("Please select a location in the Assets folder");
                        }
                        else
                        {
                            ExportSettings.AddFbxSavePath(fullPath, exportOutsideProject: true);
                            ClearExportWindowSettings<ExportModelEditorWindow>(ExportModelEditorWindow.k_SessionStoragePrefix);
                        }
                    }
                    // Store the relative path to the Assets folder
                    else
                    {
                        if (isConvertToPrefabOptions)
                        {
                            ExportSettings.AddPrefabSavePath(relativePath);
                            ClearExportWindowSettings<ConvertToPrefabEditorWindow>(ConvertToPrefabEditorWindow.k_SessionStoragePrefix);
                        }
                        else
                        {
                            ExportSettings.AddFbxSavePath(relativePath);
                            ClearExportWindowSettings<ExportModelEditorWindow>(ExportModelEditorWindow.k_SessionStoragePrefix);
                        }
                    }
                    // Make sure focus is removed from the selectable label
                    // otherwise it won't update
                    GUIUtility.hotControl = 0;
                    GUIUtility.keyboardControl = 0;
                }
            }
            EditorGUI.EndDisabledGroup();
            GUILayout.EndHorizontal();
        }

        public override void OnInspectorGUI()
        {
            ExportSettings exportSettings = (ExportSettings)target;
            bool isSingletonInstance = this.targets.Length == 1 && this.target == ExportSettings.instance;

            // Increasing the label width so that none of the text gets cut off
            EditorGUIUtility.labelWidth = LabelWidth;

            scrollPos = GUILayout.BeginScrollView(scrollPos);

            var version = UnityEditor.Formats.Fbx.Exporter.ModelExporter.GetVersionFromReadme();
            if (!string.IsNullOrEmpty(version))
            {
                GUILayout.Label("Version: " + version, EditorStyles.centeredGreyMiniLabel);
                EditorGUILayout.Space();
            }

            GUILayout.BeginVertical();

            EditorGUILayout.LabelField("Export Options", EditorStyles.boldLabel);
            EditorGUI.indentLevel++;
            EditorGUILayout.BeginHorizontal();
            EditorGUILayout.LabelField(Style.DisplayOptionsWindow, GUILayout.Width(LabelWidth));
            exportSettings.DisplayOptionsWindow = EditorGUILayout.Toggle(
                exportSettings.DisplayOptionsWindow
            );
            EditorGUILayout.EndHorizontal();
            EditorGUILayout.Space();

            // EXPORT SETTINGS
            m_showExportSettingsOptions = EditorGUILayout.Foldout(m_showExportSettingsOptions, "FBX File Options", EditorStyles.foldoutHeader);
            if (m_showExportSettingsOptions)
            {
                EditorGUI.indentLevel++;
                ShowExportPathUI("Export Path", "Location where the FBX will be saved.", "Select Export Model Path", isSingletonInstance, isConvertToPrefabOptions: false);

                EditorGUI.BeginChangeCheck();
                m_exportModelEditor.LabelWidth = ExportOptionsLabelWidth;
                m_exportModelEditor.FieldOffset = ExportOptionsFieldOffset;
                m_exportModelEditor.OnInspectorGUI();
                if (EditorGUI.EndChangeCheck() && isSingletonInstance)
                {
                    ClearExportWindowSettings<ExportModelEditorWindow>(ExportModelEditorWindow.k_SessionStoragePrefix);
                }
                EditorGUI.indentLevel--;
            }
            // --------------------------

            // CONVERT TO PREFAB SETTINGS
            m_showConvertSettingsOptions = EditorGUILayout.Foldout(m_showConvertSettingsOptions, "Convert to Prefab Options", EditorStyles.foldoutHeader);
            if (m_showConvertSettingsOptions)
            {
                EditorGUI.indentLevel++;
                ShowExportPathUI("Prefab Path", "Relative path for saving FBX Prefab Variants.", "Select FBX Prefab Variant Save Path", isSingletonInstance, isConvertToPrefabOptions: true);

                EditorGUI.BeginChangeCheck();
                m_convertEditor.LabelWidth = ExportOptionsLabelWidth;
                m_convertEditor.FieldOffset = ExportOptionsFieldOffset;
                m_convertEditor.OnInspectorGUI();
                if (EditorGUI.EndChangeCheck() && isSingletonInstance)
                {
                    ClearExportWindowSettings<ConvertToPrefabEditorWindow>(ConvertToPrefabEditorWindow.k_SessionStoragePrefix);
                }
                EditorGUI.indentLevel--;
            }
            // --------------------------

            EditorGUI.indentLevel--;

            EditorGUILayout.LabelField("Integration", EditorStyles.boldLabel);
            EditorGUI.indentLevel++;

            GUILayout.BeginHorizontal();
            EditorGUILayout.LabelField(Style.Application3D, GUILayout.Width(LabelWidth));

            // dropdown to select Maya version to use
            var options = ExportSettings.GetDCCOptions();

            exportSettings.SelectedDCCApp = EditorGUILayout.Popup(exportSettings.SelectedDCCApp, options);

            EditorGUI.BeginDisabledGroup(!isSingletonInstance);
            if (GUILayout.Button(new GUIContent("...", "Browse to a 3D application in a non-default location"), EditorStyles.miniButton, GUILayout.Width(BrowseButtonWidth)))
            {
                var ext = "";
                switch (Application.platform)
                {
                    case RuntimePlatform.WindowsEditor:
                        ext = "exe";
                        break;
                    case RuntimePlatform.OSXEditor:
                        ext = "app";
                        break;
                    default:
                        throw new System.NotImplementedException();
                }

                string dccPath = EditorUtility.OpenFilePanel("Select Digital Content Creation Application", ExportSettings.FirstValidVendorLocation, ext);

                // check that the path is valid and references the maya executable
                if (!string.IsNullOrEmpty(dccPath))
                {
                    ExportSettings.DCCType foundDCC = ExportSettings.DCCType.Maya;
                    var foundDCCPath = TryFindDCC(dccPath, ext, ExportSettings.DCCType.Maya);
                    if (foundDCCPath == null && Application.platform == RuntimePlatform.WindowsEditor)
                    {
                        foundDCCPath = TryFindDCC(dccPath, ext, ExportSettings.DCCType.Max);
                        foundDCC = ExportSettings.DCCType.Max;
                    }
                    if (foundDCCPath == null)
                    {
                        Debug.LogError(string.Format("Could not find supported 3D application at: \"{0}\"", Path.GetDirectoryName(dccPath)));
                    }
                    else
                    {
                        dccPath = foundDCCPath;
                        ExportSettings.AddDCCOption(dccPath, foundDCC);
                    }
                    Repaint();
                }
            }
            EditorGUI.EndDisabledGroup();
            GUILayout.EndHorizontal();

            EditorGUILayout.Space();

            GUILayout.BeginHorizontal();
            EditorGUILayout.LabelField(Style.KeepOpen, GUILayout.Width(LabelWidth));
            exportSettings.LaunchAfterInstallation = EditorGUILayout.Toggle(
                exportSettings.LaunchAfterInstallation
            );
            GUILayout.EndHorizontal();

            GUILayout.BeginHorizontal();
            EditorGUILayout.LabelField(Style.HideNativeMenu, GUILayout.Width(LabelWidth));
            exportSettings.HideSendToUnityMenuProperty = EditorGUILayout.Toggle(
                exportSettings.HideSendToUnityMenuProperty
            );
            GUILayout.EndHorizontal();

            EditorGUILayout.Space();

            // disable button if no 3D application is available
            EditorGUI.BeginDisabledGroup(!isSingletonInstance || !ExportSettings.CanInstall());
            if (GUILayout.Button(Style.InstallIntegrationContent))
            {
                EditorApplication.delayCall += UnityEditor.Formats.Fbx.Exporter.IntegrationsUI.InstallDCCIntegration;
            }
            EditorGUI.EndDisabledGroup();

            EditorGUILayout.Space();

            EditorGUI.indentLevel--;
            EditorGUILayout.LabelField("FBX Prefab Component Updater", EditorStyles.boldLabel);
            EditorGUI.indentLevel++;

            EditorGUILayout.Space();

            EditorGUI.BeginDisabledGroup(!isSingletonInstance);
            if (GUILayout.Button(Style.RepairMissingScripts))
            {
                var componentUpdater = new UnityEditor.Formats.Fbx.Exporter.RepairMissingScripts();
                var filesToRepairCount = componentUpdater.AssetsToRepairCount;
                var dialogTitle = "FBX Prefab Component Updater";
                if (filesToRepairCount > 0)
                {
                    bool result = UnityEditor.EditorUtility.DisplayDialog(dialogTitle,
                        string.Format("Found {0} prefab(s) and/or scene(s) with components requiring update.\n\n" +
                            "If you choose 'Go Ahead', the FbxPrefab components in these assets " +
                            "will be automatically updated to work with the latest FBX exporter.\n" +
                            "You should make a backup before proceeding.", filesToRepairCount),
                        "I Made a Backup. Go Ahead!", "No Thanks");
                    if (result)
                    {
                        componentUpdater.ReplaceGUIDInTextAssets();
                    }
                    else
                    {
                        var assetsToRepair = componentUpdater.GetAssetsToRepair();
                        Debug.LogFormat("Failed to update the FbxPrefab components in the following files:\n{0}", string.Join("\n", assetsToRepair));
                    }
                }
                else
                {
                    UnityEditor.EditorUtility.DisplayDialog(dialogTitle,
                        "Couldn't find any prefabs or scenes that require updating", "Ok");
                }
            }
            EditorGUI.EndDisabledGroup();
            EditorGUI.indentLevel--;

            GUILayout.FlexibleSpace();
            GUILayout.EndVertical();
            GUILayout.EndScrollView();

            if (GUI.changed)
            {
                // Only save the settings if we are in the Singleton instance.
                // Otherwise, the user is editing a preset and we don't need to save.
                if (isSingletonInstance)
                {
                    exportSettings.Save();
                }
            }
        }

        private static string TryFindDCC(string dccPath, string ext, ExportSettings.DCCType dccType)
        {
            string dccName = "";
            switch (dccType)
            {
                case ExportSettings.DCCType.Maya:
                    dccName = "maya";
                    break;
                case ExportSettings.DCCType.Max:
                    dccName = "3dsmax";
                    break;
                default:
                    throw new System.NotImplementedException();
            }

            if (Path.GetFileNameWithoutExtension(dccPath).ToLower().Equals(dccName))
            {
                return dccPath;
            }

            // clicked on the wrong application, try to see if we can still find
            // a dcc in this directory.
            var dccDir = new DirectoryInfo(Path.GetDirectoryName(dccPath));
            FileSystemInfo[] files = {};
            switch (Application.platform)
            {
                case RuntimePlatform.OSXEditor:
                    files = dccDir.GetDirectories("*." + ext);
                    break;
                case RuntimePlatform.WindowsEditor:
                    files = dccDir.GetFiles("*." + ext);
                    break;
                default:
                    throw new System.NotImplementedException();
            }

            string newDccPath = null;
            foreach (var file in files)
            {
                var filename = Path.GetFileNameWithoutExtension(file.Name).ToLower();
                if (filename.Equals(dccName))
                {
                    newDccPath = file.FullName.Replace("\\", "/");
                    break;
                }
            }
            return newDccPath;
        }

        [SettingsProvider]
        static SettingsProvider CreateFbxExportSettingsProvider()
        {
            ExportSettings.instance.name = "FBX Export Settings";
            ExportSettings.instance.Load();

            var provider = AssetSettingsProvider.CreateProviderFromObject(
                "Project/Fbx Export", ExportSettings.instance, GetSearchKeywordsFromGUIContentProperties(typeof(Style)));
#if UNITY_2019_1_OR_NEWER
            provider.inspectorUpdateHandler += () =>
            {
                if (provider.settingsEditor != null &&
                    provider.settingsEditor.serializedObject.UpdateIfRequiredOrScript())
                {
                    provider.Repaint();
                }
            };
#else
            provider.activateHandler += (searchContext, rootElement) =>
            {
                if (provider.settingsEditor != null &&
                    provider.settingsEditor.serializedObject.UpdateIfRequiredOrScript())
                {
                    provider.Repaint();
                }
            };
#endif // UNITY_2019_1_OR_NEWER
            return provider;
        }

        static IEnumerable<string> GetSearchKeywordsFromGUIContentProperties(Type type)
        {
            return type.GetFields(BindingFlags.Static | BindingFlags.Public)
                .Where(field => typeof(GUIContent).IsAssignableFrom(field.FieldType))
                .Select(field => ((GUIContent)field.GetValue(null)).text)
                .Concat(type.GetProperties(BindingFlags.Static | BindingFlags.Public)
                    .Where(prop => typeof(GUIContent).IsAssignableFrom(prop.PropertyType))
                    .Select(prop => ((GUIContent)prop.GetValue(null, null)).text))
                .Where(content => content != null)
                .Select(content => content.ToLowerInvariant())
                .Distinct();
        }
    }

    [FilePath("ProjectSettings/FbxExportSettings.asset", FilePathAttribute.Location.ProjectFolder)]
    internal class ExportSettings : ScriptableObject
    {
        internal const string kDefaultSavePath = ".";
        private static List<string> s_PreferenceList = new List<string>() {kMayaOptionName, kMayaLtOptionName, kMaxOptionName};
        //Any additional names require a space after the name
        internal const string kMaxOptionName = "3ds Max ";
        internal const string kMayaOptionName = "Maya ";
        internal const string kMayaLtOptionName = "Maya LT";

        private static ExportSettings s_Instance;
        public static ExportSettings instance
        {
            get
            {
                if (s_Instance == null)
                {
                    s_Instance = ScriptableObject.CreateInstance<ExportSettings>();
                    s_Instance.Load();
                    // don't save the export settings to the scene,
                    // otherwise they could be deleted on new scene, breaking
                    // the UI if the settings are being inspected.
                    s_Instance.hideFlags = HideFlags.DontSaveInEditor;
                }
                return s_Instance;
            }
        }

        internal ExportSettings()
        {
            if (s_Instance != null)
            {
                // The user has most likely created a preset.
            }
        }

        internal void SaveToFile()
        {
            if (s_Instance == null)
            {
                Debug.Log("Cannot save ScriptableSingleton: no instance!");
                return;
            }
            string filePath = GetFilePath();
            if (!string.IsNullOrEmpty(filePath))
            {
                string directoryName = Path.GetDirectoryName(filePath);
                if (!Directory.Exists(directoryName))
                {
                    Directory.CreateDirectory(directoryName);
                }
                System.IO.File.WriteAllText(filePath, EditorJsonUtility.ToJson(s_Instance, true));
            }
        }

        private static string GetFilePath()
        {
            foreach (var attr in typeof(ExportSettings).GetCustomAttributes(true))
            {
                FilePathAttribute filePathAttribute = attr as FilePathAttribute;
                if (filePathAttribute != null)
                {
                    return filePathAttribute.filepath;
                }
            }
            return null;
        }

        // NOTE: using "Verbose" and "VerboseProperty" to handle backwards compatibility with older FbxExportSettings.asset files.
        //       The variable name is used when serializing, so changing the variable name would prevent older FbxExportSettings.asset files
        //       from loading this property.
        [SerializeField]
        private bool Verbose = false;
        internal bool VerboseProperty
        {
            get { return Verbose; }
            set { Verbose = value; }
        }

        private static string DefaultIntegrationSavePath
        {
            get
            {
                return Path.GetDirectoryName(Application.dataPath);
            }
        }

        private static string GetMayaLocationFromEnvironmentVariable(string env)
        {
            string result = null;

            if (string.IsNullOrEmpty(env))
                return null;

            string location = Environment.GetEnvironmentVariable(env);

            if (string.IsNullOrEmpty(location))
                return null;

            //Remove any extra slashes on the end
            //Maya would accept a single slash in either direction, so we should be able to
            location = location.Replace("\\", "/");
            location = location.TrimEnd('/');

            if (!Directory.Exists(location))
                return null;

            if (Application.platform == RuntimePlatform.WindowsEditor)
            {
                //If we are on Windows, we need only go up one location to get to the "Autodesk" folder.
                result = Directory.GetParent(location).ToString();
            }
            else if (Application.platform == RuntimePlatform.OSXEditor)
            {
                //We can assume our path is: /Applications/Autodesk/maya2017/Maya.app/Contents
                //So we need to go up three folders.

                var appFolder = Directory.GetParent(location);
                if (appFolder != null)
                {
                    var versionFolder = Directory.GetParent(appFolder.ToString());
                    if (versionFolder != null)
                    {
                        var autoDeskFolder = Directory.GetParent(versionFolder.ToString());
                        if (autoDeskFolder != null)
                        {
                            result = autoDeskFolder.ToString();
                        }
                    }
                }
            }
            return NormalizePath(result, false);
        }

        /// <summary>
        /// Returns a set of valid vendor folder paths with no trailing '/'
        /// </summary>
        private static HashSet<string> GetCustomVendorLocations()
        {
            HashSet<string> result = null;

            var environmentVariable = Environment.GetEnvironmentVariable("UNITY_3DAPP_VENDOR_LOCATIONS");

            if (!string.IsNullOrEmpty(environmentVariable))
            {
                result = new HashSet<string>();
                string[] locations = environmentVariable.Split(';');
                foreach (var location in locations)
                {
                    if (Directory.Exists(location))
                    {
                        result.Add(NormalizePath(location, false));
                    }
                }
            }
            return result;
        }

        private static HashSet<string> GetDefaultVendorLocations()
        {
            string platformDefault;
            switch (Application.platform)
            {
                case RuntimePlatform.WindowsEditor:
                    platformDefault = "C:/Program Files/Autodesk";
                    break;
                case RuntimePlatform.OSXEditor:
                    platformDefault = "/Applications/Autodesk";
                    break;
                case RuntimePlatform.LinuxEditor:
                    platformDefault = "/usr/autodesk";
                    break;
                default:
                    throw new NotImplementedException();
            }

            HashSet<string> existingDirectories = new HashSet<string>();
            if (!string.IsNullOrEmpty(platformDefault) && Directory.Exists(platformDefault))
            {
                existingDirectories.Add(platformDefault);
            }
            return existingDirectories;
        }

        /// <summary>
        /// Retrieve available vendor locations.
        /// If there is valid alternative vendor locations, do not use defaults
        /// always use MAYA_LOCATION when available
        /// </summary>
        internal static List<string> DCCVendorLocations
        {
            get
            {
                HashSet<string> result = GetCustomVendorLocations();

                if (result == null)
                {
                    result = GetDefaultVendorLocations();
                }

                var additionalLocation = GetMayaLocationFromEnvironmentVariable("MAYA_LOCATION");

                if (!string.IsNullOrEmpty(additionalLocation))
                {
                    result.Add(additionalLocation);
                }

                return result.ToList<string>();
            }
        }

        [SerializeField]
        private bool launchAfterInstallation = true;
        public bool LaunchAfterInstallation
        {
            get { return launchAfterInstallation; }
            set { launchAfterInstallation = value; }
        }

        [SerializeField]
        private bool HideSendToUnityMenu = true;
        public bool HideSendToUnityMenuProperty
        {
            get { return HideSendToUnityMenu; }
            set { HideSendToUnityMenu = value; }
        }

        [SerializeField]
        private bool BakeAnimation = false;
        internal bool BakeAnimationProperty
        {
            get { return BakeAnimation; }
            set { BakeAnimation = value; }
        }

        [SerializeField]
        private bool showConvertToPrefabDialog = true;
        public bool DisplayOptionsWindow
        {
            get { return showConvertToPrefabDialog; }
            set { showConvertToPrefabDialog = value; }
        }

        [SerializeField]
        private string integrationSavePath;
        internal static string IntegrationSavePath
        {
            get
            {
                //If the save path gets messed up and ends up not being valid, just use the project folder as the default
                if (string.IsNullOrEmpty(instance.integrationSavePath) ||
                    !Directory.Exists(instance.integrationSavePath))
                {
                    //The project folder, above the asset folder
                    instance.integrationSavePath = DefaultIntegrationSavePath;
                }
                return instance.integrationSavePath;
            }
            set
            {
                instance.integrationSavePath = value;
            }
        }

        [SerializeField]
        private int selectedDCCApp = 0;
        internal int SelectedDCCApp
        {
            get { return selectedDCCApp; }
            set { selectedDCCApp = value; }
        }

        /// <summary>
        /// The path where Convert To Model will save the new fbx and prefab.
        ///
        /// To help teams work together, this is stored to be relative to the
        /// Application.dataPath, and the path separator is the forward-slash
        /// (e.g. unix and http, not windows).
        ///
        /// Use GetRelativeSavePath / SetRelativeSavePath to get/set this
        /// value, properly interpreted for the current platform.
        /// </summary>
        [SerializeField]
        private List<string> prefabSavePaths = new List<string>();
        internal List<string> GetCopyOfPrefabSavePaths()
        {
            return new List<string>(prefabSavePaths);
        }

        [SerializeField]
        private List<string> fbxSavePaths = new List<string>();
        internal List<String> GetCopyOfFbxSavePaths()
        {
            return new List<string>(fbxSavePaths);
        }

        [SerializeField]
        private int selectedFbxPath = 0;
        public int SelectedFbxPath
        {
            get { return selectedFbxPath; }
            set { selectedFbxPath = value; }
        }

        [SerializeField]
        private int selectedPrefabPath = 0;
        public int SelectedPrefabPath
        {
            get { return selectedPrefabPath; }
            set { selectedPrefabPath = value; }
        }

        private int maxStoredSavePaths = 5;

        // List of names in order that they appear in option list
        [SerializeField]
        private List<string> dccOptionNames = new List<string>();
        // List of paths in order that they appear in the option list
        [SerializeField]
        private List<string> dccOptionPaths;

        // don't serialize as ScriptableObject does not get properly serialized on export
        [System.NonSerialized]
        private ExportModelSettings m_exportModelSettings;
        internal ExportModelSettings ExportModelSettings
        {
            get
            {
                if (!m_exportModelSettings)
                {
                    m_exportModelSettings = ScriptableObject.CreateInstance(typeof(ExportModelSettings)) as ExportModelSettings;
                }
                if (this.exportModelSettingsSerialize != null)
                {
                    m_exportModelSettings.info = this.exportModelSettingsSerialize;
                }
                else
                {
                    this.exportModelSettingsSerialize = m_exportModelSettings.info;
                }
                return m_exportModelSettings;
            }
            set { m_exportModelSettings = value; }
        }

        // store contents of export model settings for serialization
        [SerializeField]
        private ExportModelSettingsSerialize exportModelSettingsSerialize;

        [System.NonSerialized]
        private ConvertToPrefabSettings m_convertToPrefabSettings;
        internal ConvertToPrefabSettings ConvertToPrefabSettings
        {
            get
            {
                if (!m_convertToPrefabSettings)
                {
                    m_convertToPrefabSettings = ScriptableObject.CreateInstance(typeof(ConvertToPrefabSettings)) as ConvertToPrefabSettings;
                }
                if (this.convertToPrefabSettingsSerialize != null)
                {
                    m_convertToPrefabSettings.info = this.convertToPrefabSettingsSerialize;
                }
                else
                {
                    this.convertToPrefabSettingsSerialize = m_convertToPrefabSettings.info;
                }
                return m_convertToPrefabSettings;
            }
            set { m_convertToPrefabSettings = value; }
        }

        [SerializeField]
        private ConvertToPrefabSettingsSerialize convertToPrefabSettingsSerialize;

        internal void LoadDefaults()
        {
            LaunchAfterInstallation = true;
            HideSendToUnityMenuProperty = true;
            prefabSavePaths = new List<string>(){ kDefaultSavePath };
            fbxSavePaths = new List<string>(){ kDefaultSavePath };
            integrationSavePath = DefaultIntegrationSavePath;
            dccOptionPaths = new List<string>();
            dccOptionNames = new List<string>();
            BakeAnimationProperty = false;
            exportModelSettingsSerialize = new ExportModelSettingsSerialize();
            ExportModelSettings.info = exportModelSettingsSerialize;
            DisplayOptionsWindow = true;
            convertToPrefabSettingsSerialize = new ConvertToPrefabSettingsSerialize();
            ConvertToPrefabSettings.info = convertToPrefabSettingsSerialize;
        }

        /// <summary>
        /// Increments the name if there is a duplicate in dccAppOptions.
        /// </summary>
        /// <returns>The unique name.</returns>
        /// <param name="name">Name.</param>
        internal static string GetUniqueDCCOptionName(string name)
        {
            Debug.Assert(instance != null);
            if (name == null)
            {
                return null;
            }
            if (!instance.dccOptionNames.Contains(name))
            {
                return name;
            }
            var format = "{1} ({0})";
            int index = 1;
            // try extracting the current index from the name and incrementing it
            var result = System.Text.RegularExpressions.Regex.Match(name, @"\((?<number>\d+?)\)$");
            if (result != null)
            {
                var number = result.Groups["number"].Value;
                int tempIndex;
                if (int.TryParse(number, out tempIndex))
                {
                    var indexOfNumber = name.LastIndexOf(number);
                    format = name.Remove(indexOfNumber, number.Length).Insert(indexOfNumber, "{0}");
                    index = tempIndex + 1;
                }
            }

            string uniqueName = null;
            do
            {
                uniqueName = string.Format(format, index, name);
                index++;
            }
            while (instance.dccOptionNames.Contains(uniqueName));

            return uniqueName;
        }

        internal void SetDCCOptionNames(List<string> newList)
        {
            dccOptionNames = newList;
        }

        internal void SetDCCOptionPaths(List<string> newList)
        {
            dccOptionPaths = newList;
        }

        internal void ClearDCCOptionNames()
        {
            dccOptionNames.Clear();
        }

        internal void ClearDCCOptions()
        {
            SetDCCOptionNames(null);
            SetDCCOptionPaths(null);
        }

        /// <summary>
        ///
        /// Find the latest program available and make that the default choice.
        /// Will always take any Maya version over any 3ds Max version.
        ///
        /// Returns the index of the most recent program in the list of dccOptionNames
        /// Returns -1 on error.
        /// </summary>
        internal int PreferredDCCApp
        {
            get
            {
                if (dccOptionNames == null)
                {
                    return -1;
                }

                int result = -1;
                int newestDCCVersionNumber = -1;

                for (int i = 0; i < dccOptionNames.Count; i++)
                {
                    int versionToCheck = FindDCCVersion(dccOptionNames[i]);
                    if (versionToCheck == -1)
                    {
                        if (dccOptionNames[i] == "MAYA_LOCATION")
                            return i;

                        continue;
                    }
                    if (versionToCheck > newestDCCVersionNumber)
                    {
                        result = i;
                        newestDCCVersionNumber = versionToCheck;
                    }
                    else if (versionToCheck == newestDCCVersionNumber)
                    {
                        int selection = ChoosePreferredDCCApp(result, i);
                        if (selection == i)
                        {
                            result = i;
                            newestDCCVersionNumber = FindDCCVersion(dccOptionNames[i]);
                        }
                    }
                }

                return result;
            }
        }
        /// <summary>
        /// Takes the index of two program names from dccOptionNames and chooses our preferred one based on the preference list
        /// This happens in case of a tie between two programs with the same release year / version
        /// </summary>
        /// <param name="optionA"></param>
        /// <param name="optionB"></param>
        /// <returns></returns>
        private int ChoosePreferredDCCApp(int optionA, int optionB)
        {
            Debug.Assert(optionA >= 0 && optionB >= 0 && optionA < dccOptionNames.Count && optionB < dccOptionNames.Count);
            if (dccOptionNames.Count == 0)
            {
                return -1;
            }
            var appA = dccOptionNames[optionA];
            var appB = dccOptionNames[optionB];
            if (appA == null || appB == null || appA.Length <= 0 || appB.Length <= 0)
            {
                return -1;
            }

            int scoreA = s_PreferenceList.FindIndex(app => RemoveSpacesAndNumbers(app).Equals(RemoveSpacesAndNumbers(appA)));

            int scoreB = s_PreferenceList.FindIndex(app => RemoveSpacesAndNumbers(app).Equals(RemoveSpacesAndNumbers(appB)));

            return scoreA < scoreB ? optionA : optionB;
        }

        /// <summary>
        /// Takes a given string and removes any spaces or numbers from it
        /// </summary>
        /// <param name="s"></param>
        internal static string RemoveSpacesAndNumbers(string s)
        {
            return System.Text.RegularExpressions.Regex.Replace(s, @"[\s^0-9]", "");
        }

        /// <summary>
        /// Finds the version based off of the title of the application
        /// </summary>
        /// <param name="path"></param>
        /// <returns> the year/version  OR -1 if the year could not be parsed </returns>
        private static int FindDCCVersion(string AppName)
        {
            if (string.IsNullOrEmpty(AppName))
            {
                return -1;
            }
            AppName = AppName.Trim();
            if (string.IsNullOrEmpty(AppName))
                return -1;

            string[] piecesArray = AppName.Split(' ');
            if (piecesArray.Length < 2)
            {
                return -1;
            }
            //Get the number, which is always the last chunk separated by a space.
            string number = piecesArray[piecesArray.Length - 1];

            int version;
            if (int.TryParse(number, out version))
            {
                return version;
            }
            else
            {
                //remove any letters in the string in a final attempt to extract an int from it (this will happen with MayaLT, for example)
                string AppNameCopy = AppName;
                string stringWithoutLetters = System.Text.RegularExpressions.Regex.Replace(AppNameCopy, "[^0-9]", "");

                if (int.TryParse(stringWithoutLetters, out version))
                {
                    return version;
                }

                float fVersion;
                //In case we are looking at something with a decimal based version- the int parse will fail so we'll need to parse it as a float.
                if (float.TryParse(number, out fVersion))
                {
                    return (int)fVersion;
                }
                return -1;
            }
        }

        /// <summary>
        /// Find Maya and 3DsMax installations at default install path.
        /// Add results to given dictionary.
        ///
        /// If MAYA_LOCATION is set, add this to the list as well.
        /// </summary>
        private static void FindDCCInstalls()
        {
            var dccOptionNames = instance.dccOptionNames;
            var dccOptionPaths = instance.dccOptionPaths;

            // find dcc installation from vendor locations
<<<<<<< HEAD
            foreach(var vendorLocation in DCCVendorLocations)
=======
            foreach (var vendorLocation in DCCVendorLocations)
>>>>>>> 88f08714
            {
                if (!Directory.Exists(vendorLocation))
                {
                    // no autodesk products installed
                    continue;
                }
                // List that directory and find the right version:
                // either the newest version, or the exact version we wanted.
                var adskRoot = new System.IO.DirectoryInfo(vendorLocation);
                foreach (var productDir in adskRoot.GetDirectories())
                {
                    var product = productDir.Name;

                    // Only accept those that start with 'maya' in either case.
                    if (product.StartsWith("maya", StringComparison.InvariantCultureIgnoreCase))
                    {
                        string version = product.Substring("maya".Length);
                        dccOptionPaths.Add(GetMayaExePathFromLocation(productDir.FullName.Replace("\\", "/")));
                        dccOptionNames.Add(GetUniqueDCCOptionName(kMayaOptionName + version));
                        continue;
                    }

                    if (product.StartsWith("3ds max", StringComparison.InvariantCultureIgnoreCase))
                    {
                        var exePath = string.Format("{0}/{1}", productDir.FullName.Replace("\\", "/"), "3dsmax.exe");

                        string version = product.Substring("3ds max ".Length);
                        var maxOptionName = GetUniqueDCCOptionName(kMaxOptionName + version);

                        if (IsEarlierThanMax2017(maxOptionName))
                        {
                            continue;
                        }

                        dccOptionPaths.Add(exePath);
                        dccOptionNames.Add(maxOptionName);
                    }
                }
            }

            // add extra locations defined by special environment variables
            string location = GetMayaLocationFromEnvironmentVariable("MAYA_LOCATION");

            if (!string.IsNullOrEmpty(location))
            {
                dccOptionPaths.Add(GetMayaExePathFromLocation(location));
                dccOptionNames.Add("MAYA_LOCATION");
            }

            instance.SelectedDCCApp = instance.PreferredDCCApp;
        }

        /// <summary>
        /// Returns the first valid folder in our list of vendor locations
        /// </summary>
        /// <returns>The first valid vendor location</returns>
        internal static string FirstValidVendorLocation
        {
            get
            {
                List<string> locations = DCCVendorLocations;
                for (int i = 0; i < locations.Count; i++)
                {
                    //Look through the list of locations we have and take the first valid one
                    if (Directory.Exists(locations[i]))
                    {
                        return locations[i];
                    }
                }
                //if no valid locations exist, just take us to the project folder
                return Directory.GetCurrentDirectory();
            }
        }

        /// <summary>
        /// Gets the maya exe at Maya install location.
        /// </summary>
        /// <returns>The maya exe path.</returns>
        /// <param name="location">Location of Maya install.</param>
        private static string GetMayaExePathFromLocation(string location)
        {
            switch (Application.platform)
            {
                case RuntimePlatform.WindowsEditor:
                    return $"{location}/bin/maya.exe";
                case RuntimePlatform.OSXEditor:
                    // MAYA_LOCATION on mac is set by Autodesk to be the
                    // Contents directory. But let's make it easier on people
                    // and allow just having it be the app bundle or a
                    // directory that holds the app bundle.
                    if (location.EndsWith(".app/Contents"))
                    {
                        return $"{location}/MacOS/Maya";
                    }
                    else if (location.EndsWith(".app"))
                    {
                        return $"{location}/Contents/MacOS/Maya";
                    }
                    else
                    {
                        return $"{location}/Maya.app/Contents/MacOS/Maya";
                    }
                case RuntimePlatform.LinuxEditor:
                    return $"{location}/bin/maya";
                default:
                    throw new NotImplementedException();
            }
        }

        internal static GUIContent[] GetDCCOptions()
        {
            if (instance.dccOptionNames == null ||
                instance.dccOptionNames.Count != instance.dccOptionPaths.Count ||
                instance.dccOptionNames.Count == 0)
            {
                instance.dccOptionPaths = new List<string>();
                instance.dccOptionNames = new List<string>();
                FindDCCInstalls();
            }
            // store the selected app if any
            string prevSelection = SelectedDCCPath;

            // remove options that no longer exist
            List<string> pathsToDelete = new List<string>();
            List<string> namesToDelete = new List<string>();
            for (int i = 0; i < instance.dccOptionPaths.Count; i++)
            {
                var dccPath = instance.dccOptionPaths[i];
                if (!File.Exists(dccPath))
                {
                    namesToDelete.Add(instance.dccOptionNames[i]);
                    pathsToDelete.Add(dccPath);
                }
            }
            foreach (var str in pathsToDelete)
            {
                instance.dccOptionPaths.Remove(str);
            }
            foreach (var str in namesToDelete)
            {
                instance.dccOptionNames.Remove(str);
            }

            // set the selected DCC app to the previous selection
            instance.SelectedDCCApp = instance.dccOptionPaths.IndexOf(prevSelection);
            if (instance.SelectedDCCApp < 0)
            {
                // find preferred app if previous selection no longer exists
                instance.SelectedDCCApp = instance.PreferredDCCApp;
            }

            if (instance.dccOptionPaths.Count <= 0)
            {
                instance.SelectedDCCApp = 0;
                return new GUIContent[]
                {
                    new GUIContent("<No 3D Application found>")
                };
            }

            GUIContent[] optionArray = new GUIContent[instance.dccOptionPaths.Count];
            for (int i = 0; i < instance.dccOptionPaths.Count; i++)
            {
                optionArray[i] = new GUIContent(
                    instance.dccOptionNames[i],
                    instance.dccOptionPaths[i]
                );
            }
            return optionArray;
        }

        internal enum DCCType { Maya, Max };

        internal static void AddDCCOption(string newOption, DCCType dcc)
        {
            if (Application.platform == RuntimePlatform.OSXEditor && dcc == DCCType.Maya)
            {
                // on OSX we get a path ending in .app, which is not quite the exe
                newOption = GetMayaExePathFromLocation(newOption);
            }

            var dccOptionPaths = instance.dccOptionPaths;
            if (dccOptionPaths.Contains(newOption))
            {
                instance.SelectedDCCApp = dccOptionPaths.IndexOf(newOption);
                return;
            }

            string optionName = "";
            switch (dcc)
            {
                case DCCType.Maya:
                    var version = AskMayaVersion(newOption);
                    if (version == null)
                    {
                        Debug.LogError("This version of Maya could not be launched properly");
                        UnityEditor.EditorUtility.DisplayDialog("Error Loading 3D Application",
                            "Failed to add Maya option, could not get version number from maya.exe",
                            "Ok");
                        return;
                    }
                    optionName = GetUniqueDCCOptionName("Maya " + version);
                    break;
                case DCCType.Max:
                    optionName = GetMaxOptionName(newOption);
                    if (ExportSettings.IsEarlierThanMax2017(optionName))
                    {
                        Debug.LogError("Earlier than 3ds Max 2017 is not supported");
                        UnityEditor.EditorUtility.DisplayDialog(
                            "Error adding 3D Application",
                            "Unity Integration only supports 3ds Max 2017 or later",
                            "Ok");
                        return;
                    }
                    break;
                default:
                    throw new System.NotImplementedException();
            }

            instance.dccOptionNames.Add(optionName);
            dccOptionPaths.Add(newOption);
            instance.SelectedDCCApp = dccOptionPaths.Count - 1;
        }

        /// <summary>
        /// Ask the version number by running maya.
        /// </summary>
        internal static string AskMayaVersion(string exePath)
        {
            System.Diagnostics.Process myProcess = new System.Diagnostics.Process();
            myProcess.StartInfo.FileName = exePath;
            myProcess.StartInfo.WindowStyle = System.Diagnostics.ProcessWindowStyle.Hidden;
            myProcess.StartInfo.CreateNoWindow = true;
            myProcess.StartInfo.UseShellExecute = false;
            myProcess.StartInfo.RedirectStandardOutput = true;
            myProcess.StartInfo.Arguments = "-v";
            myProcess.EnableRaisingEvents = true;
            myProcess.Start();
            string resultString = myProcess.StandardOutput.ReadToEnd();
            myProcess.WaitForExit();

            // Output is like: Maya 2018, Cut Number 201706261615
            // We want the stuff after 'Maya ' and before the comma.
            // (Uni-31601) less brittle! Consider also the mel command "about -version".
            if (string.IsNullOrEmpty(resultString))
            {
                return null;
            }

            resultString = resultString.Trim();
            var commaIndex = resultString.IndexOf(',');

            if (commaIndex != -1)
            {
                const int versionStart = 5; // length of "Maya "
                return resultString.Length > versionStart ? resultString.Substring(0, commaIndex).Substring(versionStart) : null;
            }
            else
            {
                //This probably means we tried to launch Maya to check the version but it was some sort of broken maya.
                //We'll just return null and throw an error for it.
                return null;
            }
        }

        /// <summary>
        /// Gets the unique label for a new 3DsMax dropdown option.
        /// </summary>
        /// <returns>The 3DsMax dropdown option label.</returns>
        /// <param name="exePath">Exe path.</param>
        internal static string GetMaxOptionName(string exePath)
        {
            return GetUniqueDCCOptionName(Path.GetFileName(Path.GetDirectoryName(exePath)));
        }

        internal static bool IsEarlierThanMax2017(string AppName)
        {
            int version = FindDCCVersion(AppName);
            return version != -1 && version < 2017;
        }

        internal static string SelectedDCCPath
        {
            get
            {
                return (instance.dccOptionPaths.Count > 0 &&
                    instance.SelectedDCCApp >= 0 &&
                    instance.SelectedDCCApp < instance.dccOptionPaths.Count) ? instance.dccOptionPaths[instance.SelectedDCCApp] : "";
            }
        }

        internal static string SelectedDCCName
        {
            get
            {
                return (instance.dccOptionNames.Count > 0 &&
                    instance.SelectedDCCApp >= 0 &&
                    instance.SelectedDCCApp < instance.dccOptionNames.Count) ? instance.dccOptionNames[instance.SelectedDCCApp] : "";
            }
        }

        internal static bool CanInstall()
        {
            return instance.dccOptionPaths.Count > 0;
        }

        internal static string GetProjectRelativePath(string fullPath)
        {
            var assetRelativePath = UnityEditor.Formats.Fbx.Exporter.ExportSettings.ConvertToAssetRelativePath(fullPath);
            var projectRelativePath = "Assets/" + assetRelativePath;
            if (string.IsNullOrEmpty(assetRelativePath))
            {
                throw new FbxExportSettingsException("Path " + fullPath + " must be in the Assets folder.");
            }
            return projectRelativePath;
        }

        /// <summary>
        /// The relative save paths for given absolute paths.
        /// This is relative to the Application.dataPath ; it uses '/' as the
        /// separator on all platforms.
        /// </summary>
        internal static string[] GetRelativeSavePaths(List<string> exportSavePaths)
        {
            if (exportSavePaths == null)
            {
                return null;
            }

            if (exportSavePaths.Count == 0)
            {
                exportSavePaths.Add(kDefaultSavePath);
            }
            string[] relSavePaths = new string[exportSavePaths.Count];
            // use special forward slash unicode char as "/" is a special character
            // that affects the dropdown layout.
            string forwardslash = " \u2044 ";
            for (int i = 0; i < relSavePaths.Length; i++)
            {
                relSavePaths[i] = string.Format("Assets{0}{1}", forwardslash, exportSavePaths[i] == "." ? "" : NormalizePath(exportSavePaths[i], isRelative: true).Replace("/", forwardslash));
            }
            return relSavePaths;
        }

        /// <summary>
        /// Returns the paths for display in the menu.
        /// Paths inside the Assets folder are relative, while those outside are kept absolute.
        /// </summary>
        internal static string[] GetMixedSavePaths(List<string> exportSavePaths)
        {
            string[] displayPaths = new string[exportSavePaths.Count];
            string forwardslash = " \u2044 ";
            for (int i = 0; i < displayPaths.Length; i++)
            {
                // if path is in Assets folder, shorten it
                if (!Path.IsPathRooted(exportSavePaths[i]))
                {
                    displayPaths[i] = string.Format("Assets{0}{1}", forwardslash, exportSavePaths[i] == "." ? "" : NormalizePath(exportSavePaths[i], isRelative: true).Replace("/", forwardslash));
                }
                else
                {
                    displayPaths[i] = exportSavePaths[i].Replace("/", forwardslash);
                }
            }

            return displayPaths;
        }

        /// <summary>
        /// The path where Export model will save the new fbx.
        /// This is relative to the Application.dataPath ; it uses '/' as the
        /// separator on all platforms.
        /// Only returns the paths within the Assets folder of the project.
        /// </summary>
        internal static string[] GetRelativeFbxSavePaths()
        {
            return GetRelativeFbxSavePaths(instance.fbxSavePaths, ref instance.selectedFbxPath);
        }

        /// <summary>
        /// The path where Export model will save the new fbx.
        /// This is relative to the Application.dataPath ; it uses '/' as the
        /// separator on all platforms.
        /// Only returns the paths within the Assets folder of the project.
        /// </summary>
        internal static string[] GetRelativeFbxSavePaths(List<string> fbxSavePaths, ref int pathIndex)
        {
            // sort the list of paths, putting project paths first
            fbxSavePaths.Sort((x, y) => Path.IsPathRooted(x).CompareTo(Path.IsPathRooted(y)));
            var relPathCount = fbxSavePaths.FindAll(x => !Path.IsPathRooted(x)).Count;

            // reset selected path if it's out of range
            if (pathIndex > relPathCount - 1)
            {
                pathIndex = 0;
            }

            return GetRelativeSavePaths(fbxSavePaths.GetRange(0, relPathCount));
        }

        /// <summary>
        /// The path where Convert to Prefab will save the new prefab.
        /// This is relative to the Application.dataPath ; it uses '/' as the
        /// separator on all platforms.
        /// </summary>
        internal static string[] GetRelativePrefabSavePaths()
        {
            return GetRelativeSavePaths(instance.prefabSavePaths);
        }

        /// <summary>
        /// The paths formatted for display in the menu.
        /// Paths outside the Assets folder are kept as they are and ones inside are shortened.
        /// </summary>
        internal static string[] GetMixedFbxSavePaths()
        {
            return GetMixedSavePaths(instance.fbxSavePaths);
        }

        /// <summary>
        /// Adds the save path to given save path list.
        /// </summary>
        /// <param name="savePath">Save path.</param>
        /// <param name="exportSavePaths">Export save paths.</param>
        internal static void AddSavePath(string savePath, List<string> exportSavePaths, bool exportOutsideProject = false)
        {
            if (exportSavePaths == null)
            {
                return;
            }

            if (exportOutsideProject)
            {
                savePath = NormalizePath(savePath, isRelative: false);
            }
            else
            {
                savePath = NormalizePath(savePath, isRelative: true);
            }

            if (exportSavePaths.Contains(savePath))
            {
                // move to first place if it isn't already
                if (exportSavePaths[0] == savePath)
                {
                    return;
                }
                exportSavePaths.Remove(savePath);
            }

            if (exportSavePaths.Count >= instance.maxStoredSavePaths)
            {
                // remove last used path
                exportSavePaths.RemoveAt(exportSavePaths.Count - 1);
            }

            exportSavePaths.Insert(0, savePath);
        }

        internal static void AddFbxSavePath(string savePath, bool exportOutsideProject = false)
        {
            AddSavePath(savePath, instance.fbxSavePaths, exportOutsideProject);
            instance.SelectedFbxPath = 0;
        }

        internal static void AddPrefabSavePath(string savePath)
        {
            AddSavePath(savePath, instance.prefabSavePaths);
            instance.SelectedPrefabPath = 0;
        }

        internal static string GetAbsoluteSavePath(string savePath)
        {
            var projectAbsolutePath = Path.Combine(Application.dataPath, savePath);
            projectAbsolutePath = NormalizePath(projectAbsolutePath, isRelative: false, separator: Path.DirectorySeparatorChar);

            // if path is outside Assets folder, it's already absolute so return the original path
            if (string.IsNullOrEmpty(ExportSettings.ConvertToAssetRelativePath(projectAbsolutePath)))
            {
                return savePath;
            }

            return projectAbsolutePath;
        }

        internal static string FbxAbsoluteSavePath
        {
            get
            {
                if (instance.fbxSavePaths.Count <= 0)
                {
                    instance.fbxSavePaths.Add(kDefaultSavePath);
                }
                return GetAbsoluteSavePath(instance.fbxSavePaths[instance.SelectedFbxPath]);
            }
        }

        internal static string PrefabAbsoluteSavePath
        {
            get
            {
                if (instance.prefabSavePaths.Count <= 0)
                {
                    instance.prefabSavePaths.Add(kDefaultSavePath);
                }
                return GetAbsoluteSavePath(instance.prefabSavePaths[instance.SelectedPrefabPath]);
            }
        }

        /// <summary>
        /// Convert an absolute path into a relative path like what you would
        /// get from GetRelativeSavePath.
        ///
        /// This uses '/' as the path separator.
        ///
        /// If 'requireSubdirectory' is the default on, return empty-string if the full
        /// path is not in a subdirectory of assets.
        /// </summary>
        internal static string ConvertToAssetRelativePath(string fullPathInAssets, bool requireSubdirectory = true)
        {
            if (!Path.IsPathRooted(fullPathInAssets))
            {
                fullPathInAssets = Path.GetFullPath(fullPathInAssets);
            }
            var relativePath = GetRelativePath(Application.dataPath, fullPathInAssets);
            if (requireSubdirectory && relativePath.StartsWith(".."))
            {
                if (relativePath.Length == 2 || relativePath[2] == '/')
                {
                    // The relative path has us pop out to another directory,
                    // so return an empty string as requested.
                    return "";
                }
            }
            return relativePath;
        }

        /// <summary>
        /// Compute how to get from 'fromDir' to 'toDir' via a relative path.
        /// </summary>
        internal static string GetRelativePath(string fromDir, string toDir,
            char separator = '/')
        {
            // https://stackoverflow.com/questions/275689/how-to-get-relative-path-from-absolute-path
            // Except... the MakeRelativeUri that ships with Unity is buggy.
            // e.g. https://bugzilla.xamarin.com/show_bug.cgi?id=5921
            // among other bugs. So we roll our own.

            // Normalize the paths, assuming they're absolute paths (if they
            // aren't, they get normalized as relative paths)
            fromDir = NormalizePath(fromDir, isRelative: false);
            toDir = NormalizePath(toDir, isRelative: false);

            // Break them into path components.
            var fromDirs = fromDir.Split('/');
            var toDirs = toDir.Split('/');

            // Find the least common ancestor
            int lca = -1;
            for (int i = 0, n = System.Math.Min(fromDirs.Length, toDirs.Length); i < n; ++i)
            {
                if (fromDirs[i] != toDirs[i]) { break; }
                lca = i;
            }

            // Step up from the fromDir to the lca, then down from lca to the toDir.
            // If from = /a/b/c/d
            // and to  = /a/b/e/f/g
            // Then we need to go up 2 and down 3.
            var nStepsUp = (fromDirs.Length - 1) - lca;
            var nStepsDown = (toDirs.Length - 1) - lca;
            if (nStepsUp + nStepsDown == 0)
            {
                return ".";
            }

            var relDirs = new string[nStepsUp + nStepsDown];
            for (int i = 0; i < nStepsUp; ++i)
            {
                relDirs[i] = "..";
            }
            for (int i = 0; i < nStepsDown; ++i)
            {
                relDirs[nStepsUp + i] = toDirs[lca + 1 + i];
            }

            return string.Join("" + separator, relDirs);
        }

        /// <summary>
        /// Normalize a path, cleaning up path separators, resolving '.' and
        /// '..', removing duplicate and trailing path separators, etc.
        ///
        /// If the path passed in is a relative path, we remove leading path separators.
        /// If it's an absolute path we don't.
        ///
        /// If you claim the path is absolute but actually it's relative, we
        /// treat it as a relative path.
        /// </summary>
        internal static string NormalizePath(string path, bool isRelative,
            char separator = '/')
        {
            if (path == null)
            {
                return null;
            }

            // Use slashes to simplify the code (we're going to clobber them all anyway).
            path = path.Replace('\\', '/');

            // If we're supposed to be an absolute path, but we're actually a
            // relative path, ignore the 'isRelative' flag.
            if (!isRelative && !Path.IsPathRooted(path))
            {
                isRelative = true;
            }

            // Build up a list of directory items.
            var dirs = path.Split('/');

            // Modify dirs in-place, reading from readIndex and remembering
            // what index we've written to.
            int lastWriteIndex = -1;
            for (int readIndex = 0, n = dirs.Length; readIndex < n; ++readIndex)
            {
                var dir = dirs[readIndex];

                // Skip duplicate path separators.
                if (string.IsNullOrEmpty(dir))
                {
                    // Skip if it's not a leading path separator.
                    if (lastWriteIndex >= 0)
                    {
                        continue;
                    }

                    // Also skip if it's leading and we have a relative path.
                    if (isRelative)
                    {
                        continue;
                    }
                }

                // Skip '.'
                if (dir == ".")
                {
                    continue;
                }

                // Erase the previous directory we read on '..'.
                // Exception: we can start with '..'
                // Exception: we can have multiple '..' in a row.
                //
                // Note: this ignores the actual file system and the funny
                // results you see when there are symlinks.
                if (dir == "..")
                {
                    if (lastWriteIndex == -1)
                    {
                        // Leading '..' => handle like a normal directory.
                    }
                    else if (dirs[lastWriteIndex] == "..")
                    {
                        // Multiple ".." => handle like a normal directory.
                    }
                    else
                    {
                        // Usual case: delete the previous directory.
                        lastWriteIndex--;
                        continue;
                    }
                }

                // Copy anything else to the next index.
                ++lastWriteIndex;
                dirs[lastWriteIndex] = dirs[readIndex];
            }

            if (lastWriteIndex == -1 || (lastWriteIndex == 0 && string.IsNullOrEmpty(dirs[lastWriteIndex])))
            {
                // If we didn't keep anything, we have the empty path.
                // For an absolute path that's / ; for a relative path it's .
                if (isRelative)
                {
                    return ".";
                }
                else
                {
                    return "" + separator;
                }
            }
            else
            {
                // Otherwise print out the path with the proper separator.
                return String.Join("" + separator, dirs, 0, lastWriteIndex + 1);
            }
        }

        internal void Load()
        {
            string filePath = GetFilePath();
            if (!System.IO.File.Exists(filePath))
            {
                LoadDefaults();
            }
            else
            {
                try
                {
                    var fileData = System.IO.File.ReadAllText(filePath);
                    EditorJsonUtility.FromJsonOverwrite(fileData, s_Instance);
                }
                catch (Exception xcp)
                {
                    // Quash the exception and take the default settings.
                    Debug.LogException(xcp);
                    LoadDefaults();
                }
            }
        }

        internal void Save()
        {
            exportModelSettingsSerialize = ExportModelSettings.info;
            convertToPrefabSettingsSerialize = ConvertToPrefabSettings.info;
            this.SaveToFile();
        }

        // Called on creation and whenever the reset button is clicked
        internal void Reset()
        {
            // apply default settings
            LoadDefaults();
        }
    }

    [AttributeUsage(AttributeTargets.Class)]
    internal sealed class FilePathAttribute : Attribute
    {
        public enum Location
        {
            PreferencesFolder,
            ProjectFolder
        }
        public string filepath
        {
            get;
            set;
        }
        public FilePathAttribute(string relativePath, FilePathAttribute.Location location)
        {
            if (string.IsNullOrEmpty(relativePath))
            {
                Debug.LogError("Invalid relative path! (its null or empty)");
                return;
            }
            if (relativePath[0] == '/')
            {
                relativePath = relativePath.Substring(1);
            }
            if (location == FilePathAttribute.Location.PreferencesFolder)
            {
                this.filepath = InternalEditorUtility.unityPreferencesFolder + "/" + relativePath;
            }
            else
            {
                this.filepath = relativePath;
            }
        }
    }
}<|MERGE_RESOLUTION|>--- conflicted
+++ resolved
@@ -1178,11 +1178,7 @@
             var dccOptionPaths = instance.dccOptionPaths;
 
             // find dcc installation from vendor locations
-<<<<<<< HEAD
-            foreach(var vendorLocation in DCCVendorLocations)
-=======
             foreach (var vendorLocation in DCCVendorLocations)
->>>>>>> 88f08714
             {
                 if (!Directory.Exists(vendorLocation))
                 {
