--- conflicted
+++ resolved
@@ -1998,17 +1998,6 @@
                 System.StringComparison cc = System.StringComparison.CurrentCulture;
 
                 bool partT = uniPropertyName.StartsWith("m_LocalPosition.", cc) || uniPropertyName.StartsWith("m_TranslationOffset", cc);
-<<<<<<< HEAD
-                bool partTx = uniPropertyName.EndsWith("Position.x", cc) || uniPropertyName.EndsWith("T.x", cc) || (uniPropertyName.StartsWith("m_TranslationOffset") && uniPropertyName.EndsWith(".x", cc));
-                bool partRyz = uniPropertyName.StartsWith("m_RotationOffset", cc) && (uniPropertyName.EndsWith(".y") || uniPropertyName.EndsWith(".z"));
-                partRyz = partRyz || (uniPropertyName.StartsWith("localEulerAnglesRaw", cc) && (uniPropertyName.EndsWith(".y") || uniPropertyName.EndsWith(".z")));
-                //bool partR = uniPropertyName.StartsWith("localEulerAnglesRaw.", cc);
-
-                convertLtoR |= partTx;
-                convertLtoR |= partRyz;
-                convertLtoR |= partRyz;
-=======
->>>>>>> 260508b2
 
                 convertDistance |= partT;
                 convertDistance |= uniPropertyName.StartsWith ("m_Intensity", cc);
