using System.IO;
using System.Collections.Generic;
using UnityEngine;
using UnityEngine.Animations;
using UnityEditor;
using System.Linq;
using Autodesk.Fbx;
using System.Runtime.CompilerServices;  
using System.Runtime.Serialization;
using UnityEditor.Formats.Fbx.Exporter.Visitors;
using UnityEditor.Formats.Fbx.Exporter.CustomExtensions;
using System.Security.Permissions;

[assembly: InternalsVisibleTo("Unity.Formats.Fbx.Editor.Tests")]  
[assembly: InternalsVisibleTo("Unity.ProBuilder.AddOns.Editor")]  

namespace UnityEditor.Formats.Fbx.Exporter
{
    /// <summary>
    /// If your MonoBehaviour knows about some custom geometry that
    /// isn't in a MeshFilter or SkinnedMeshRenderer, use
    /// RegisterMeshCallback to get a callback when the exporter tries
    /// to export your component.
    ///
    /// The callback should return true, and output the mesh you want.
    ///
    /// Return false if you don't want to drive this game object.
    ///
    /// Return true and output a null mesh if you don't want the
    /// exporter to output anything.
    /// </summary>
    internal delegate bool GetMeshForComponent<T>(ModelExporter exporter, T component, FbxNode fbxNode) where T : MonoBehaviour;
    internal delegate bool GetMeshForComponent(ModelExporter exporter, MonoBehaviour component, FbxNode fbxNode);

    /// <summary>
    /// Delegate used to convert a GameObject into a mesh.
    ///
    /// This is useful if you want to have broader control over
    /// the export process than the GetMeshForComponent callbacks
    /// provide. But it's less efficient because you'll get a callback
    /// on every single GameObject.
    /// </summary>
    internal delegate bool GetMeshForObject(ModelExporter exporter, GameObject gameObject, FbxNode fbxNode);

    [System.Serializable]
    internal class ModelExportException : System.Exception
    {
        public ModelExportException(){}

        public ModelExportException(string message)
            : base(message){}

        public ModelExportException(string message, System.Exception inner)
            : base(message, inner){}

        protected ModelExportException(SerializationInfo info, StreamingContext context)
            : base(info, context){}
    }

    /// <summary>
    /// Use the ModelExporter class to export Unity GameObjects to an FBX file.
    /// <para>
    /// Use the ExportObject and ExportObjects methods. The default export
    /// options are used when exporting the objects to the FBX file.
    /// </para>
    /// <para>For information on using the ModelExporter class, see <a href="../manual/devguide.html">the Developer's Guide</a>.</para>
    /// </summary>
    public sealed class ModelExporter : System.IDisposable
    {
        const string Title =
            "Created by FBX Exporter from Unity Technologies";

        const string Subject =
            "";

        const string Keywords =
            "Nodes Meshes Materials Textures Cameras Lights Skins Animation";

        const string Comments =
            @"";

        /// <summary>
        /// Path to the CHANGELOG file in Unity's virtual file system. Used to get the version number.
        /// </summary>
        const string ChangeLogPath = "Packages/com.unity.formats.fbx/CHANGELOG.md";

        // NOTE: The ellipsis at the end of the Menu Item name prevents the context
        //       from being passed to command, thus resulting in OnContextItem()
        //       being called only once regardless of what is selected.
        const string MenuItemName = "GameObject/Export To FBX...";

        const string TimelineClipMenuItemName = "GameObject/Export Selected Timeline Clip...";

        const string ProgressBarTitle = "FBX Export";

        const char MayaNamespaceSeparator = ':';

        // replace invalid chars with this one
        const char InvalidCharReplacement = '_';

        const string RegexCharStart = "[";
        const string RegexCharEnd = "]";

        internal const float UnitScaleFactor = 100f;

        internal const string PACKAGE_UI_NAME = "FBX Exporter";

        /// <summary>
        /// name of the scene's default camera
        /// </summary>
        private static string DefaultCamera = "";

        private const string SkeletonPrefix = "_Skel";

        private const string SkinPrefix = "_Skin";

        /// <summary>
        /// name prefix for custom properties
        /// </summary>
        const string NamePrefix = "Unity_";

        private static string MakeName (string basename)
        {
            return NamePrefix + basename;
        }

        /// <summary>
        /// Create instance of exporter.
        /// </summary>
        static ModelExporter Create ()
        {
            return new ModelExporter ();
        }

        /// <summary>
        /// Which components map from Unity Object to Fbx Object
        /// </summary>
        internal enum FbxNodeRelationType
        {
            NodeAttribute,
            Property,
            Material
        }

        internal static Dictionary<System.Type, KeyValuePair<System.Type,FbxNodeRelationType>> MapsToFbxObject = new Dictionary<System.Type, KeyValuePair<System.Type,FbxNodeRelationType>> ()
        {
            { typeof(Transform),            new KeyValuePair<System.Type, FbxNodeRelationType>(typeof(FbxProperty), FbxNodeRelationType.Property) },
            { typeof(MeshFilter),           new KeyValuePair<System.Type, FbxNodeRelationType>(typeof(FbxMesh), FbxNodeRelationType.NodeAttribute) },
            { typeof(SkinnedMeshRenderer),  new KeyValuePair<System.Type, FbxNodeRelationType>(typeof(FbxMesh), FbxNodeRelationType.NodeAttribute) },
            { typeof(Light),                new KeyValuePair<System.Type, FbxNodeRelationType>(typeof(FbxLight), FbxNodeRelationType.NodeAttribute) },
            { typeof(Camera),               new KeyValuePair<System.Type, FbxNodeRelationType>(typeof(FbxCamera), FbxNodeRelationType.NodeAttribute) },
            { typeof(Material),             new KeyValuePair<System.Type, FbxNodeRelationType>(typeof(FbxSurfaceMaterial), FbxNodeRelationType.Material) },
        };

        /// <summary>
        /// keep a map between GameObject and FbxNode for quick lookup when we export
        /// animation.
        /// </summary>
        Dictionary<GameObject, FbxNode> MapUnityObjectToFbxNode = new Dictionary<GameObject, FbxNode> ();

        /// <summary>
        /// keep a map between the constrained FbxNode (in Unity this is the GameObject with constraint component)
        /// and its FbxConstraints for quick lookup when exporting constraint animations.
        /// </summary>
        Dictionary<FbxNode, Dictionary<FbxConstraint, System.Type>> MapConstrainedObjectToConstraints = new Dictionary<FbxNode, Dictionary<FbxConstraint, System.Type>>();

        /// <summary>
        /// Map Unity material ID to FBX material object
        /// </summary>
        Dictionary<int, FbxSurfaceMaterial> MaterialMap = new Dictionary<int, FbxSurfaceMaterial> ();

        /// <summary>
        /// Map texture filename name to FBX texture object
        /// </summary>
        Dictionary<string, FbxTexture> TextureMap = new Dictionary<string, FbxTexture> ();

        /// <summary>
        /// Map the ID of a prefab to an FbxMesh (for preserving instances) 
        /// </summary>
        Dictionary<int, FbxMesh> SharedMeshes = new Dictionary<int, FbxMesh> ();

        /// <summary>
        /// Map for the Name of an Object to number of objects with this name.
        /// Used for enforcing unique names on export.
        /// </summary>
        Dictionary<string, int> NameToIndexMap = new Dictionary<string, int> ();

        /// <summary>
        /// Map for the Material Name to number of materials with this name.
        /// Used for enforcing unique names on export.
        /// </summary>
        Dictionary<string, int> MaterialNameToIndexMap = new Dictionary<string, int>();

        /// <summary>
        /// Map for the Texture Name to number of textures with this name.
        /// Used for enforcing unique names on export.
        /// </summary>
        Dictionary<string, int> TextureNameToIndexMap = new Dictionary<string, int>();
<<<<<<< HEAD
        
        Dictionary<Mesh, FbxNode> MeshToFbxNodeMap = new Dictionary<Mesh, FbxNode>();
=======
>>>>>>> 05fda215

        /// <summary>
        /// Format for creating unique names
        /// </summary>
        const string UniqueNameFormat = "{0}_{1}";

        /// <summary>
        /// The animation fbx file format.
        /// </summary>
        const string AnimFbxFileFormat = "{0}/{1}@{2}.fbx";

        /// <summary>
        /// Gets the export settings.
        /// </summary>
        internal static ExportSettings ExportSettings {
            get { return ExportSettings.instance; }
        }

        internal static IExportOptions DefaultOptions {
            get { return new ExportModelSettingsSerialize(); }
        }

        private IExportOptions m_exportOptions;
        private IExportOptions ExportOptions {
            get {
                if (m_exportOptions == null) {
                    // get default settings;
                    m_exportOptions = DefaultOptions;
                }
                return m_exportOptions;
            }
            set { m_exportOptions = value; }
        }

        /// <summary>
        /// Gets the Unity default material.
        /// </summary>
        internal static Material DefaultMaterial {
            get {
                if (!s_defaultMaterial) {
                    var obj = GameObject.CreatePrimitive (PrimitiveType.Quad);
                    s_defaultMaterial = obj.GetComponent<Renderer> ().sharedMaterial;
                    Object.DestroyImmediate (obj);
                }
                return s_defaultMaterial;
            }
        }

        static Material s_defaultMaterial = null;

        static Dictionary<UnityEngine.LightType, FbxLight.EType> MapLightType = new Dictionary<UnityEngine.LightType, FbxLight.EType> () {
            { UnityEngine.LightType.Directional,    FbxLight.EType.eDirectional },
            { UnityEngine.LightType.Spot,           FbxLight.EType.eSpot },
            { UnityEngine.LightType.Point,          FbxLight.EType.ePoint },
            { UnityEngine.LightType.Area,           FbxLight.EType.eArea },
        };

        /// <summary>
        /// Gets the version number of the FbxExporters plugin from the readme.
        /// </summary>
        internal static string GetVersionFromReadme()
        {
            if (!File.Exists (ChangeLogPath)) {
                Debug.LogWarning (string.Format("Could not find version number, the ChangeLog file is missing from: {0}", ChangeLogPath));
                return null;
            }

            try {
                // The standard format is:
                //   ## [a.b.c-whatever] - yyyy-mm-dd
                // Another format is:
                //   **Version**: a.b.c-whatever
                // we handle either one and read out the version
                var lines = File.ReadAllLines (ChangeLogPath);
                var regexes = new string [] {
                    @"^\s*##\s*\[(.*)\]",
                    @"^\s*\*\*Version\*\*:\s*(.*)\s*"
                };
                foreach (var line in lines) {
                    foreach (var regex in regexes) {
                        var match = System.Text.RegularExpressions.Regex.Match(line, regex);
                        if (match.Success) {
                            var version = match.Groups[1].Value;
                            return version.Trim ();
                        }
                    }
                }

                // If we're here, we didn't find any match.
                Debug.LogWarning (string.Format("Could not find most recent version number in {0}", ChangeLogPath));
                return null;
            }
            catch(IOException e){
                Debug.LogException (e);
                Debug.LogWarning (string.Format("Error reading file {0} ({1})", ChangeLogPath, e));
                return null;
            }

        }

        /// <summary>
        /// Get a layer (to store UVs, normals, etc) on the mesh.
        /// If it doesn't exist yet, create it.
        /// </summary>
        internal static FbxLayer GetOrCreateLayer(FbxMesh fbxMesh, int layer = 0 /* default layer */)
        {
            int maxLayerIndex = fbxMesh.GetLayerCount() - 1;
            while (layer > maxLayerIndex) {
                // We'll have to create the layer (potentially several).
                // Make sure to avoid infinite loops even if there's an
                // FbxSdk bug.
                int newLayerIndex = fbxMesh.CreateLayer();
                if (newLayerIndex <= maxLayerIndex) {
                    // Error!
                    throw new ModelExportException(
                        "Internal error: Unable to create mesh layer "
                        + (maxLayerIndex + 1)
                        + " on mesh " + fbxMesh.GetName ());
                }
                maxLayerIndex = newLayerIndex;
            }
            return fbxMesh.GetLayer (layer);
        }

        /// <summary>
        /// Export the mesh's attributes using layer 0.
        /// </summary>
        private bool ExportComponentAttributes (MeshInfo mesh, FbxMesh fbxMesh, int[] unmergedTriangles)
        {
            // return true if any attribute was exported
            bool exportedAttribute = false;

            // Set the normals on Layer 0.
            FbxLayer fbxLayer = GetOrCreateLayer(fbxMesh);

            if (mesh.HasValidNormals()) {
                using (var fbxLayerElement = FbxLayerElementNormal.Create (fbxMesh, "Normals")) {
                    fbxLayerElement.SetMappingMode (FbxLayerElement.EMappingMode.eByPolygonVertex);
                    fbxLayerElement.SetReferenceMode (FbxLayerElement.EReferenceMode.eDirect);

                    // Add one normal per each vertex face index (3 per triangle)
                    FbxLayerElementArray fbxElementArray = fbxLayerElement.GetDirectArray ();

                    for (int n = 0; n < unmergedTriangles.Length; n++) {
                        int unityTriangle = unmergedTriangles [n];
                        fbxElementArray.Add (ConvertToFbxVector4 (mesh.Normals [unityTriangle]));
                    }

                    fbxLayer.SetNormals (fbxLayerElement);
                }
                exportedAttribute = true;
            }

            /// Set the binormals on Layer 0.
            if (mesh.HasValidBinormals()) {
                using (var fbxLayerElement = FbxLayerElementBinormal.Create (fbxMesh, "Binormals")) {
                    fbxLayerElement.SetMappingMode (FbxLayerElement.EMappingMode.eByPolygonVertex);
                    fbxLayerElement.SetReferenceMode (FbxLayerElement.EReferenceMode.eDirect);

                    // Add one normal per each vertex face index (3 per triangle)
                    FbxLayerElementArray fbxElementArray = fbxLayerElement.GetDirectArray ();

                    for (int n = 0; n < unmergedTriangles.Length; n++) {
                        int unityTriangle = unmergedTriangles [n];
                        fbxElementArray.Add (ConvertToFbxVector4 (mesh.Binormals [unityTriangle]));
                    }
                    fbxLayer.SetBinormals (fbxLayerElement);
                }
                exportedAttribute = true;
            }

            /// Set the tangents on Layer 0.
            if (mesh.HasValidTangents()) {
                using (var fbxLayerElement = FbxLayerElementTangent.Create (fbxMesh, "Tangents")) {
                    fbxLayerElement.SetMappingMode (FbxLayerElement.EMappingMode.eByPolygonVertex);
                    fbxLayerElement.SetReferenceMode (FbxLayerElement.EReferenceMode.eDirect);

                    // Add one normal per each vertex face index (3 per triangle)
                    FbxLayerElementArray fbxElementArray = fbxLayerElement.GetDirectArray ();

                    for (int n = 0; n < unmergedTriangles.Length; n++) {
                        int unityTriangle = unmergedTriangles [n];
                        fbxElementArray.Add (ConvertToFbxVector4 (
                            new Vector3 (
                                mesh.Tangents [unityTriangle] [0],
                                mesh.Tangents [unityTriangle] [1],
                                mesh.Tangents [unityTriangle] [2]
                            )));
                    }
                    fbxLayer.SetTangents (fbxLayerElement);
                }
                exportedAttribute = true;
            }

            exportedAttribute |= ExportUVs (fbxMesh, mesh, unmergedTriangles);

            if (mesh.HasValidVertexColors()) {
                using (var fbxLayerElement = FbxLayerElementVertexColor.Create (fbxMesh, "VertexColors")) {
                    fbxLayerElement.SetMappingMode (FbxLayerElement.EMappingMode.eByPolygonVertex);
                    fbxLayerElement.SetReferenceMode (FbxLayerElement.EReferenceMode.eIndexToDirect);

                    // set texture coordinates per vertex
                    FbxLayerElementArray fbxElementArray = fbxLayerElement.GetDirectArray ();

                    // (Uni-31596) only copy unique UVs into this array, and index appropriately
                    for (int n = 0; n < mesh.VertexColors.Length; n++) {
                        // Converting to Color from Color32, as Color32 stores the colors
                        // as ints between 0-255, while FbxColor and Color
                        // use doubles between 0-1
                        Color color = mesh.VertexColors [n];
                        fbxElementArray.Add (new FbxColor (color.r,
                            color.g,
                            color.b,
                            color.a));
                    }

                    // For each face index, point to a texture uv
                    FbxLayerElementArray fbxIndexArray = fbxLayerElement.GetIndexArray ();
                    fbxIndexArray.SetCount (unmergedTriangles.Length);

                    for (int i = 0; i < unmergedTriangles.Length; i++) {
                        fbxIndexArray.SetAt (i, unmergedTriangles [i]);
                    }
                    fbxLayer.SetVertexColors (fbxLayerElement);
                }
                exportedAttribute = true;
            }
            return exportedAttribute;
        }

        /// <summary>
        /// Unity has up to 4 uv sets per mesh. Export all the ones that exist.
        /// </summary>
        /// <param name="fbxMesh">Fbx mesh.</param>
        /// <param name="mesh">Mesh.</param>
        /// <param name="unmergedTriangles">Unmerged triangles.</param>
        private static bool ExportUVs(FbxMesh fbxMesh, MeshInfo mesh, int[] unmergedTriangles)
        {
            Vector2[][] uvs = new Vector2[][] {
                mesh.UV,
                mesh.mesh.uv2,
                mesh.mesh.uv3,
                mesh.mesh.uv4
            };

            int k = 0;
            for (int i = 0; i < uvs.Length; i++) {
                if (uvs [i] == null || uvs [i].Length == 0) {
                    continue; // don't have these UV's, so skip
                }

                FbxLayer fbxLayer = GetOrCreateLayer (fbxMesh, k);
                using (var fbxLayerElement = FbxLayerElementUV.Create (fbxMesh, "UVSet" + i))
                {
                    fbxLayerElement.SetMappingMode (FbxLayerElement.EMappingMode.eByPolygonVertex);
                    fbxLayerElement.SetReferenceMode (FbxLayerElement.EReferenceMode.eIndexToDirect);

                    // set texture coordinates per vertex
                    FbxLayerElementArray fbxElementArray = fbxLayerElement.GetDirectArray ();

                    // (Uni-31596) only copy unique UVs into this array, and index appropriately
                    for (int n = 0; n < uvs[i].Length; n++) {
                        fbxElementArray.Add (new FbxVector2 (uvs[i] [n] [0],
                            uvs[i] [n] [1]));
                    }

                    // For each face index, point to a texture uv
                    FbxLayerElementArray fbxIndexArray = fbxLayerElement.GetIndexArray ();
                    fbxIndexArray.SetCount (unmergedTriangles.Length);

                    for(int j = 0; j < unmergedTriangles.Length; j++){
                        fbxIndexArray.SetAt (j, unmergedTriangles [j]);
                    }
                    fbxLayer.SetUVs (fbxLayerElement, FbxLayerElement.EType.eTextureDiffuse);
                }
                k++;
            }

            // if we incremented k, then at least on set of UV's were exported
            return k > 0;
        }

        /// <summary>
        /// Export the mesh's blend shapes.
        /// </summary>
        private bool ExportBlendShapes(MeshInfo mesh, FbxMesh fbxMesh, FbxScene fbxScene, int[] unmergedTriangles)
        {
            var umesh = mesh.mesh;
            if (umesh.blendShapeCount == 0)
                return false;

            var fbxBlendShape = FbxBlendShape.Create(fbxScene, umesh.name + "_BlendShape");
            fbxMesh.AddDeformer(fbxBlendShape);

            var numVertices = umesh.vertexCount;
            var basePoints = umesh.vertices;
            var baseNormals = umesh.normals;
            var baseTangents = umesh.tangents;
            var deltaPoints = new Vector3[numVertices];
            var deltaNormals = new Vector3[numVertices];
            var deltaTangents = new Vector3[numVertices];

            for (int bi = 0; bi < umesh.blendShapeCount; ++bi)
            {
                var bsName = umesh.GetBlendShapeName(bi);
                var numFrames = umesh.GetBlendShapeFrameCount(bi);
                var fbxChannel = FbxBlendShapeChannel.Create(fbxScene, bsName);
                fbxBlendShape.AddBlendShapeChannel(fbxChannel);

                for (int fi = 0; fi < numFrames; ++fi)
                {
                    var weight = umesh.GetBlendShapeFrameWeight(bi, fi);
                    umesh.GetBlendShapeFrameVertices(bi, fi, deltaPoints, deltaNormals, deltaTangents);

                    var fbxShapeName = bsName;

                    if (numFrames > 1)
                    {
                        fbxShapeName += "_" + fi;
                    }

                    var fbxShape = FbxShape.Create(fbxScene, fbxShapeName);
                    fbxChannel.AddTargetShape(fbxShape, weight);

                    // control points
                    fbxShape.InitControlPoints(ControlPointToIndex.Count());
                    for (int vi = 0; vi < numVertices; ++vi)
                    {
                        int ni = ControlPointToIndex[basePoints[vi]];
                        var v = basePoints[vi] + deltaPoints[vi];
                        fbxShape.SetControlPointAt(ConvertToFbxVector4(v, UnitScaleFactor), ni);
                    }

                    // normals
                    if (mesh.HasValidNormals())
                    {
                        var elemNormals = fbxShape.CreateElementNormal();
                        elemNormals.SetMappingMode(FbxLayerElement.EMappingMode.eByPolygonVertex);
                        elemNormals.SetReferenceMode(FbxLayerElement.EReferenceMode.eDirect);
                        var dstNormals = elemNormals.GetDirectArray();
                        dstNormals.SetCount(unmergedTriangles.Length);
                        for (int ii = 0; ii < unmergedTriangles.Length; ++ii)
                        {
                            int vi = unmergedTriangles[ii];
                            var n = baseNormals[vi] + deltaNormals[vi];
                            dstNormals.SetAt(ii, ConvertToFbxVector4(n));
                        }
                    }

                    // tangents
                    if (mesh.HasValidTangents())
                    {
                        var elemTangents = fbxShape.CreateElementTangent();
                        elemTangents.SetMappingMode(FbxLayerElement.EMappingMode.eByPolygonVertex);
                        elemTangents.SetReferenceMode(FbxLayerElement.EReferenceMode.eDirect);
                        var dstTangents = elemTangents.GetDirectArray();
                        dstTangents.SetCount(unmergedTriangles.Length);
                        for (int ii = 0; ii < unmergedTriangles.Length; ++ii)
                        {
                            int vi = unmergedTriangles[ii];
                            var t = (Vector3)baseTangents[vi] + deltaTangents[vi];
                            dstTangents.SetAt(ii, ConvertToFbxVector4(t));
                        }
                    }
                }
            }
            return true;
        }

        /// <summary>
        /// Takes in a left-handed UnityEngine.Vector3 denoting a normal,
        /// returns a right-handed FbxVector4.
        ///
        /// Unity is left-handed, Maya and Max are right-handed.
        /// The FbxSdk conversion routines can't handle changing handedness.
        ///
        /// Remember you also need to flip the winding order on your polygons.
        /// </summary>
        internal static FbxVector4 ConvertToFbxVector4(Vector3 leftHandedVector, float unitScale = 1f)
        {
            // negating the x component of the vector converts it from left to right handed coordinates
            return unitScale * new FbxVector4 (
                leftHandedVector[0],
                leftHandedVector[1],
                leftHandedVector[2]);
        }

        /// <summary>
        /// Exports a texture from Unity to FBX.
        /// The texture must be a property on the unityMaterial; it gets
        /// linked to the FBX via a property on the fbxMaterial.
        ///
        /// The texture file must be a file on disk; it is not embedded within the FBX.
        /// </summary>
        /// <param name="unityMaterial">Unity material.</param>
        /// <param name="unityPropName">Unity property name, e.g. "_MainTex".</param>
        /// <param name="fbxMaterial">Fbx material.</param>
        /// <param name="fbxPropName">Fbx property name, e.g. <c>FbxSurfaceMaterial.sDiffuse</c>.</param>
        internal bool ExportTexture (Material unityMaterial, string unityPropName,
                                    FbxSurfaceMaterial fbxMaterial, string fbxPropName)
        {
            if (!unityMaterial) {
                return false;
            }

            // Get the texture on this property, if any.
            if (!unityMaterial.HasProperty (unityPropName)) {
                return false;
            }
            var unityTexture = unityMaterial.GetTexture (unityPropName);
            if (!unityTexture) {
                return false;
            }

            // Find its filename
            var textureSourceFullPath = AssetDatabase.GetAssetPath(unityTexture);
            if (string.IsNullOrEmpty(textureSourceFullPath)) {
                return false;
            }

            // get absolute filepath to texture
            textureSourceFullPath = Path.GetFullPath (textureSourceFullPath);

            if (Verbose) {
                Debug.Log (string.Format ("{2}.{1} setting texture path {0}", textureSourceFullPath, fbxPropName, fbxMaterial.GetName ()));
            }

            // Find the corresponding property on the fbx material.
            var fbxMaterialProperty = fbxMaterial.FindProperty (fbxPropName);
            if (fbxMaterialProperty == null || !fbxMaterialProperty.IsValid ()) {
                Debug.Log ("property not found");
                return false;
            }

            // Find or create an fbx texture and link it up to the fbx material.
            if (!TextureMap.ContainsKey (textureSourceFullPath)) {
                var textureName = GetUniqueTextureName(fbxPropName + "_Texture");
                var fbxTexture = FbxFileTexture.Create (fbxMaterial, textureName);
                fbxTexture.SetFileName (textureSourceFullPath);
                fbxTexture.SetTextureUse (FbxTexture.ETextureUse.eStandard);
                fbxTexture.SetMappingType (FbxTexture.EMappingType.eUV);
                TextureMap.Add (textureSourceFullPath, fbxTexture);
            }
            TextureMap [textureSourceFullPath].ConnectDstProperty (fbxMaterialProperty);

            return true;
        }

        /// <summary>
        /// Get the color of a material, or grey if we can't find it.
        /// </summary>
        internal FbxDouble3 GetMaterialColor (Material unityMaterial, string unityPropName, float defaultValue = 1)
        {
            if (!unityMaterial) {
                return new FbxDouble3(defaultValue);
            }
            if (!unityMaterial.HasProperty (unityPropName)) {
                return new FbxDouble3(defaultValue);
            }
            var unityColor = unityMaterial.GetColor (unityPropName);
            return new FbxDouble3 (unityColor.r, unityColor.g, unityColor.b);
        }

        /// <summary>
        /// Export (and map) a Unity PBS material to FBX classic material
        /// </summary>
        internal bool ExportMaterial (Material unityMaterial, FbxScene fbxScene, FbxNode fbxNode)
        {
            if (!unityMaterial) {
                unityMaterial = DefaultMaterial;
            }

            var unityID = unityMaterial.GetInstanceID();
            FbxSurfaceMaterial mappedMaterial;
            if (MaterialMap.TryGetValue (unityID, out mappedMaterial)) {
                fbxNode.AddMaterial (mappedMaterial);
                return true;
            }

            var unityName = unityMaterial.name;
            var fbxName = ExportOptions.UseMayaCompatibleNames
                ? ConvertToMayaCompatibleName(unityName) : unityName;

            fbxName = GetUniqueMaterialName(fbxName);

            if (Verbose) {
                if (unityName != fbxName) {
                    Debug.Log (string.Format ("exporting material {0} as {1}", unityName, fbxName));
                } else {
                    Debug.Log(string.Format("exporting material {0}", unityName));
                }
            }

            // We'll export either Phong or Lambert. Phong if it calls
            // itself specular, Lambert otherwise.
            var shader = unityMaterial.shader;
            bool specular = shader.name.ToLower ().Contains ("specular");

            var fbxMaterial = specular
                ? FbxSurfacePhong.Create (fbxScene, fbxName)
                : FbxSurfaceLambert.Create (fbxScene, fbxName);

            // Copy the flat colours over from Unity standard materials to FBX.
            fbxMaterial.Diffuse.Set (GetMaterialColor (unityMaterial, "_Color"));
            fbxMaterial.Emissive.Set (GetMaterialColor (unityMaterial, "_EmissionColor", 0));
            fbxMaterial.Ambient.Set (new FbxDouble3 ());

            fbxMaterial.BumpFactor.Set (unityMaterial.HasProperty ("_BumpScale") ? unityMaterial.GetFloat ("_BumpScale") : 0);

            if (specular) {
                (fbxMaterial as FbxSurfacePhong).Specular.Set (GetMaterialColor (unityMaterial, "_SpecColor"));
            }

            // Export the textures from Unity standard materials to FBX.
            ExportTexture (unityMaterial, "_MainTex", fbxMaterial, FbxSurfaceMaterial.sDiffuse);
            ExportTexture (unityMaterial, "_EmissionMap", fbxMaterial, FbxSurfaceMaterial.sEmissive);
            ExportTexture (unityMaterial, "_BumpMap", fbxMaterial, FbxSurfaceMaterial.sNormalMap);
            if (specular) {
                ExportTexture (unityMaterial, "_SpecGlosMap", fbxMaterial, FbxSurfaceMaterial.sSpecular);
            }

            MaterialMap.Add (unityID, fbxMaterial);
            fbxNode.AddMaterial (fbxMaterial);
            return true;
        }

        /// <summary>
        /// Sets up the material to polygon mapping for fbxMesh.
        /// To determine which part of the mesh uses which material, look at the submeshes
        /// and which polygons they represent.
        /// Assuming equal number of materials as submeshes, and that they are in the same order.
        /// (i.e. submesh 1 uses material 1)
        /// </summary>
        /// <param name="fbxMesh">Fbx mesh.</param>
        /// <param name="mesh">Mesh.</param>
        /// <param name="materials">Materials.</param>
        private void AssignLayerElementMaterial(FbxMesh fbxMesh, Mesh mesh, int materialCount)
        {
            // Add FbxLayerElementMaterial to layer 0 of the node
            FbxLayer fbxLayer = fbxMesh.GetLayer (0 /* default layer */);
            if (fbxLayer == null) {
                fbxMesh.CreateLayer ();
                fbxLayer = fbxMesh.GetLayer (0 /* default layer */);
            }

            using (var fbxLayerElement = FbxLayerElementMaterial.Create (fbxMesh, "Material")) {
                // if there is only one material then set everything to that material
                if (materialCount == 1) {
                    fbxLayerElement.SetMappingMode (FbxLayerElement.EMappingMode.eAllSame);
                    fbxLayerElement.SetReferenceMode (FbxLayerElement.EReferenceMode.eIndexToDirect);

                    FbxLayerElementArray fbxElementArray = fbxLayerElement.GetIndexArray ();
                    fbxElementArray.Add (0);
                } else {
                    fbxLayerElement.SetMappingMode (FbxLayerElement.EMappingMode.eByPolygon);
                    fbxLayerElement.SetReferenceMode (FbxLayerElement.EReferenceMode.eIndexToDirect);

                    FbxLayerElementArray fbxElementArray = fbxLayerElement.GetIndexArray ();

                    for (int subMeshIndex = 0; subMeshIndex < mesh.subMeshCount; subMeshIndex++) {
                        var topology = mesh.GetTopology (subMeshIndex);
                        int polySize;

                        switch (topology) {
                            case MeshTopology.Triangles:
                                polySize = 3;
                                break;
                            case MeshTopology.Quads:
                                polySize = 4;
                                break;
                            case MeshTopology.Lines:
                                throw new System.NotImplementedException();
                            case MeshTopology.Points:
                                throw new System.NotImplementedException();
                            case MeshTopology.LineStrip:
                                throw new System.NotImplementedException();
                            default:
                                throw new System.NotImplementedException();
                        }

                        // Specify the material index for each polygon.
                        // Material index should match subMeshIndex.
                        var indices = mesh.GetIndices(subMeshIndex);
                        for (int j = 0, n = indices.Length / polySize; j < n; j++) {
                            fbxElementArray.Add(subMeshIndex);
                        }
                    }
                }
                fbxLayer.SetMaterials (fbxLayerElement);
            }
        }

        /// <summary>
        /// Exports a unity mesh and attaches it to the node as an FbxMesh.
        ///
        /// Able to export materials per sub-mesh as well (by default, exports with the default material).
        ///
        /// Use fbxNode.GetMesh() to access the exported mesh.
        /// </summary>
        internal bool ExportMesh (Mesh mesh, FbxNode fbxNode, Material[] materials = null)
        {
            var meshInfo = new MeshInfo(mesh, materials);
            return ExportMesh(meshInfo, fbxNode);
        }

        /// <summary>
        /// Keeps track of the index of each point in the exported vertex array.
        /// </summary>
        private Dictionary<Vector3, int> ControlPointToIndex = new Dictionary<Vector3, int> ();

        /// <summary>
        /// Exports a unity mesh and attaches it to the node as an FbxMesh.
        /// </summary>
        bool ExportMesh (MeshInfo meshInfo, FbxNode fbxNode)
        {
            if (!meshInfo.IsValid) {
                return false;
            }

            NumMeshes++;
            NumTriangles += meshInfo.Triangles.Length / 3;

            // create the mesh structure.
            var fbxScene = fbxNode.GetScene();
            FbxMesh fbxMesh = FbxMesh.Create (fbxScene, "Scene");

            // Create control points.
            ControlPointToIndex.Clear();
            {
                var vertices = meshInfo.Vertices;
                for (int v = 0, n = meshInfo.VertexCount; v < n; v++) {
                    if (ControlPointToIndex.ContainsKey (vertices [v])) {
                        continue;
                    }
                    ControlPointToIndex [vertices [v]] = ControlPointToIndex.Count();
                }
                fbxMesh.InitControlPoints (ControlPointToIndex.Count());

                foreach (var kvp in ControlPointToIndex) {
                    var controlPoint = kvp.Key;
                    var index = kvp.Value;
                    fbxMesh.SetControlPointAt (ConvertToFbxVector4(controlPoint, UnitScaleFactor), index);
                }
            }

            var unmergedPolygons = new List<int> ();
            var mesh = meshInfo.mesh;
            for (int s = 0; s < mesh.subMeshCount; s++) {
                var topology = mesh.GetTopology (s);
                var indices = mesh.GetIndices (s);

                int polySize;
                int[] vertOrder;

                switch (topology) {
                    case MeshTopology.Triangles:
                        polySize = 3;
                        vertOrder = new int[] { 0, 1, 2 };
                        break;
                    case MeshTopology.Quads:
                        polySize = 4;
                        vertOrder = new int[] { 0, 1, 2, 3 };
                        break;
                    case MeshTopology.Lines:
                        throw new System.NotImplementedException();
                    case MeshTopology.Points:
                        throw new System.NotImplementedException();
                    case MeshTopology.LineStrip:
                        throw new System.NotImplementedException();
                    default:
                        throw new System.NotImplementedException();
                }

                for (int f = 0; f < indices.Length / polySize; f++) {
                    fbxMesh.BeginPolygon ();

                    foreach (int val in vertOrder) {
                        int polyVert = indices [polySize * f + val];

                        // Save the polygon order (without merging vertices) so we
                        // properly export UVs, normals, binormals, etc.
                        unmergedPolygons.Add(polyVert);

                        polyVert = ControlPointToIndex [meshInfo.Vertices [polyVert]];
                        fbxMesh.AddPolygon (polyVert);

                    }
                    fbxMesh.EndPolygon ();
                }
            }

            // Set up materials per submesh.
            foreach (var mat in meshInfo.Materials) {
                ExportMaterial (mat, fbxScene, fbxNode);
            }
            AssignLayerElementMaterial (fbxMesh, meshInfo.mesh, meshInfo.Materials.Length);

            // Set up normals, etc.
            ExportComponentAttributes (meshInfo, fbxMesh, unmergedPolygons.ToArray());

            // Set up blend shapes.
            ExportBlendShapes(meshInfo, fbxMesh, fbxScene, unmergedPolygons.ToArray());

            // set the fbxNode containing the mesh
            fbxNode.SetNodeAttribute (fbxMesh);
            fbxNode.SetShadingMode (FbxNode.EShadingMode.eWireFrame);
            return true;
        }

        /// <summary>
        /// Export GameObject as a skinned mesh with material, bones, a skin and, a bind pose.
        /// </summary>
        [SecurityPermission(SecurityAction.LinkDemand)]
        private bool ExportSkinnedMesh (GameObject unityGo, FbxScene fbxScene, FbxNode fbxNode)
        {
            if(!unityGo || fbxNode == null)
            {
                return false;
            }

            SkinnedMeshRenderer unitySkin
            = unityGo.GetComponent<SkinnedMeshRenderer> ();

            if (unitySkin == null) {
                return false;
            }

            var mesh = unitySkin.sharedMesh;
            if (!mesh) {
                return false;
            }

            if (Verbose)
                Debug.Log (string.Format ("exporting {0} {1}", "Skin", fbxNode.GetName ()));


            var meshInfo = new MeshInfo(unitySkin.sharedMesh, unitySkin.sharedMaterials);

            FbxMesh fbxMesh = null;
            if (ExportMesh(meshInfo, fbxNode))
            {
                fbxMesh = fbxNode.GetMesh();
            }
            if (fbxMesh == null)
            {
                Debug.LogError("Could not find mesh");
                return false;
            }

            Dictionary<SkinnedMeshRenderer, Transform[]> skinnedMeshToBonesMap;
            // export skeleton
            if (ExportSkeleton (unitySkin, fbxScene, out skinnedMeshToBonesMap)) {
                // bind mesh to skeleton
                ExportSkin (unitySkin, meshInfo, fbxScene, fbxMesh, fbxNode);

                // add bind pose
                ExportBindPose (unitySkin, fbxNode, fbxScene, skinnedMeshToBonesMap);

                // now that the skin and bindpose are set, make sure that each of the bones
                // is set to its original position
                var bones = unitySkin.bones;
                foreach (var bone in bones)
                {
                    // ignore null bones
                    if (bone != null)
                    {
                        var fbxBone = MapUnityObjectToFbxNode[bone.gameObject];
                        ExportTransform(bone, fbxBone, newCenter: Vector3.zero, TransformExportType.Local);

                        // Cancel out the pre-rotation from the exported rotation

                        // Get prerotation
                        var fbxPreRotationEuler = fbxBone.GetPreRotation(FbxNode.EPivotSet.eSourcePivot);
                        // Convert the prerotation to a Quaternion
                        var fbxPreRotationQuaternion = EulerToQuaternion(fbxPreRotationEuler);
                        // Inverse of the prerotation
                        fbxPreRotationQuaternion.Inverse();

                        // Multiply LclRotation by pre-rotation inverse to get the LclRotation without pre-rotation applied
                        var finalLclRotationQuat = fbxPreRotationQuaternion * EulerToQuaternion(new FbxVector4(fbxBone.LclRotation.Get()));

                        // Convert to Euler without axis conversion (Pre-rotation and LclRotation were already in Maya axis)
                        // and update LclRotation
                        fbxBone.LclRotation.Set(ToFbxDouble3(QuaternionToEuler(finalLclRotationQuat)));
                    }
                    else
                    {
                        Debug.Log("Warning: One or more bones are null. Skeleton may not export correctly.");
                    }
                }
            }

            return true;
        }

        /// <summary>
        /// Gets the bind pose for the Unity bone.
        /// </summary>
        /// <returns>The bind pose.</returns>
        /// <param name="unityBone">Unity bone.</param>
        /// <param name="bindPoses">Bind poses.</param>
        /// <param name="boneDict">Dictionary of bone to index.</param>
        /// <param name="skinnedMesh">Skinned mesh.</param>
        private Matrix4x4 GetBindPose(
            Transform unityBone, Matrix4x4[] bindPoses,
            Dictionary<Transform, int> boneDict, SkinnedMeshRenderer skinnedMesh
        ){
            Matrix4x4 bindPose;
            int index;
            if (boneDict.TryGetValue (unityBone, out index)) {
                bindPose = bindPoses [index];
            } else {
                bindPose = unityBone.worldToLocalMatrix * skinnedMesh.transform.localToWorldMatrix;
            }
            return bindPose;
        }

        /// <summary>
        /// Export bones of skinned mesh, if this is a skinned mesh with
        /// bones and bind poses.
        /// </summary>
        [SecurityPermission(SecurityAction.LinkDemand)]
        private bool ExportSkeleton (SkinnedMeshRenderer skinnedMesh, FbxScene fbxScene, out Dictionary<SkinnedMeshRenderer, Transform[]> skinnedMeshToBonesMap)
        {
            skinnedMeshToBonesMap = new Dictionary<SkinnedMeshRenderer, Transform[]> ();

            if (!skinnedMesh) {
                return false;
            }
            var bones = skinnedMesh.bones;
            if (bones == null || bones.Length == 0) {
                return false;
            }
            var mesh = skinnedMesh.sharedMesh;
            if (!mesh) {
                return false;
            }

            var bindPoses = mesh.bindposes;
            if (bindPoses == null || bindPoses.Length != bones.Length) {
                return false;
            }

            // Two steps:
            // 0. Set up the map from bone to index.
            // 1. Set the transforms.

            // Step 0: map transform to index so we can look up index by bone.
            Dictionary<Transform, int> index = new Dictionary<Transform, int>();
            for (int boneIndex = 0; boneIndex < bones.Length; boneIndex++) {
                Transform unityBoneTransform = bones [boneIndex];

                // ignore null bones
                if (unityBoneTransform != null)
                {
                    index[unityBoneTransform] = boneIndex;
                }
            }

            skinnedMeshToBonesMap.Add (skinnedMesh, bones);

            // Step 1: Set transforms
            var boneInfo = new SkinnedMeshBoneInfo (skinnedMesh, index);
            foreach (var bone in bones) {
                // ignore null bones
                if (bone != null)
                {
                    var fbxBone = MapUnityObjectToFbxNode[bone.gameObject];
                    ExportBoneTransform(fbxBone, fbxScene, bone, boneInfo);
                }
            }
            return true;
        }

        /// <summary>
        /// Export binding of mesh to skeleton
        /// </summary>
        private bool ExportSkin (SkinnedMeshRenderer skinnedMesh, 
                                    MeshInfo meshInfo, FbxScene fbxScene, FbxMesh fbxMesh,
                                    FbxNode fbxRootNode)
        {
            FbxSkin fbxSkin = FbxSkin.Create (fbxScene, (skinnedMesh.name + SkinPrefix));

            FbxAMatrix fbxMeshMatrix = fbxRootNode.EvaluateGlobalTransform ();

            // keep track of the bone index -> fbx cluster mapping, so that we can add the bone weights afterwards
            Dictionary<int, FbxCluster> boneCluster = new Dictionary<int, FbxCluster> ();

            for(int i = 0; i < skinnedMesh.bones.Length; i++) {
                // ignore null bones
                if (skinnedMesh.bones[i] != null)
                {
                    FbxNode fbxBoneNode = MapUnityObjectToFbxNode[skinnedMesh.bones[i].gameObject];

                    // Create the deforming cluster
                    FbxCluster fbxCluster = FbxCluster.Create(fbxScene, "BoneWeightCluster");

                    fbxCluster.SetLink(fbxBoneNode);
                    fbxCluster.SetLinkMode(FbxCluster.ELinkMode.eNormalize);

                    boneCluster.Add(i, fbxCluster);

                    // set the Transform and TransformLink matrix
                    fbxCluster.SetTransformMatrix(fbxMeshMatrix);

                    FbxAMatrix fbxLinkMatrix = fbxBoneNode.EvaluateGlobalTransform();
                    fbxCluster.SetTransformLinkMatrix(fbxLinkMatrix);

                    // add the cluster to the skin
                    fbxSkin.AddCluster(fbxCluster);
                }
            }

            // set the vertex weights for each bone
            SetVertexWeights(meshInfo, boneCluster);

            // Add the skin to the mesh after the clusters have been added
            fbxMesh.AddDeformer (fbxSkin);

            return true;
        }

        /// <summary>
        /// set vertex weights in cluster
        /// </summary>
        private void SetVertexWeights (MeshInfo meshInfo, Dictionary<int, FbxCluster> boneCluster)
        {
            HashSet<int> visitedVertices = new HashSet<int> ();

            // set the vertex weights for each bone
            for (int i = 0; i < meshInfo.BoneWeights.Length; i++) {
                var actualIndex = ControlPointToIndex [meshInfo.Vertices [i]];

                if (visitedVertices.Contains (actualIndex)) {
                    continue;
                }
                visitedVertices.Add (actualIndex);

                var boneWeights = meshInfo.BoneWeights;
                int[] indices = {
                    boneWeights [i].boneIndex0,
                    boneWeights [i].boneIndex1,
                    boneWeights [i].boneIndex2,
                    boneWeights [i].boneIndex3
                };
                float[] weights = {
                    boneWeights [i].weight0,
                    boneWeights [i].weight1,
                    boneWeights [i].weight2,
                    boneWeights [i].weight3
                };

                for (int j = 0; j < indices.Length; j++) {
                    if (weights [j] <= 0) {
                        continue;
                    }
                    if (!boneCluster.ContainsKey (indices [j])) {
                        continue;
                    }
                    // add vertex and weighting on vertex to this bone's cluster
                    boneCluster [indices [j]].AddControlPointIndex (actualIndex, weights [j]);
                }
            }
        }

        /// <summary>
        /// Export bind pose of mesh to skeleton
        /// </summary>
        private bool ExportBindPose (SkinnedMeshRenderer skinnedMesh, FbxNode fbxMeshNode,
                                FbxScene fbxScene, Dictionary<SkinnedMeshRenderer, Transform[]> skinnedMeshToBonesMap)
        {
            if (fbxMeshNode == null || skinnedMeshToBonesMap == null || fbxScene == null)
            {
                return false;
            }

            FbxPose fbxPose = FbxPose.Create(fbxScene, fbxMeshNode.GetName());

            // set as bind pose
            fbxPose.SetIsBindPose (true);

            // assume each bone node has one weighted vertex cluster
            Transform[] bones;
            if (!skinnedMeshToBonesMap.TryGetValue (skinnedMesh, out bones)) {
                return false;
            }
            for (int i = 0; i < bones.Length; i++) {
                // ignore null bones
                if (bones[i] != null)
                {
                    FbxNode fbxBoneNode = MapUnityObjectToFbxNode[bones[i].gameObject];

                    // EvaluateGlobalTransform returns an FbxAMatrix (affine matrix)
                    // which has to be converted to an FbxMatrix so that it can be passed to fbxPose.Add().
                    // The hierarchy for FbxMatrix and FbxAMatrix is as follows:
                    //
                    //      FbxDouble4x4
                    //      /           \
                    // FbxMatrix     FbxAMatrix
                    //
                    // Therefore we can't convert directly from FbxAMatrix to FbxMatrix,
                    // however FbxMatrix has a constructor that takes an FbxAMatrix.
                    FbxMatrix fbxBindMatrix = new FbxMatrix(fbxBoneNode.EvaluateGlobalTransform());

                    fbxPose.Add(fbxBoneNode, fbxBindMatrix);
                }
            }

            fbxPose.Add (fbxMeshNode, new FbxMatrix (fbxMeshNode.EvaluateGlobalTransform ()));

            // add the pose to the scene
            fbxScene.AddPose (fbxPose);

            return true;
        }
        
        internal static FbxDouble3 ToFbxDouble3(Vector3 v)
        {
            return new FbxDouble3(v.x, v.y, v.z);
        }

        internal static FbxDouble3 ToFbxDouble3(FbxVector4 v)
        {
            return new FbxDouble3(v.X, v.Y, v.Z);
        }

        /// <summary>
        /// Euler (roll/pitch/yaw (ZXY rotation order) to quaternion.
        /// </summary>
        /// <returns>a quaternion.</returns>
        /// <param name="euler">ZXY Euler.</param>
        internal static FbxQuaternion EulerToQuaternionZXY(Vector3 euler)
        {
            var unityQuat = Quaternion.Euler(euler);
            return new FbxQuaternion(unityQuat.x, unityQuat.y, unityQuat.z, unityQuat.w);
        }

        /// <summary>
        /// Euler X/Y/Z rotation order to quaternion.
        /// </summary>
        /// <param name="euler">XYZ Euler.</param>
        /// <returns>a quaternion</returns>
        internal static FbxQuaternion EulerToQuaternionXYZ(FbxVector4 euler)
        {
            FbxAMatrix m = new FbxAMatrix ();
            m.SetR (euler);
            return m.GetQ ();
        }

        // get a fbxNode's global default position.
        internal bool ExportTransform (UnityEngine.Transform unityTransform, FbxNode fbxNode, Vector3 newCenter, TransformExportType exportType)
        {
            UnityEngine.Vector3 unityTranslate;
            FbxDouble3 fbxRotate;
            UnityEngine.Vector3 unityScale;

            switch (exportType) {
                case TransformExportType.Reset:
                    unityTranslate = Vector3.zero;
                    fbxRotate = new FbxDouble3(0);
                    unityScale = Vector3.one;
                    break;
                case TransformExportType.Global:
                    unityTranslate = GetRecenteredTranslation(unityTransform, newCenter);
                    fbxRotate = ToFbxDouble3(unityTransform.eulerAngles);
                    unityScale = unityTransform.lossyScale;
                    break;
                default: /*case TransformExportType.Local*/
                    unityTranslate = unityTransform.localPosition;
                    fbxRotate = ToFbxDouble3(unityTransform.localEulerAngles);
                    unityScale = unityTransform.localScale;
                    break;
            }

            // Transfer transform data from Unity to Fbx
            var fbxTranslate = ConvertToFbxVector4(unityTranslate, UnitScaleFactor);
            var fbxScale = new FbxDouble3 (unityScale.x, unityScale.y, unityScale.z);

            // set the local position of fbxNode
            fbxNode.LclTranslation.Set (new FbxDouble3(fbxTranslate.X, fbxTranslate.Y, fbxTranslate.Z));
            fbxNode.LclRotation.Set (fbxRotate);
            fbxNode.LclScaling.Set (fbxScale);

            return true;
        }

        /// <summary>
        /// if this game object is a model prefab or the model has already been exported, then export with shared components
        /// </summary>
        [SecurityPermission(SecurityAction.LinkDemand)]
        private bool ExportInstance(GameObject unityGo, FbxScene fbxScene, FbxNode fbxNode)
        {
            if (!unityGo || fbxNode == null)
            {
                return false;
            }

            Object unityPrefabParent = PrefabUtility.GetCorrespondingObjectFromSource(unityGo);

            FbxMesh fbxMesh = null;

<<<<<<< HEAD
            if (unityPrefabParent != null && !SharedMeshes.TryGetValue (unityPrefabParent.GetInstanceID(), out fbxMesh))
=======
            if (!SharedMeshes.TryGetValue (unityPrefabParent.GetInstanceID(), out fbxMesh))
>>>>>>> 05fda215
            {
                if (Verbose)
                    Debug.Log (string.Format ("exporting instance {0}({1})", unityGo.name, unityPrefabParent.name));
                
                if (ExportMesh (unityGo, fbxNode) && fbxNode.GetMesh() != null) {
                    SharedMeshes [unityPrefabParent.GetInstanceID()] = fbxNode.GetMesh ();
                    return true;
                }
                return false;
            }
            // check if mesh is shared between 2 objects that are not prefabs
            else if (unityPrefabParent == null)
            {
                // check if same mesh has already been exported
                MeshFilter unityGoMesh = unityGo.GetComponent<MeshFilter>();
                if (unityGoMesh != null && MeshToFbxNodeMap.ContainsKey(unityGoMesh.sharedMesh))
                {
                    fbxMesh = MeshToFbxNodeMap[unityGoMesh.sharedMesh].GetMesh();
                }
                // export mesh as normal and add it to list
                else
                {
                    if (unityGoMesh != null)
                    {
                        MeshToFbxNodeMap.Add(unityGoMesh.sharedMesh, fbxNode);
                    }
                    return false;
                }
            }

            if (fbxMesh == null)
            {
                return false;
            }

            // We don't export the mesh because we already have it from the parent, but we still need to assign the material
            var renderer = unityGo.GetComponent<Renderer>();
            var materials = renderer ? renderer.sharedMaterials : null;

            Autodesk.Fbx.FbxSurfaceMaterial newMaterial = null;
            if (materials != null)
            {
                foreach (var mat in materials) {
                    if (MaterialMap.TryGetValue(mat.GetInstanceID(), out newMaterial))
                    {
                        fbxNode.AddMaterial(newMaterial);
                    }
                    else
                    {
                        // create new material
                        ExportMaterial(mat, fbxScene, fbxNode);
                    }
                }
            }

            // set the fbxNode containing the mesh
            fbxNode.SetNodeAttribute (fbxMesh);
            fbxNode.SetShadingMode (FbxNode.EShadingMode.eWireFrame);

            return true;
        }

        /// <summary>
        /// Exports camera component
        /// </summary>
        private bool ExportCamera (GameObject unityGO, FbxScene fbxScene, FbxNode fbxNode)
        {
            if (!unityGO || fbxScene == null || fbxNode == null)
            {
                return false;
            }

            Camera unityCamera = unityGO.GetComponent<Camera> ();
            if (unityCamera == null) {
                return false;
            }

            FbxCamera fbxCamera = FbxCamera.Create (fbxScene.GetFbxManager(), unityCamera.name);
            if (fbxCamera == null) {
                return false;
            }

            CameraVisitor.ConfigureCamera(unityCamera, fbxCamera);
                
            fbxNode.SetNodeAttribute (fbxCamera);

            // set +90 post rotation to counteract for FBX camera's facing +X direction by default
            fbxNode.SetPostRotation(FbxNode.EPivotSet.eSourcePivot, new FbxVector4(0,90,0));
            // have to set rotation active to true in order for post rotation to be applied
            fbxNode.SetRotationActive (true);

            // make the last camera exported the default camera
            DefaultCamera = fbxNode.GetName ();

            return true;
        }

        /// <summary>
        /// Exports light component.
        /// Supported types: point, spot and directional
        /// Cookie => Gobo
        /// </summary>
        private bool ExportLight (GameObject unityGo, FbxScene fbxScene, FbxNode fbxNode)
        {
            if(!unityGo || fbxScene == null || fbxNode == null)
            {
                return false;
            }

            Light unityLight = unityGo.GetComponent<Light> ();

            if (unityLight == null)
                return false;

            FbxLight.EType fbxLightType;

            // Is light type supported?
            if (!MapLightType.TryGetValue (unityLight.type, out fbxLightType))
                return false;
                
            FbxLight fbxLight = FbxLight.Create (fbxScene.GetFbxManager (), unityLight.name);

            // Set the type of the light.      
            fbxLight.LightType.Set(fbxLightType);

            switch (unityLight.type) 
            {
            case LightType.Directional : {
                    break;
                }
            case LightType.Spot : {
                    // Set the angle of the light's spotlight cone in degrees.
                    fbxLight.InnerAngle.Set(unityLight.spotAngle);
                    fbxLight.OuterAngle.Set(unityLight.spotAngle);
                    break;
                }
            case LightType.Point : {
                    break;
                }
            case LightType.Area : {
                    // TODO: areaSize: The size of the area light by scaling the node XY
                    break;
                }
            }
            // The color of the light.
            var unityLightColor = unityLight.color;
            fbxLight.Color.Set (new FbxDouble3(unityLightColor.r, unityLightColor.g, unityLightColor.b));

            // Set the Intensity of a light is multiplied with the Light color.
            fbxLight.Intensity.Set (unityLight.intensity * UnitScaleFactor /*compensate for Maya scaling by system units*/ );

            // Set the range of the light.
            // applies-to: Point & Spot
            // => FarAttenuationStart, FarAttenuationEnd
            fbxLight.FarAttenuationStart.Set (0.01f /* none zero start */);
            fbxLight.FarAttenuationEnd.Set(unityLight.range*UnitScaleFactor);

            // shadows           Set how this light casts shadows
            // applies-to: Point & Spot
            bool unityLightCastShadows = unityLight.shadows != LightShadows.None;
            fbxLight.CastShadows.Set (unityLightCastShadows);

            fbxNode.SetNodeAttribute (fbxLight);

            // set +90 post rotation on x to counteract for FBX light's facing -Y direction by default
            fbxNode.SetPostRotation(FbxNode.EPivotSet.eSourcePivot, new FbxVector4(90,0,0));
            // have to set rotation active to true in order for post rotation to be applied
            fbxNode.SetRotationActive (true);

            return true;
        }

        private bool ExportCommonConstraintProperties<TUnityConstraint,TFbxConstraint>(TUnityConstraint uniConstraint, TFbxConstraint fbxConstraint, FbxNode fbxNode)
            where TUnityConstraint : IConstraint where TFbxConstraint : FbxConstraint
        {
            fbxConstraint.Active.Set(uniConstraint.constraintActive);
            fbxConstraint.Lock.Set(uniConstraint.locked);
            fbxConstraint.Weight.Set(uniConstraint.weight * UnitScaleFactor);

            AddFbxNodeToConstraintsMapping(fbxNode, fbxConstraint, typeof(TUnityConstraint));
            return true;
        }

        private struct ExpConstraintSource
        {
            private FbxNode m_node;
            public FbxNode node
            {
                get { return m_node; }
                set { m_node = value; }
            }

            private float m_weight;
            public float weight
            {
                get { return m_weight; }
                set { m_weight = value; }
            }

            public ExpConstraintSource(FbxNode node, float weight)
            {
                this.m_node = node;
                this.m_weight = weight;
            }
        }

        private List<ExpConstraintSource> GetConstraintSources(IConstraint unityConstraint)
        {
            if(unityConstraint == null)
            {
                return null;
            }

            var fbxSources = new List<ExpConstraintSource>();
            var sources = new List<ConstraintSource>();
            unityConstraint.GetSources(sources);
            foreach (var source in sources)
            {
                // ignore any sources that are not getting exported
                FbxNode sourceNode;
                if (!MapUnityObjectToFbxNode.TryGetValue(source.sourceTransform.gameObject, out sourceNode))
                {
                    continue;
                }
                fbxSources.Add(new ExpConstraintSource(sourceNode, source.weight * UnitScaleFactor));
            }
            return fbxSources;
        }

        private void AddFbxNodeToConstraintsMapping<T>(FbxNode fbxNode, T fbxConstraint, System.Type uniConstraintType) where T : FbxConstraint
        {
            Dictionary<FbxConstraint, System.Type> constraintMapping;
            if (!MapConstrainedObjectToConstraints.TryGetValue(fbxNode, out constraintMapping))
            {
                constraintMapping = new Dictionary<FbxConstraint, System.Type>();
                MapConstrainedObjectToConstraints.Add(fbxNode, constraintMapping);
            }
            constraintMapping.Add(fbxConstraint, uniConstraintType);
        }

        private bool ExportPositionConstraint(IConstraint uniConstraint, FbxScene fbxScene, FbxNode fbxNode)
        {
            if(fbxNode == null)
            {
                return false;
            }

            var uniPosConstraint = uniConstraint as PositionConstraint;
            Debug.Assert (uniPosConstraint != null);

            FbxConstraintPosition fbxPosConstraint = FbxConstraintPosition.Create(fbxScene, fbxNode.GetName() + "_positionConstraint");
            fbxPosConstraint.SetConstrainedObject(fbxNode);
            var uniSources = GetConstraintSources(uniPosConstraint);
            uniSources.ForEach(uniSource => fbxPosConstraint.AddConstraintSource(uniSource.node, uniSource.weight));
            ExportCommonConstraintProperties(uniPosConstraint, fbxPosConstraint, fbxNode);

            var uniAffectedAxes = uniPosConstraint.translationAxis;
            fbxPosConstraint.AffectX.Set((uniAffectedAxes & Axis.X) == Axis.X);
            fbxPosConstraint.AffectY.Set((uniAffectedAxes & Axis.Y) == Axis.Y);
            fbxPosConstraint.AffectZ.Set((uniAffectedAxes & Axis.Z) == Axis.Z);

            var fbxTranslationOffset = ConvertToFbxVector4(uniPosConstraint.translationOffset, UnitScaleFactor);
            fbxPosConstraint.Translation.Set(ToFbxDouble3(fbxTranslationOffset));

            // rest position is the position of the fbx node
            var fbxRestTranslation = ConvertToFbxVector4(uniPosConstraint.translationAtRest, UnitScaleFactor);
            // set the local position of fbxNode
            fbxNode.LclTranslation.Set(ToFbxDouble3(fbxRestTranslation));
            return true;
        }

        private bool ExportRotationConstraint(IConstraint uniConstraint, FbxScene fbxScene, FbxNode fbxNode)
        {
            if(fbxNode == null)
            {
                return false;
            }

            var uniRotConstraint = uniConstraint as RotationConstraint;
            Debug.Assert(uniRotConstraint != null);

            FbxConstraintRotation fbxRotConstraint = FbxConstraintRotation.Create(fbxScene, fbxNode.GetName() + "_rotationConstraint");
            fbxRotConstraint.SetConstrainedObject(fbxNode);
            var uniSources = GetConstraintSources(uniRotConstraint);
            uniSources.ForEach(uniSource => fbxRotConstraint.AddConstraintSource(uniSource.node, uniSource.weight));
            ExportCommonConstraintProperties(uniRotConstraint, fbxRotConstraint, fbxNode);

            var uniAffectedAxes = uniRotConstraint.rotationAxis;
            fbxRotConstraint.AffectX.Set((uniAffectedAxes & Axis.X) == Axis.X);
            fbxRotConstraint.AffectY.Set((uniAffectedAxes & Axis.Y) == Axis.Y);
            fbxRotConstraint.AffectZ.Set((uniAffectedAxes & Axis.Z) == Axis.Z);

            // Not converting rotation offset to XYZ euler as it gives the incorrect result in both Maya and Unity.
            var uniRotationOffset = uniRotConstraint.rotationOffset;
            var fbxRotationOffset = ToFbxDouble3(uniRotationOffset);

            fbxRotConstraint.Rotation.Set(fbxRotationOffset);

            // rest rotation is the rotation of the fbx node
            var fbxRestRotation = ToFbxDouble3(uniRotConstraint.rotationAtRest);
            // set the local rotation of fbxNode
            fbxNode.LclRotation.Set(fbxRestRotation);
            return true;
        }

        private bool ExportScaleConstraint(IConstraint uniConstraint, FbxScene fbxScene, FbxNode fbxNode)
        {
            if(fbxNode == null)
            {
                return false;
            }

            var uniScaleConstraint = uniConstraint as ScaleConstraint;
            Debug.Assert(uniScaleConstraint != null);

            FbxConstraintScale fbxScaleConstraint = FbxConstraintScale.Create(fbxScene, fbxNode.GetName() + "_scaleConstraint");
            fbxScaleConstraint.SetConstrainedObject(fbxNode);
            var uniSources = GetConstraintSources(uniScaleConstraint);
            uniSources.ForEach(uniSource => fbxScaleConstraint.AddConstraintSource(uniSource.node, uniSource.weight));
            ExportCommonConstraintProperties(uniScaleConstraint, fbxScaleConstraint, fbxNode);

            var uniAffectedAxes = uniScaleConstraint.scalingAxis;
            fbxScaleConstraint.AffectX.Set((uniAffectedAxes & Axis.X) == Axis.X);
            fbxScaleConstraint.AffectY.Set((uniAffectedAxes & Axis.Y) == Axis.Y);
            fbxScaleConstraint.AffectZ.Set((uniAffectedAxes & Axis.Z) == Axis.Z);

            var uniScaleOffset = uniScaleConstraint.scaleOffset;
            var fbxScalingOffset = ToFbxDouble3(uniScaleOffset);
            fbxScaleConstraint.Scaling.Set(fbxScalingOffset);

            // rest rotation is the rotation of the fbx node
            var uniRestScale = uniScaleConstraint.scaleAtRest;
            var fbxRestScale = ToFbxDouble3(uniRestScale);
            // set the local rotation of fbxNode
            fbxNode.LclScaling.Set(fbxRestScale);
            return true;
        }

        private bool ExportAimConstraint(IConstraint uniConstraint, FbxScene fbxScene, FbxNode fbxNode)
        {
            if(fbxNode == null)
            {
                return false;
            }

            var uniAimConstraint = uniConstraint as AimConstraint;
            Debug.Assert(uniAimConstraint != null);

            FbxConstraintAim fbxAimConstraint = FbxConstraintAim.Create(fbxScene, fbxNode.GetName() + "_aimConstraint");
            fbxAimConstraint.SetConstrainedObject(fbxNode);
            var uniSources = GetConstraintSources(uniAimConstraint);
            uniSources.ForEach(uniSource => fbxAimConstraint.AddConstraintSource(uniSource.node, uniSource.weight));
            ExportCommonConstraintProperties(uniAimConstraint, fbxAimConstraint, fbxNode);

            var uniAffectedAxes = uniAimConstraint.rotationAxis;
            fbxAimConstraint.AffectX.Set((uniAffectedAxes & Axis.X) == Axis.X);
            fbxAimConstraint.AffectY.Set((uniAffectedAxes & Axis.Y) == Axis.Y);
            fbxAimConstraint.AffectZ.Set((uniAffectedAxes & Axis.Z) == Axis.Z);

            var uniRotationOffset = uniAimConstraint.rotationOffset;
            var fbxRotationOffset = ToFbxDouble3(uniRotationOffset);
            fbxAimConstraint.RotationOffset.Set(fbxRotationOffset);

            // rest rotation is the rotation of the fbx node
            var fbxRestRotation = ToFbxDouble3(uniAimConstraint.rotationAtRest);
            // set the local rotation of fbxNode
            fbxNode.LclRotation.Set(fbxRestRotation);

            FbxConstraintAim.EWorldUp fbxWorldUpType = FbxConstraintAim.EWorldUp.eAimAtNone;
            switch (uniAimConstraint.worldUpType)
            {
                case AimConstraint.WorldUpType.None:
                    fbxWorldUpType = FbxConstraintAim.EWorldUp.eAimAtNone;
                    break;
                case AimConstraint.WorldUpType.ObjectRotationUp:
                    fbxWorldUpType = FbxConstraintAim.EWorldUp.eAimAtObjectRotationUp;
                    break;
                case AimConstraint.WorldUpType.ObjectUp:
                    fbxWorldUpType = FbxConstraintAim.EWorldUp.eAimAtObjectUp;
                    break;
                case AimConstraint.WorldUpType.SceneUp:
                    fbxWorldUpType = FbxConstraintAim.EWorldUp.eAimAtSceneUp;
                    break;
                case AimConstraint.WorldUpType.Vector:
                    fbxWorldUpType = FbxConstraintAim.EWorldUp.eAimAtVector;
                    break;
                default:
                    throw new System.NotImplementedException();
            }
            fbxAimConstraint.WorldUpType.Set((int)fbxWorldUpType);
                
            var uniAimVector = ConvertToFbxVector4(uniAimConstraint.aimVector);
            fbxAimConstraint.AimVector.Set(ToFbxDouble3(uniAimVector));
            fbxAimConstraint.UpVector.Set(ToFbxDouble3(uniAimConstraint.upVector));
            fbxAimConstraint.WorldUpVector.Set(ToFbxDouble3(uniAimConstraint.worldUpVector));

            if (uniAimConstraint.worldUpObject && MapUnityObjectToFbxNode.ContainsKey(uniAimConstraint.worldUpObject.gameObject))
            {
                fbxAimConstraint.SetWorldUpObject(MapUnityObjectToFbxNode[uniAimConstraint.worldUpObject.gameObject]);
            }
            return true;
        }

        private bool ExportParentConstraint(IConstraint uniConstraint, FbxScene fbxScene, FbxNode fbxNode)
        {
            if(fbxNode == null)
            {
                return false;
            }

            var uniParentConstraint = uniConstraint as ParentConstraint;
            Debug.Assert(uniParentConstraint != null);

            FbxConstraintParent fbxParentConstraint = FbxConstraintParent.Create(fbxScene, fbxNode.GetName() + "_parentConstraint");
            fbxParentConstraint.SetConstrainedObject(fbxNode);
            var uniSources = GetConstraintSources(uniParentConstraint);
            var uniTranslationOffsets = uniParentConstraint.translationOffsets;
            var uniRotationOffsets = uniParentConstraint.rotationOffsets;
            for(int i = 0; i < uniSources.Count; i++)
            {
                var uniSource = uniSources[i];
                var uniTranslationOffset = uniTranslationOffsets[i];
                var uniRotationOffset = uniRotationOffsets[i];

                fbxParentConstraint.AddConstraintSource(uniSource.node, uniSource.weight);
                    
                var fbxTranslationOffset = ConvertToFbxVector4(uniTranslationOffset, UnitScaleFactor);
                fbxParentConstraint.SetTranslationOffset(uniSource.node, fbxTranslationOffset);
                    
                var fbxRotationOffset = ConvertToFbxVector4(uniRotationOffset);
                fbxParentConstraint.SetRotationOffset(uniSource.node, fbxRotationOffset);
            }
            ExportCommonConstraintProperties(uniParentConstraint, fbxParentConstraint, fbxNode);

            var uniTranslationAxes = uniParentConstraint.translationAxis;
            fbxParentConstraint.AffectTranslationX.Set((uniTranslationAxes & Axis.X) == Axis.X);
            fbxParentConstraint.AffectTranslationY.Set((uniTranslationAxes & Axis.Y) == Axis.Y);
            fbxParentConstraint.AffectTranslationZ.Set((uniTranslationAxes & Axis.Z) == Axis.Z);

            var uniRotationAxes = uniParentConstraint.rotationAxis;
            fbxParentConstraint.AffectRotationX.Set((uniRotationAxes & Axis.X) == Axis.X);
            fbxParentConstraint.AffectRotationY.Set((uniRotationAxes & Axis.Y) == Axis.Y);
            fbxParentConstraint.AffectRotationZ.Set((uniRotationAxes & Axis.Z) == Axis.Z);

            // rest position is the position of the fbx node
            var fbxRestTranslation = ConvertToFbxVector4(uniParentConstraint.translationAtRest, UnitScaleFactor);
            // set the local position of fbxNode
            fbxNode.LclTranslation.Set(ToFbxDouble3(fbxRestTranslation));

            // rest rotation is the rotation of the fbx node
            var fbxRestRotation = ToFbxDouble3(uniParentConstraint.rotationAtRest);
            // set the local rotation of fbxNode
            fbxNode.LclRotation.Set(fbxRestRotation);
            return true;
        }

        private delegate bool ExportConstraintDelegate(IConstraint c , FbxScene fs, FbxNode fn);

        private bool ExportConstraints (GameObject unityGo, FbxScene fbxScene, FbxNode fbxNode)
        {
            if (!unityGo)
            {
                return false;
            }

            var mapConstraintTypeToExportFunction = new Dictionary<System.Type, ExportConstraintDelegate>()
            {
                { typeof(PositionConstraint), ExportPositionConstraint },
                { typeof(RotationConstraint), ExportRotationConstraint },
                { typeof(ScaleConstraint), ExportScaleConstraint },
                { typeof(AimConstraint), ExportAimConstraint },
                { typeof(ParentConstraint), ExportParentConstraint }
            };

            // check if GameObject has one of the 5 supported constraints: aim, parent, position, rotation, scale
            var uniConstraints = unityGo.GetComponents<IConstraint>();

            foreach(var uniConstraint in uniConstraints)
            {
                var uniConstraintType = uniConstraint.GetType();
                ExportConstraintDelegate constraintDelegate;
                if (!mapConstraintTypeToExportFunction.TryGetValue(uniConstraintType, out constraintDelegate))
                {
                    Debug.LogWarningFormat("FbxExporter: Missing function to export constraint of type {0}", uniConstraintType.Name);
                    continue;
                }
                constraintDelegate(uniConstraint, fbxScene, fbxNode);
            }

            return true;
        }

        /// <summary>
        /// Return set of sample times to cover all keys on animation curves
        /// </summary>
        [SecurityPermission(SecurityAction.LinkDemand)]
        internal static HashSet<float> GetSampleTimes(AnimationCurve[] animCurves, double sampleRate)
        {
            var keyTimes = new HashSet<float>();
            double fs = 1.0/sampleRate;

            double firstTime = double.MaxValue, lastTime = double.MinValue;

            foreach (var ac in animCurves)
            {
                if (ac==null || ac.length<=0) continue;

                firstTime = System.Math.Min(firstTime, ac[0].time);
                lastTime = System.Math.Max(lastTime, ac[ac.length-1].time);
            }

            // if these values didn't get set there were no valid anim curves,
            // so don't return any keys
            if(firstTime == double.MaxValue || lastTime == double.MinValue)
            {
                return keyTimes;
            }

            int firstframe = (int)System.Math.Floor(firstTime * sampleRate);
            int lastframe = (int)System.Math.Ceiling(lastTime * sampleRate);
            for (int i = firstframe; i <= lastframe; i++) {
                keyTimes.Add ((float)(i * fs));
            }

            return keyTimes;
        }

        /// <summary>
        /// Return set of all keys times on animation curves
        /// </summary>
        [SecurityPermission(SecurityAction.LinkDemand)]
        internal static HashSet<float> GetKeyTimes(AnimationCurve[] animCurves)
        {
            var keyTimes = new HashSet<float>();

            foreach (var ac in animCurves)
            {
                if (ac!=null) foreach(var key in ac.keys) { keyTimes.Add(key.time); }
            }

            return keyTimes;
        }

        /// <summary>
        /// Export animation curve key frames with key tangents 
        /// NOTE : This is a work in progress (WIP). We only export the key time and value on
        /// a Cubic curve using the default tangents.
        /// </summary>
        internal static void ExportAnimationKeys (AnimationCurve uniAnimCurve, FbxAnimCurve fbxAnimCurve, 
            UnityToMayaConvertSceneHelper convertSceneHelper)
        {
            // Copy Unity AnimCurve to FBX AnimCurve.
            // NOTE: only cubic keys are supported by the FbxImporter
            using (new FbxAnimCurveModifyHelper(new List<FbxAnimCurve>{fbxAnimCurve}))
            {
                for (int keyIndex = 0; keyIndex < uniAnimCurve.length; ++keyIndex) 
                {
                    var uniKeyFrame = uniAnimCurve [keyIndex];
                    var fbxTime = FbxTime.FromSecondDouble (uniKeyFrame.time);

                    int fbxKeyIndex = fbxAnimCurve.KeyAdd (fbxTime);


                    // configure tangents
                    var lTangent = AnimationUtility.GetKeyLeftTangentMode(uniAnimCurve, keyIndex);
                    var rTangent = AnimationUtility.GetKeyRightTangentMode(uniAnimCurve, keyIndex);

                    // Always set tangent mode to eTangentBreak, as other modes are not handled the same in FBX as in
                    // Unity, thus leading to discrepancies in animation curves.
                    FbxAnimCurveDef.ETangentMode tanMode = FbxAnimCurveDef.ETangentMode.eTangentBreak;

                    // Default to cubic interpolation, which is the default for KeySet
                    FbxAnimCurveDef.EInterpolationType interpMode = FbxAnimCurveDef.EInterpolationType.eInterpolationCubic;
                    switch (rTangent)
                    {
                        case AnimationUtility.TangentMode.Linear:
                            interpMode = FbxAnimCurveDef.EInterpolationType.eInterpolationLinear;
                            break;
                        case AnimationUtility.TangentMode.Constant:
                            interpMode = FbxAnimCurveDef.EInterpolationType.eInterpolationConstant;
                            break;
                        default:
                            break;
                    }

                    fbxAnimCurve.KeySet (fbxKeyIndex, 
                        fbxTime, 
                        convertSceneHelper.Convert(uniKeyFrame.value),
                        interpMode,
                        tanMode,
                        // value of right slope
                        convertSceneHelper.Convert(uniKeyFrame.outTangent),
                        // value of next left slope
                        keyIndex < uniAnimCurve.length -1 ? convertSceneHelper.Convert(uniAnimCurve[keyIndex+1].inTangent) : 0,
                        FbxAnimCurveDef.EWeightedMode.eWeightedAll,
                        // weight for right slope
                        uniKeyFrame.outWeight,
                        // weight for next left slope
                        keyIndex < uniAnimCurve.length - 1 ? uniAnimCurve[keyIndex + 1].inWeight : 0
                    );
                }
            }
        }

        /// <summary>
        /// Export animation curve key samples
        /// </summary>
        [SecurityPermission(SecurityAction.LinkDemand)]
        internal void ExportAnimationSamples (AnimationCurve uniAnimCurve, FbxAnimCurve fbxAnimCurve,
            double sampleRate,
            UnityToMayaConvertSceneHelper convertSceneHelper)
        {
                
            using (new FbxAnimCurveModifyHelper(new List<FbxAnimCurve>{fbxAnimCurve}))
            {
                foreach (var currSampleTime in GetSampleTimes(new AnimationCurve[]{uniAnimCurve}, sampleRate)) 
                {
                    float currSampleValue = uniAnimCurve.Evaluate((float)currSampleTime);

                    var fbxTime = FbxTime.FromSecondDouble (currSampleTime);

                    int fbxKeyIndex = fbxAnimCurve.KeyAdd (fbxTime);

                    fbxAnimCurve.KeySet (fbxKeyIndex, 
                        fbxTime, 
                        convertSceneHelper.Convert(currSampleValue)
                    );
                }
            }
        }

        /// <summary>
        /// Get the FbxConstraint associated with the constrained node.
        /// </summary>
        /// <param name="constrainedNode"></param>
        /// <param name="uniConstraintType"></param>
        /// <returns></returns>
        private FbxConstraint GetFbxConstraint(FbxNode constrainedNode, System.Type uniConstraintType)
        {
            if (uniConstraintType == null || !uniConstraintType.GetInterfaces().Contains(typeof(IConstraint)))
            {
                // not actually a constraint
                return null;
            }

            Dictionary<FbxConstraint, System.Type> constraints;
            if (!MapConstrainedObjectToConstraints.TryGetValue(constrainedNode, out constraints))
            {
                return null;
            }
                
            foreach (var constraint in constraints)
            {
                if (uniConstraintType != constraint.Value)
                {
                    continue;
                }

                return constraint.Key;
            }

            return null;
        }

        private FbxProperty GetFbxProperty(FbxNode fbxNode, string fbxPropertyName, System.Type uniPropertyType)
        {
            if(fbxNode == null)
            {
                return null;
            }

            // check if property maps to a constraint
            // check this first because both constraints and FbxNodes can contain a RotationOffset property,
            // but only the constraint one is animatable.
            var fbxConstraint = GetFbxConstraint(fbxNode, uniPropertyType);
            if(fbxConstraint != null)
            {
                var prop = fbxConstraint.FindProperty(fbxPropertyName, false);
                if (prop.IsValid())
                {
                    return prop;
                }
            }

            // map unity property name to fbx property
            var fbxProperty = fbxNode.FindProperty(fbxPropertyName, false);
            if (fbxProperty.IsValid())
            {
                return fbxProperty;
            }

            var fbxNodeAttribute = fbxNode.GetNodeAttribute();
            if (fbxNodeAttribute != null)
            {
                fbxProperty = fbxNodeAttribute.FindProperty(fbxPropertyName, false);
            }
            return fbxProperty;
        }

        /// <summary>
        /// Export an AnimationCurve.
        /// NOTE: This is not used for rotations, because we need to convert from
        /// quaternion to euler and various other stuff.
        /// </summary>
        [SecurityPermission(SecurityAction.LinkDemand)]
        private void ExportAnimationCurve (FbxNode fbxNode,
                                                AnimationCurve uniAnimCurve,
                                                float frameRate,
                                                string uniPropertyName,
                                                System.Type uniPropertyType,
                                                FbxAnimLayer fbxAnimLayer)
        {
            if(fbxNode == null)
            {
                return;
            }

            if (Verbose) {
                Debug.Log ("Exporting animation for " + fbxNode.GetName() + " (" + uniPropertyName + ")");
            }

            var fbxConstraint = GetFbxConstraint(fbxNode, uniPropertyType);
            FbxPropertyChannelPair[] fbxPropertyChannelPairs;
            if (!FbxPropertyChannelPair.TryGetValue (uniPropertyName, out fbxPropertyChannelPairs, fbxConstraint)) {
                Debug.LogWarning(string.Format("no mapping from Unity '{0}' to fbx property", uniPropertyName));
                return;
            }

            foreach (var fbxPropertyChannelPair in fbxPropertyChannelPairs) {
                // map unity property name to fbx property
                var fbxProperty = GetFbxProperty(fbxNode, fbxPropertyChannelPair.Property, uniPropertyType);
                if (!fbxProperty.IsValid ()) {
                    Debug.LogError (string.Format ("no fbx property {0} found on {1} node or nodeAttribute ", fbxPropertyChannelPair.Property, fbxNode.GetName ()));
                    return;
                }
                if (!fbxProperty.GetFlag(FbxPropertyFlags.EFlags.eAnimatable))
                {
                    Debug.LogErrorFormat("fbx property {0} found on node {1} is not animatable", fbxPropertyChannelPair.Property, fbxNode.GetName());
                }

                // Create the AnimCurve on the channel
                FbxAnimCurve fbxAnimCurve = fbxProperty.GetCurve (fbxAnimLayer, fbxPropertyChannelPair.Channel, true);
                if(fbxAnimCurve == null)
                {
                    return;
                }

                // create a convert scene helper so that we can convert from Unity to Maya
                // AxisSystem (LeftHanded to RightHanded) and FBX's default units 
                // (Meters to Centimetres)
                var convertSceneHelper = new UnityToMayaConvertSceneHelper (uniPropertyName, fbxNode);
                
                if (ModelExporter.ExportSettings.BakeAnimationProperty) {
                    ExportAnimationSamples (uniAnimCurve, fbxAnimCurve, frameRate, convertSceneHelper);
                } else {
                    ExportAnimationKeys (uniAnimCurve, fbxAnimCurve, convertSceneHelper);
                }
            }
        }

        internal class UnityToMayaConvertSceneHelper
        {
            bool convertDistance = false;
            bool convertToRadian = false;
            bool convertLensShiftX = false;
            bool convertLensShiftY = false;

            FbxCamera camera = null;

            float unitScaleFactor = 1f;

            public UnityToMayaConvertSceneHelper(string uniPropertyName, FbxNode fbxNode)
            {
                System.StringComparison cc = System.StringComparison.CurrentCulture;

                bool partT = uniPropertyName.StartsWith("m_LocalPosition.", cc) || uniPropertyName.StartsWith("m_TranslationOffset", cc);

                convertDistance |= partT;
                convertDistance |= uniPropertyName.StartsWith ("m_Intensity", cc);
                convertDistance |= uniPropertyName.ToLower().EndsWith("weight", cc);
                convertLensShiftX |= uniPropertyName.StartsWith("m_LensShift.x", cc);
                convertLensShiftY |= uniPropertyName.StartsWith("m_LensShift.y", cc);
                if (convertLensShiftX || convertLensShiftY)
                {
                    camera = fbxNode.GetCamera();
                }

                // The ParentConstraint's source Rotation Offsets are read in as radians, so make sure they are exported as radians
                convertToRadian = uniPropertyName.StartsWith("m_RotationOffsets.Array.data", cc);

                if (convertDistance)
                    unitScaleFactor = ModelExporter.UnitScaleFactor;

                if (convertToRadian)
                {
                    unitScaleFactor *= (Mathf.PI / 180);
                }
            }

            public float Convert(float value)
            {
                float convertedValue = value;
                if (convertLensShiftX || convertLensShiftY)
                {
                    convertedValue = Mathf.Clamp(Mathf.Abs(value), 0f, 1f)*Mathf.Sign(value);
                }
                if (camera != null)
                {
                    if (convertLensShiftX)
                    {
                        convertedValue *= (float)camera.GetApertureWidth();
                    }
                    else if (convertLensShiftY)
                    {
                        convertedValue *= (float)camera.GetApertureHeight();
                    }
                }

                // left handed to right handed conversion
                // meters to centimetres conversion
                return unitScaleFactor * convertedValue;
            }

        }

        /// <summary>
        /// Export an AnimationClip as a single take
        /// </summary>
        [SecurityPermission(SecurityAction.LinkDemand)]
        private void ExportAnimationClip (AnimationClip uniAnimClip, GameObject uniRoot, FbxScene fbxScene)
        {
            if (!uniAnimClip || !uniRoot || fbxScene == null) return;

            if (Verbose)
                Debug.Log (string.Format ("Exporting animation clip ({1}) for {0}", uniRoot.name, uniAnimClip.name));

            // setup anim stack
            FbxAnimStack fbxAnimStack = FbxAnimStack.Create (fbxScene, uniAnimClip.name);
            fbxAnimStack.Description.Set ("Animation Take: " + uniAnimClip.name);

            // add one mandatory animation layer
            FbxAnimLayer fbxAnimLayer = FbxAnimLayer.Create (fbxScene, "Animation Base Layer");
            fbxAnimStack.AddMember (fbxAnimLayer);

            // Set up the FPS so our frame-relative math later works out
            // Custom frame rate isn't really supported in FBX SDK (there's
            // a bug), so try hard to find the nearest time mode.
            FbxTime.EMode timeMode = FbxTime.EMode.eCustom;
            double precision = 1e-6;
            while (timeMode == FbxTime.EMode.eCustom && precision < 1000) {
                timeMode = FbxTime.ConvertFrameRateToTimeMode (uniAnimClip.frameRate, precision);
                precision *= 10;
            }
            if (timeMode == FbxTime.EMode.eCustom) {
                timeMode = FbxTime.EMode.eFrames30;
            }

            fbxScene.GetGlobalSettings ().SetTimeMode (timeMode);

            // set time correctly
            var fbxStartTime = FbxTime.FromSecondDouble (0);
            var fbxStopTime = FbxTime.FromSecondDouble (uniAnimClip.length);

            fbxAnimStack.SetLocalTimeSpan (new FbxTimeSpan (fbxStartTime, fbxStopTime));

            var unityCurves = new Dictionary<GameObject, List<UnityCurve>> ();

            // extract and store all necessary information from the curve bindings, namely the animation curves
            // and their corresponding property names for each GameObject.
            foreach (EditorCurveBinding uniCurveBinding in AnimationUtility.GetCurveBindings (uniAnimClip)) {
                Object uniObj = AnimationUtility.GetAnimatedObject (uniRoot, uniCurveBinding);
                if (!uniObj) {
                    continue;
                }

                AnimationCurve uniAnimCurve = AnimationUtility.GetEditorCurve (uniAnimClip, uniCurveBinding);
                if (uniAnimCurve == null) {
                    continue;
                }

                var uniGO = GetGameObject (uniObj);
                // Check if the GameObject has an FBX node to the animation. It might be null because the LOD selected doesn't match the one on the gameobject. 
                if (!uniGO || MapUnityObjectToFbxNode.ContainsKey(uniGO) == false) {
                    continue;
                }

                if (unityCurves.ContainsKey (uniGO)) {
                    unityCurves [uniGO].Add (new UnityCurve(uniCurveBinding.propertyName, uniAnimCurve, uniCurveBinding.type));
                    continue;
                }
                unityCurves.Add (uniGO, new List<UnityCurve> (){ new UnityCurve(uniCurveBinding.propertyName, uniAnimCurve, uniCurveBinding.type) });
            }

            // transfer root motion
            var animSource = ExportOptions.AnimationSource;
            var animDest = ExportOptions.AnimationDest;
            if (animSource && animDest && animSource != animDest) {
                // list of all transforms between source and dest, including source and dest
                var transformsFromSourceToDest = new List<Transform> ();
                var curr = animDest;
                while (curr != animSource) {
                    transformsFromSourceToDest.Add (curr);
                    curr = curr.parent;
                }
                transformsFromSourceToDest.Add (animSource);
                transformsFromSourceToDest.Reverse ();

                // while there are 2 transforms in the list, transfer the animation from the
                // first to the next transform.
                // Then remove the first transform from the list.
                while (transformsFromSourceToDest.Count >= 2) {
                    var source = transformsFromSourceToDest [0];
                    transformsFromSourceToDest.RemoveAt (0);
                    var dest = transformsFromSourceToDest [0];

                    TransferMotion (source, dest, uniAnimClip.frameRate, ref unityCurves);
                }
            }

            /* The major difficulty: Unity uses quaternions for rotation
                * (which is how it should be) but FBX uses Euler angles. So we
                * need to gather up the list of transform curves per object.
                * 
                * For euler angles, Unity uses ZXY rotation order while Maya uses XYZ.
                * Maya doesn't import files with ZXY rotation correctly, so have to convert to XYZ.
                * Need all 3 curves in order to convert.
                * 
                * Also, in both cases, prerotation has to be removed from the animated rotation if
                * there are bones being exported.
                */
            var rotations = new Dictionary<GameObject, RotationCurve>();

            // export the animation curves for each GameObject that has animation
            foreach (var kvp in unityCurves) {
                var uniGO = kvp.Key;
                foreach (var uniCurve in kvp.Value) {
                    var propertyName = uniCurve.propertyName;
                    var uniAnimCurve = uniCurve.uniAnimCurve;

                    // Do not create the curves if the component is a SkinnedMeshRenderer and if the option in FBX Export settings is toggled on.
                    if (!ExportOptions.AnimateSkinnedMesh && (uniGO.GetComponent<SkinnedMeshRenderer> () != null)) {
                        continue;    
                    }

                    FbxNode fbxNode;
                    if (!MapUnityObjectToFbxNode.TryGetValue(uniGO, out fbxNode))
                    {
                        Debug.LogError(string.Format("no FbxNode found for {0}", uniGO.name));
                        continue;
                    }

                    int index = QuaternionCurve.GetQuaternionIndex (propertyName);
                    if (index >= 0) {
                        // Rotation property; save it to convert quaternion -> euler later.
                        RotationCurve rotCurve = GetRotationCurve<QuaternionCurve> (uniGO, uniAnimClip.frameRate, ref rotations);
                        rotCurve.SetCurve (index, uniAnimCurve);
                        continue;
                    } 

                    // If this is an euler curve with a prerotation, then need to sample animations to remove the prerotation.
                    // Otherwise can export normally with tangents.
                    index = EulerCurve.GetEulerIndex (propertyName);
                    if (index >= 0 && 
                        // still need to sample euler curves if baking is specified
                        (ModelExporter.ExportSettings.BakeAnimationProperty ||
                        // also need to make sure to sample if there is a prerotation, as this is baked into the Unity curves
                        fbxNode.GetPreRotation(FbxNode.EPivotSet.eSourcePivot).Distance(new FbxVector4()) > 0)) {

                        RotationCurve rotCurve = GetRotationCurve<EulerCurve> (uniGO, uniAnimClip.frameRate, ref rotations);
                        rotCurve.SetCurve (index, uniAnimCurve);
                        continue;
                    }

                    // simple property (e.g. intensity), export right away
                    ExportAnimationCurve (fbxNode, uniAnimCurve, uniAnimClip.frameRate, 
                        propertyName, uniCurve.propertyType,
                        fbxAnimLayer);
                }
            }

            // now export all the quaternion curves 
            foreach (var kvp in rotations) {
                var unityGo = kvp.Key;
                var rot = kvp.Value;

                FbxNode fbxNode;
                if (!MapUnityObjectToFbxNode.TryGetValue (unityGo, out fbxNode)) {
                    Debug.LogError (string.Format ("no FbxNode found for {0}", unityGo.name));
                    continue;
                }
                rot.Animate (unityGo.transform, fbxNode, fbxAnimLayer, Verbose);
            }
        }

        /// <summary>
        /// Transfers transform animation from source to dest. Replaces dest's Unity Animation Curves with updated animations.
        /// NOTE: Source must be the parent of dest.
        /// </summary>
        /// <param name="source">Source animated object.</param>
        /// <param name="dest">Destination, child of the source.</param>
        /// <param name="sampleRate">Sample rate.</param>
        /// <param name="unityCurves">Unity curves.</param>
        [SecurityPermission(SecurityAction.LinkDemand)]
        private void TransferMotion(Transform source, Transform dest, float sampleRate, ref Dictionary<GameObject, List<UnityCurve>> unityCurves){
            // get sample times for curves in dest + source
            // at each sample time, evaluate all 18 transfom anim curves, creating 2 transform matrices
            // combine the matrices, get the new values, apply to the 9 new anim curves for dest
            if (dest.parent != source) {
                Debug.LogError ("dest must be a child of source");
                return;
            }

            List<UnityCurve> sourceUnityCurves;
            if (!unityCurves.TryGetValue (source.gameObject, out sourceUnityCurves)) {
                return; // nothing to do, source has no animation
            }

            List<UnityCurve> destUnityCurves;
            if (!unityCurves.TryGetValue (dest.gameObject, out destUnityCurves)) {
                destUnityCurves = new List<UnityCurve> ();
            }

            List<AnimationCurve> animCurves = new List<AnimationCurve> ();
            foreach (var curve in sourceUnityCurves) {
                // TODO: check if curve is anim related
                animCurves.Add(curve.uniAnimCurve);
            }
            foreach (var curve in destUnityCurves) {
                animCurves.Add (curve.uniAnimCurve);
            }

            var sampleTimes = GetSampleTimes (animCurves.ToArray (), sampleRate);
            // need to create 9 new UnityCurves, one for each property
            var posKeyFrames = new Keyframe[3][];
            var rotKeyFrames = new Keyframe[3][];
            var scaleKeyFrames = new Keyframe[3][];

            for (int k = 0; k < posKeyFrames.Length; k++) {
                posKeyFrames [k] = new Keyframe[sampleTimes.Count];
                rotKeyFrames[k] = new Keyframe[sampleTimes.Count];
                scaleKeyFrames[k] = new Keyframe[sampleTimes.Count];
            }

            // If we have a point in local coords represented as a column-vector x, the equation of x in coordinates relative to source's parent is:
            //   x_grandparent = source * dest * x
            // Now we're going to change dest to dest' which has the animation from source. And we're going to change
            // source to source' which has no animation. The equation of x will become:
            //   x_grandparent = source' * dest' * x
            // We're not changing x_grandparent and x, so we need that:
            //   source * dest = source' * dest'
            // We know dest and source (both animated) and source' (static). Solve for dest':
            //   dest' = (source')^-1 * source * dest
            int keyIndex = 0;
            var sourceStaticMatrixInverse = Matrix4x4.TRS(source.localPosition, source.localRotation, source.localScale).inverse;
            foreach (var currSampleTime in sampleTimes) 
            {
                var sourceLocalMatrix = GetTransformMatrix (currSampleTime, source, sourceUnityCurves);
                var destLocalMatrix = GetTransformMatrix (currSampleTime, dest, destUnityCurves);

                var newLocalMatrix = sourceStaticMatrixInverse * sourceLocalMatrix * destLocalMatrix;

                FbxVector4 translation, rotation, scale;
                GetTRSFromMatrix (newLocalMatrix, out translation, out rotation, out scale);

                // get rotation directly from matrix, as otherwise causes issues
                // with negative rotations.
                var rot = newLocalMatrix.rotation.eulerAngles;

                for (int k = 0; k < 3; k++) {
                    posKeyFrames [k][keyIndex] = new Keyframe(currSampleTime, (float)translation [k]);
                    rotKeyFrames [k][keyIndex] = new Keyframe(currSampleTime, rot [k]);
                    scaleKeyFrames [k][keyIndex] = new Keyframe(currSampleTime, (float)scale [k]);
                }
                keyIndex++;
            }

            // create the new list of unity curves, and add it to dest's curves
            var newUnityCurves = new List<UnityCurve>();
            string posPropName = "m_LocalPosition.";
            string rotPropName = "localEulerAnglesRaw.";
            string scalePropName = "m_LocalScale.";
            var xyz = "xyz";
            for (int k = 0; k < 3; k++) {
                var posUniCurve = new UnityCurve ( posPropName + xyz[k], new AnimationCurve(posKeyFrames[k]), typeof(Transform));
                newUnityCurves.Add (posUniCurve);

                var rotUniCurve = new UnityCurve ( rotPropName + xyz[k], new AnimationCurve(rotKeyFrames[k]), typeof(Transform));
                newUnityCurves.Add (rotUniCurve);

                var scaleUniCurve = new UnityCurve ( scalePropName + xyz[k], new AnimationCurve(scaleKeyFrames[k]), typeof(Transform));
                newUnityCurves.Add (scaleUniCurve);
            }

            // remove old transform curves
            RemoveTransformCurves (ref sourceUnityCurves);
            RemoveTransformCurves (ref destUnityCurves);

            unityCurves [source.gameObject] = sourceUnityCurves;
            if (!unityCurves.ContainsKey(dest.gameObject)) {
                unityCurves.Add (dest.gameObject, newUnityCurves);
                return;
            }
            unityCurves [dest.gameObject].AddRange(newUnityCurves);

        }


        private void RemoveTransformCurves(ref List<UnityCurve> curves){
            var transformCurves = new List<UnityCurve> ();
            var transformPropNames = new string[]{"m_LocalPosition.", "m_LocalRotation", "localEulerAnglesRaw.", "m_LocalScale."};
            foreach (var curve in curves) {
                foreach (var prop in transformPropNames) {
                    if (curve.propertyName.StartsWith (prop)) {
                        transformCurves.Add (curve);
                        break;
                    }
                }
            }
            foreach (var curve in transformCurves) {
                curves.Remove (curve);
            }
        }

        private Matrix4x4 GetTransformMatrix(float currSampleTime, Transform orig, List<UnityCurve> unityCurves){
            var sourcePos = orig.localPosition;
            var sourceRot = orig.localRotation;
            var sourceScale = orig.localScale;

            foreach (var uniCurve in unityCurves) {
                float currSampleValue = uniCurve.uniAnimCurve.Evaluate(currSampleTime);
                string propName = uniCurve.propertyName;
                // try position, scale, quat then euler
                int temp = QuaternionCurve.GetQuaternionIndex(propName);
                if (temp >= 0) {
                    sourceRot [temp] = currSampleValue;
                    continue;
                }
                temp = EulerCurve.GetEulerIndex (propName);
                if (temp >= 0) {
                    var euler = sourceRot.eulerAngles;
                    euler [temp] = currSampleValue;
                    sourceRot.eulerAngles = euler;
                    continue;
                }
                temp = GetPositionIndex (propName);
                if (temp >= 0) {
                    sourcePos [temp] = currSampleValue;
                    continue;
                }
                temp = GetScaleIndex (propName);
                if (temp >= 0) {
                    sourceScale [temp] = currSampleValue;
                }
            }

            sourceRot = Quaternion.Euler(sourceRot.eulerAngles.x, sourceRot.eulerAngles.y, sourceRot.eulerAngles.z);
            return Matrix4x4.TRS(sourcePos, sourceRot, sourceScale); 
        }

        internal struct UnityCurve {
            public string propertyName;
            public AnimationCurve uniAnimCurve;
            public System.Type propertyType;

            public UnityCurve(string propertyName, AnimationCurve uniAnimCurve, System.Type propertyType){
                this.propertyName = propertyName;
                this.uniAnimCurve = uniAnimCurve;
                this.propertyType = propertyType;
            }
        }

        private int GetPositionIndex(string uniPropertyName){
            System.StringComparison ct = System.StringComparison.CurrentCulture;
            bool isPositionComponent = uniPropertyName.StartsWith ("m_LocalPosition.", ct);

            if (!isPositionComponent) { return -1; }

            switch (uniPropertyName [uniPropertyName.Length - 1]) {
            case 'x':
                return 0;
            case 'y':
                return 1;
            case 'z':
                return 2;
            default:
                return -1;
            }
        }

        private int GetScaleIndex(string uniPropertyName){
            System.StringComparison ct = System.StringComparison.CurrentCulture;
            bool isScaleComponent = uniPropertyName.StartsWith ("m_LocalScale.", ct);

            if (!isScaleComponent) { return -1; }

            switch (uniPropertyName [uniPropertyName.Length - 1]) {
            case 'x':
                return 0;
            case 'y':
                return 1;
            case 'z':
                return 2;
            default:
                return -1;
            }
        }

        /// <summary>
        /// Gets or creates the rotation curve for GameObject uniGO.
        /// </summary>
        /// <returns>The rotation curve.</returns>
        /// <param name="uniGO">Unity GameObject.</param>
        /// <param name="frameRate">Frame rate.</param>
        /// <param name="rotations">Rotations.</param>
        /// <typeparam name="T"> RotationCurve is abstract so specify type of RotationCurve to create.</typeparam>
        private RotationCurve GetRotationCurve<T>(
            GameObject uniGO, float frameRate,
            ref Dictionary<GameObject, RotationCurve> rotations
            ) where T : RotationCurve, new()
        {
            RotationCurve rotCurve;
            if (!rotations.TryGetValue (uniGO, out rotCurve)) {
                rotCurve = new T { SampleRate = frameRate };
                rotations.Add (uniGO, rotCurve);
            }
            return rotCurve;
        }

        /// <summary>
        /// Export the Animator component on this game object
        /// </summary>
        [SecurityPermission(SecurityAction.LinkDemand)]
        private void ExportAnimation (GameObject uniRoot, FbxScene fbxScene)
        {
            if (!uniRoot)
            {
                return;
            }

            var exportedClips = new HashSet<AnimationClip> ();

            var uniAnimator = uniRoot.GetComponent<Animator> ();
            if (uniAnimator)
            { 
                // Try the animator controller (mecanim)
                var controller = uniAnimator.runtimeAnimatorController;

                if (controller) 
                { 
                    // Only export each clip once per game object.
                    foreach (var clip in controller.animationClips) {
                        if (exportedClips.Add (clip)) {
                            ExportAnimationClip (clip, uniRoot, fbxScene);
                        }
                    }
                }
            }

            // Try the playable director
            var director = uniRoot.GetComponent<UnityEngine.Playables.PlayableDirector> ();
            if (director)
            {
                Debug.LogWarning(string.Format("Exporting animation from PlayableDirector on {0} not supported", uniRoot.name));
                // TODO: export animationclips from playabledirector
            }

            // Try the animation (legacy)
            var uniAnimation = uniRoot.GetComponent<Animation> ();
            if (uniAnimation) 
            { 
                // Only export each clip once per game object.
                foreach (var uniAnimObj in uniAnimation) {
                    AnimationState uniAnimState = uniAnimObj as AnimationState;
                    if (uniAnimState)
                    {
                        AnimationClip uniAnimClip = uniAnimState.clip;
                        if (exportedClips.Add (uniAnimClip)) {
                            ExportAnimationClip (uniAnimClip, uniRoot, fbxScene);
                        }
                    }
                }
            }
        }

        /// <summary>
        /// configures default camera for the scene
        /// </summary>
        private void SetDefaultCamera (FbxScene fbxScene)
        {
            if(fbxScene == null) { return; }

            if (string.IsNullOrEmpty(DefaultCamera))
                DefaultCamera = Globals.FBXSDK_CAMERA_PERSPECTIVE;

            fbxScene.GetGlobalSettings ().SetDefaultCamera (DefaultCamera);
        }

        /// <summary>
        /// Ensures that the inputted name is unique.
        /// If a duplicate name is found, then it is incremented.
        /// e.g. Sphere becomes Sphere_1
        /// </summary>
        /// <returns>Unique name</returns>
        /// <param name="name">Name</param>
        /// <param name="nameToCountMap">The dictionary to use to map name to # of occurences</param>
        private string GetUniqueName(string name, Dictionary<string, int> nameToCountMap)
        {
            var uniqueName = name;
            int count;
            if (nameToCountMap.TryGetValue(name, out count))
            {
                uniqueName = string.Format(UniqueNameFormat, name, count);
            }
            else
            {
                count = 0;
            }
            nameToCountMap[name] = count + 1;
            return uniqueName;
        }

        /// <summary>
        /// Ensures that the inputted name is unique.
        /// If a duplicate name is found, then it is incremented.
        /// e.g. Sphere becomes Sphere_1
        /// </summary>
        /// <returns>Unique name</returns>
        /// <param name="name">Name</param>
        private string GetUniqueFbxNodeName(string name)
        {
            return GetUniqueName(name, NameToIndexMap);
        }

        /// <summary>
        /// Ensures that the inputted material name is unique.
        /// If a duplicate name is found, then it is incremented.
        /// e.g. mat becomes mat_1
        /// </summary>
        /// <param name="name">Name</param>
        /// <returns>Unique material name</returns>
        private string GetUniqueMaterialName(string name)
        {
            return GetUniqueName(name, MaterialNameToIndexMap);
        }

        /// <summary>
        /// Ensures that the inputted texture name is unique.
        /// If a duplicate name is found, then it is incremented.
        /// e.g. tex becomes tex_1
        /// </summary>
        /// <param name="name">Name</param>
        /// <returns>Unique texture name</returns>
        private string GetUniqueTextureName(string name)
        {
            return GetUniqueName(name, TextureNameToIndexMap);
        }

        /// <summary>
        /// Create a fbxNode from unityGo.
        /// </summary>
        /// <param name="unityGo"></param>
        /// <param name="fbxScene"></param>
        /// <returns>the created FbxNode</returns>
        private FbxNode CreateFbxNode(GameObject unityGo, FbxScene fbxScene)
        {

            string fbxName = unityGo.name;
            if (ExportOptions.UseMayaCompatibleNames)
            {
                fbxName = ConvertToMayaCompatibleName(unityGo.name);
                if (ExportOptions.AllowSceneModification)
                {
                    unityGo.name = fbxName;
                }
            }
            
            FbxNode fbxNode = FbxNode.Create(fbxScene, GetUniqueFbxNodeName(fbxName));

            // Default inheritance type in FBX is RrSs, which causes scaling issues in Maya as
            // both Maya and Unity use RSrs inheritance by default.
            // Note: MotionBuilder uses RrSs inheritance by default as well, though it is possible
            //       to select a different inheritance type in the UI.
            // Use RSrs as the scaling inheritance instead.
            fbxNode.SetTransformationInheritType(FbxTransform.EInheritType.eInheritRSrs);

            // Fbx rotation order is XYZ, but Unity rotation order is ZXY.
            // Also, DeepConvert does not convert the rotation order (assumes XYZ), unless RotationActive is true.
            fbxNode.SetRotationOrder(FbxNode.EPivotSet.eSourcePivot, FbxEuler.EOrder.eOrderZXY);
            fbxNode.SetRotationActive(true);

            MapUnityObjectToFbxNode[unityGo] = fbxNode;

            return fbxNode;
        }

        /// <summary>
        /// Creates an FbxNode for each GameObject.
        /// </summary>
        /// <returns>The number of nodes exported.</returns>
        internal int ExportTransformHierarchy(
            GameObject  unityGo, FbxScene fbxScene, FbxNode fbxNodeParent,
            int exportProgress, int objectCount, Vector3 newCenter,
            TransformExportType exportType = TransformExportType.Local,
            ExportSettings.LODExportType lodExportType = ExportSettings.LODExportType.All
        )
        {
            int numObjectsExported = exportProgress;

            FbxNode fbxNode = CreateFbxNode(unityGo, fbxScene);

            if (Verbose)
                Debug.Log (string.Format ("exporting {0}", fbxNode.GetName ()));

            numObjectsExported++;
            if (EditorUtility.DisplayCancelableProgressBar (
                    ProgressBarTitle,
                    string.Format ("Creating FbxNode {0}/{1}", numObjectsExported, objectCount),
                    (numObjectsExported / (float)objectCount) * 0.25f)) {
                // cancel silently
                return -1;
            }

            ExportTransform (unityGo.transform, fbxNode, newCenter, exportType);

            fbxNodeParent.AddChild (fbxNode);

            // if this object has an LOD group, then export according to the LOD preference setting
            var lodGroup = unityGo.GetComponent<LODGroup>();
            if (lodGroup && lodExportType != ExportSettings.LODExportType.All) {
                LOD[] lods = lodGroup.GetLODs ();

                // LODs are ordered from highest to lowest.
                // If exporting lowest LOD, reverse the array
                if (lodExportType == ExportSettings.LODExportType.Lowest) {
                    // reverse the array
                    LOD[] tempLods = new LOD[lods.Length];
                    System.Array.Copy (lods, tempLods, lods.Length);
                    System.Array.Reverse (tempLods);
                    lods = tempLods;
                }

                for(int i = 0; i < lods.Length; i++){
                    var lod = lods [i];
                    bool exportedRenderer = false;
                    foreach (var renderer in lod.renderers) {
                        // only export if parented under LOD group
                        if (renderer.transform.parent == unityGo.transform) {
                            numObjectsExported = ExportTransformHierarchy (renderer.gameObject, fbxScene, fbxNode, numObjectsExported, objectCount, newCenter, lodExportType: lodExportType);
                            exportedRenderer = true;
                        } else if(Verbose) {
                            Debug.LogFormat ("FbxExporter: Not exporting LOD {0}: {1}", i, renderer.name);
                        }
                    }

                    // if at least one renderer for this LOD was exported, then we succeeded
                    // so stop exporting.
                    if (exportedRenderer) {
                        return numObjectsExported;
                    }
                }
            }

            // now  unityGo  through our children and recurse
            foreach (Transform childT in  unityGo.transform) {
                numObjectsExported = ExportTransformHierarchy (childT.gameObject, fbxScene, fbxNode, numObjectsExported, objectCount, newCenter, lodExportType: lodExportType);
            }

            return numObjectsExported;
        }

        /// <summary>
        /// Exports all animation clips in the hierarchy along with
        /// the minimum required GameObject information.
        /// i.e. Animated GameObjects, their ancestors, and their transforms are exported, 
        ///     but components are only exported if explicitly animated. Meshes are not exported.
        /// </summary>
        /// <returns>The number of nodes exported.</returns>
        [SecurityPermission(SecurityAction.LinkDemand)]
        internal int ExportAnimationOnly(
            GameObject unityGO,
            FbxScene fbxScene,
            int exportProgress,
            int objectCount,
            Vector3 newCenter,
            IExportData data,
            TransformExportType exportType = TransformExportType.Local
        ){
            AnimationOnlyExportData exportData = (AnimationOnlyExportData)data;
            int numObjectsExported = exportProgress;

            // make sure anim destination node is exported as well
            var exportSet = exportData.Objects;
            if (ExportOptions.AnimationDest && ExportOptions.AnimationSource)
            {
                exportSet.Add(ExportOptions.AnimationDest.gameObject);
            }

            // first export all the animated bones that are in the export set
            // as only a subset of bones are exported, but we still need to make sure the bone transforms are correct
            if(!ExportAnimatedBones(unityGO, fbxScene, ref numObjectsExported, objectCount, exportData))
            {
                // export cancelled
                return -1;
            }

            // export everything else and make sure all nodes are connected
            foreach (var go in exportSet) {
                FbxNode node;
                if (!ExportGameObjectAndParents (
                    go, unityGO, fbxScene, out node, newCenter, exportType, ref numObjectsExported, objectCount
                    )) {
                    // export cancelled
                    return -1;
                }

                ExportConstraints(go, fbxScene, node);

                System.Type compType;
                if (exportData.exportComponent.TryGetValue (go, out compType)) {
                    if (compType == typeof(Light)) {
                        ExportLight (go, fbxScene, node);
                    } else if (compType == typeof(Camera)) {
                        ExportCamera (go, fbxScene, node);
                    }
                }
            }

            return numObjectsExported;
        }

        internal class SkinnedMeshBoneInfo {
            public SkinnedMeshRenderer skinnedMesh;
            public Dictionary<Transform, int> boneDict;
            public Dictionary<Transform, Matrix4x4> boneToBindPose;

            public SkinnedMeshBoneInfo(SkinnedMeshRenderer skinnedMesh, Dictionary<Transform, int> boneDict){
                this.skinnedMesh = skinnedMesh;
                this.boneDict = boneDict;
                this.boneToBindPose = new Dictionary<Transform, Matrix4x4>();
            }
        }

        private bool ExportAnimatedBones (
            GameObject unityGo,
            FbxScene fbxScene,
            ref int exportProgress,
            int objectCount,
            AnimationOnlyExportData exportData
            )
        {
            var skinnedMeshRenderers = unityGo.GetComponentsInChildren<SkinnedMeshRenderer>();
            foreach (var skinnedMesh in skinnedMeshRenderers)
            {
                var boneArray = skinnedMesh.bones;
                var bones = new HashSet<GameObject>();
                var boneDict = new Dictionary<Transform, int>();

                for (int i = 0; i < boneArray.Length; i++)
                {
                    bones.Add(boneArray[i].gameObject);
                    boneDict.Add(boneArray[i], i);
                }

                // get the bones that are also in the export set
                bones.IntersectWith(exportData.Objects);

                var boneInfo = new SkinnedMeshBoneInfo(skinnedMesh, boneDict);
                foreach (var bone in bones)
                {
                    FbxNode fbxNode;
                    // bone already exported
                    if (MapUnityObjectToFbxNode.TryGetValue(bone, out fbxNode))
                    {
                        continue;
                    }
                    fbxNode = CreateFbxNode(bone, fbxScene);

                    exportProgress++;
                    if (EditorUtility.DisplayCancelableProgressBar(
                            ProgressBarTitle,
                        string.Format("Creating FbxNode {0}/{1}", exportProgress, objectCount),
                        (exportProgress / (float)objectCount) * 0.5f))
                    {
                        // cancel silently
                        return false;
                    }
                    ExportBoneTransform(fbxNode, fbxScene, bone.transform, boneInfo);
                }
            }
            return true;
        }

        /// <summary>
        /// Exports the Gameobject and its ancestors.
        /// </summary>
        /// <returns><c>true</c>, if game object and parents were exported,
        ///  <c>false</c> if export cancelled.</returns>
        private bool ExportGameObjectAndParents(
            GameObject unityGo,
            GameObject rootObject,
            FbxScene fbxScene, 
            out FbxNode fbxNode,
            Vector3 newCenter,
            TransformExportType exportType,
            ref int exportProgress,
            int objectCount
            )
        {
            // node doesn't exist so create it
            if (!MapUnityObjectToFbxNode.TryGetValue(unityGo, out fbxNode))
            {
                fbxNode = CreateFbxNode(unityGo, fbxScene);

                exportProgress++;
                if (EditorUtility.DisplayCancelableProgressBar(
                        ProgressBarTitle,
                    string.Format("Creating FbxNode {0}/{1}", exportProgress, objectCount),
                    (exportProgress / (float)objectCount) * 0.5f))
                {
                    // cancel silently
                    return false;
                }

                ExportTransform(unityGo.transform, fbxNode, newCenter, exportType);
            }

            if (unityGo == rootObject || unityGo.transform.parent == null)
            {
                fbxScene.GetRootNode().AddChild(fbxNode);
                return true;
            }

            // make sure all the nodes are connected and exported
            FbxNode fbxNodeParent;
            if (!ExportGameObjectAndParents (
                unityGo.transform.parent.gameObject,
                rootObject,
                fbxScene,
                out fbxNodeParent,
                newCenter,
                TransformExportType.Local,
                ref exportProgress,
                objectCount
            )) {
                // export cancelled
                return false;
            }
            fbxNodeParent.AddChild (fbxNode);

            return true;
        }

        /// <summary>
        /// Exports the bone transform.
        /// </summary>
        /// <returns><c>true</c>, if bone transform was exported, <c>false</c> otherwise.</returns>
        /// <param name="fbxNode">Fbx node.</param>
        /// <param name="fbxScene">Fbx scene.</param>
        /// <param name="unityBone">Unity bone.</param>
        /// <param name="boneInfo">Bone info.</param>
        private bool ExportBoneTransform(
            FbxNode fbxNode, FbxScene fbxScene, Transform unityBone, SkinnedMeshBoneInfo boneInfo
        ){
            if (boneInfo == null || boneInfo.skinnedMesh == null || boneInfo.boneDict == null || unityBone == null) {
                return false;
            }

            var skinnedMesh = boneInfo.skinnedMesh;
            var boneDict = boneInfo.boneDict;
            var rootBone = skinnedMesh.rootBone;

            // setup the skeleton
            var fbxSkeleton = fbxNode.GetSkeleton ();
            if (fbxSkeleton == null) {
                fbxSkeleton = FbxSkeleton.Create (fbxScene, unityBone.name + SkeletonPrefix);

                fbxSkeleton.Size.Set (1.0f * UnitScaleFactor);
                fbxNode.SetNodeAttribute (fbxSkeleton);
            }
            var fbxSkeletonType = FbxSkeleton.EType.eLimbNode;

            // Only set the rootbone's skeleton type to FbxSkeleton.EType.eRoot
            // if it has at least one child that is also a bone.
            // Otherwise if it is marked as Root but has no bones underneath,
            // Maya will import it as a Null object instead of a bone.
            if (rootBone == unityBone && rootBone.childCount > 0)
            {
                var hasChildBone = false;
                foreach (Transform child in unityBone)
                {
                    if (boneDict.ContainsKey(child))
                    {
                        hasChildBone = true;
                        break;
                    }
                }
                if (hasChildBone)
                {
                    fbxSkeletonType = FbxSkeleton.EType.eRoot;
                }
            }
            fbxSkeleton.SetSkeletonType (fbxSkeletonType);

            var bindPoses = skinnedMesh.sharedMesh.bindposes;

            // get bind pose
            Matrix4x4 bindPose;
            if (!boneInfo.boneToBindPose.TryGetValue (unityBone, out bindPose)) {
                bindPose = GetBindPose (unityBone, bindPoses, boneDict, skinnedMesh);
                boneInfo.boneToBindPose.Add (unityBone, bindPose);
            }

            Matrix4x4 pose;
            // get parent's bind pose
            Matrix4x4 parentBindPose;
            if (!boneInfo.boneToBindPose.TryGetValue (unityBone.parent, out parentBindPose)) {
                parentBindPose = GetBindPose (unityBone.parent, bindPoses, boneDict, skinnedMesh);
                boneInfo.boneToBindPose.Add (unityBone.parent, parentBindPose);
            }
            pose = parentBindPose * bindPose.inverse;

            FbxVector4 translation, rotation, scale;
            GetTRSFromMatrix (pose, out translation, out rotation, out scale);

            // Export bones with zero rotation, using a pivot instead to set the rotation
            // so that the bones are easier to animate and the rotation shows up as the "joint orientation" in Maya.
            fbxNode.LclTranslation.Set (new FbxDouble3(translation.X*UnitScaleFactor, translation.Y*UnitScaleFactor, translation.Z*UnitScaleFactor));
            fbxNode.LclRotation.Set (new FbxDouble3(0,0,0));
            fbxNode.LclScaling.Set (new FbxDouble3 (scale.X, scale.Y, scale.Z));

            // TODO (UNI-34294): add detailed comment about why we export rotation as pre-rotation
            fbxNode.SetRotationActive (true);
            fbxNode.SetPivotState (FbxNode.EPivotSet.eSourcePivot, FbxNode.EPivotState.ePivotReference);
            fbxNode.SetPreRotation (FbxNode.EPivotSet.eSourcePivot, new FbxVector4 (rotation.X, rotation.Y, rotation.Z));

            return true;
        }

        private void GetTRSFromMatrix(Matrix4x4 unityMatrix, out FbxVector4 translation, out FbxVector4 rotation, out FbxVector4 scale){
            // FBX is transposed relative to Unity: transpose as we convert.
            FbxMatrix matrix = new FbxMatrix ();
            matrix.SetColumn (0, new FbxVector4 (unityMatrix.GetRow (0).x, unityMatrix.GetRow (0).y, unityMatrix.GetRow (0).z, unityMatrix.GetRow (0).w));
            matrix.SetColumn (1, new FbxVector4 (unityMatrix.GetRow (1).x, unityMatrix.GetRow (1).y, unityMatrix.GetRow (1).z, unityMatrix.GetRow (1).w));
            matrix.SetColumn (2, new FbxVector4 (unityMatrix.GetRow (2).x, unityMatrix.GetRow (2).y, unityMatrix.GetRow (2).z, unityMatrix.GetRow (2).w));
            matrix.SetColumn (3, new FbxVector4 (unityMatrix.GetRow (3).x, unityMatrix.GetRow (3).y, unityMatrix.GetRow (3).z, unityMatrix.GetRow (3).w));

            // FBX wants translation, rotation (in euler angles) and scale.
            // We assume there's no real shear, just rounding error.
            FbxVector4 shear;
            double sign;
            matrix.GetElements (out translation, out rotation, out shear, out scale, out sign);
        }

        /// <summary>
        /// Counts how many objects are between this object and the root (exclusive).
        /// </summary>
        /// <returns>The object to root count.</returns>
        /// <param name="startObject">Start object.</param>
        /// <param name="root">Root object.</param>
        private static int GetObjectToRootDepth(Transform startObject, Transform root){
            if (startObject == null) {
                return 0;
            }

            int count = 0;
            var parent = startObject.parent;
            while (parent != null && parent != root) {
                count++;
                parent = parent.parent;
            }
            return count;
        }


        /// <summary>
        /// Gets the count of animated objects to be exported.
        /// 
        /// In addition, collects the minimum set of what needs to be exported for each GameObject hierarchy.
        /// This contains all the animated GameObjects, their ancestors, their transforms, as well as any animated
        /// components and the animation clips. Also, the first animation to export, if any.
        /// </summary>
        /// <returns>The animation only hierarchy count.</returns>
        /// <param name="exportSet">GameObject hierarchies selected for export.</param>
        /// <param name="hierarchyToExportData">Map from GameObject hierarchy to animation export data.</param>
        [SecurityPermission(SecurityAction.LinkDemand)]
        internal int GetAnimOnlyHierarchyCount(Dictionary<GameObject, IExportData> hierarchyToExportData)
        {
            // including any parents of animated objects that are exported
            var completeExpSet = new HashSet<GameObject>();
            foreach (var data in hierarchyToExportData.Values) {
                foreach (var go in data.Objects) {
                    completeExpSet.Add(go);

                    var parent = go.transform.parent;
                    while (parent != null && completeExpSet.Add(parent.gameObject)) {
                        parent = parent.parent;
                    }
                }
            }

            return completeExpSet.Count;
        }

        [SecurityPermission(SecurityAction.LinkDemand)]
        internal static Dictionary<GameObject, IExportData> GetExportData(Object[] objects, IExportOptions exportOptions = null)
        {
            if (exportOptions==null)
                exportOptions = DefaultOptions;
            Debug.Assert(exportOptions!=null);

            Dictionary<GameObject, IExportData>  exportData = new Dictionary<GameObject, IExportData>();

            if (exportOptions.ModelAnimIncludeOption == ExportSettings.Include.Model)
            {
                return null;
            }

            foreach (var obj in objects) 
            {
                GameObject go = ModelExporter.GetGameObject (obj);
                if (go)
                {
                    exportData[go] = GetExportData(go, exportOptions);
                }
                else if (IsEditorClip(obj)) 
                {
                    KeyValuePair<GameObject, AnimationClip> pair = AnimationOnlyExportData.GetGameObjectAndAnimationClip(obj);
                    exportData[pair.Key] = GetExportData (pair.Key, pair.Value, exportOptions);
                }
            }

            return exportData.Count == 0 ? null : exportData;
        }

        [SecurityPermission(SecurityAction.LinkDemand)]
        internal static IExportData GetExportData(GameObject rootObject, AnimationClip animationClip, IExportOptions exportOptions = null)
        {
            if (exportOptions==null)
                exportOptions = DefaultOptions;
            Debug.Assert(exportOptions!=null);
                
            var exportData = new AnimationOnlyExportData();
            exportData.CollectDependencies(animationClip, rootObject, exportOptions);
                
            // could not find any dependencies, return null
            if(exportData.Objects.Count <= 0)
            {
                return null;
            }
            return exportData;
        }

        internal static IExportData GetExportData(GameObject go, IExportOptions exportOptions = null)
        {
            if (exportOptions==null)
                exportOptions = DefaultOptions;
            Debug.Assert(exportOptions!=null);

            // gather all animation clips
            var legacyAnim = go.GetComponentsInChildren<Animation>();
            var genericAnim = go.GetComponentsInChildren<Animator>();

            var exportData = new AnimationOnlyExportData();

            int depthFromRootAnimation = int.MaxValue;
            Animation rootAnimation = null;
            foreach (var anim in legacyAnim)
            {
                int count = GetObjectToRootDepth(anim.transform, go.transform);

                if (count < depthFromRootAnimation)
                {
                    depthFromRootAnimation = count;
                    rootAnimation = anim;
                }

                var animClips = AnimationUtility.GetAnimationClips(anim.gameObject);
                exportData.CollectDependencies(animClips, anim.gameObject, exportOptions);
            }

            int depthFromRootAnimator = int.MaxValue;
            Animator rootAnimator = null;
            foreach (var anim in genericAnim)
            {
                int count = GetObjectToRootDepth(anim.transform, go.transform);

                if (count < depthFromRootAnimator)
                {
                    depthFromRootAnimator = count;
                    rootAnimator = anim;
                }

                // Try the animator controller (mecanim)
                var controller = anim.runtimeAnimatorController;
                if (controller)
                {
                    exportData.CollectDependencies(controller.animationClips, anim.gameObject, exportOptions);
                }
            }

            // set the first clip to export
            if (depthFromRootAnimation < depthFromRootAnimator)
            {
                exportData.defaultClip = rootAnimation.clip;
            }
            else if(rootAnimator)
            {
                // Try the animator controller (mecanim)
                var controller = rootAnimator.runtimeAnimatorController;
                if (controller)
                {
                    var dController = controller as UnityEditor.Animations.AnimatorController;
                    if (dController && dController.layers.Count() > 0)
                    {
                        var motion = dController.layers[0].stateMachine.defaultState.motion;
                        var defaultClip = motion as AnimationClip;
                        if (defaultClip)
                        {
                            exportData.defaultClip = defaultClip;
                        }
                        else
                        {
                            Debug.LogWarningFormat("Couldn't export motion {0}", motion.name);
                        }
                    }
                }
            }
            return exportData;
        }

        /// <summary>
        /// Export components on this game object.
        /// Transform components have already been exported.
        /// This function exports the other components and animation.
        /// </summary>
        [SecurityPermission(SecurityAction.LinkDemand)]
        private bool ExportComponents(FbxScene fbxScene)
        {
            var animationNodes = new HashSet<GameObject> ();

            int numObjectsExported = 0;
            int objectCount = MapUnityObjectToFbxNode.Count;
            foreach (KeyValuePair<GameObject, FbxNode> entry in MapUnityObjectToFbxNode) {
                numObjectsExported++;
                if (EditorUtility.DisplayCancelableProgressBar (
                        ProgressBarTitle,
                        string.Format ("Exporting Components for GameObject {0}/{1}", numObjectsExported, objectCount),
                        ((numObjectsExported / (float)objectCount) * 0.25f) + 0.25f)) {
                    // cancel silently
                    return false;
                }

                var unityGo = entry.Key;
                var fbxNode = entry.Value;

                // try export mesh
                bool exportedMesh = ExportInstance (unityGo, fbxScene, fbxNode);

                if (!exportedMesh) {
                    exportedMesh = ExportMesh (unityGo, fbxNode);
                }

                // export camera, but only if no mesh was exported
                bool exportedCamera = false;
                if (!exportedMesh) {
                    exportedCamera = ExportCamera (unityGo, fbxScene, fbxNode);
                }

                // export light, but only if no mesh or camera was exported
                if (!exportedMesh && !exportedCamera) {
                    ExportLight (unityGo, fbxScene, fbxNode);
                }

                ExportConstraints(unityGo, fbxScene, fbxNode);
            }
            return true;
        }

        /// <summary>
        /// Checks if the GameObject has animation.
        /// </summary>
        /// <returns><c>true</c>, if object has animation, <c>false</c> otherwise.</returns>
        /// <param name="go">Go.</param>
        private bool GameObjectHasAnimation(GameObject go){
            return go != null &&
                (go.GetComponent<Animator> () ||
                go.GetComponent<Animation> () ||
                go.GetComponent<UnityEngine.Playables.PlayableDirector> ());
        }

        /// <summary>
        /// A count of how many GameObjects we are exporting, to have a rough
        /// idea of how long creating the scene will take.
        /// </summary>
        /// <returns>The hierarchy count.</returns>
        /// <param name="exportSet">Export set.</param>
        internal int GetHierarchyCount (HashSet<GameObject> exportSet)
        {
            int count = 0;
            Queue<GameObject> queue = new Queue<GameObject> (exportSet);
            while (queue.Count > 0) {
                var obj = queue.Dequeue ();
                var objTransform = obj.transform;
                foreach (Transform child in objTransform) {
                    queue.Enqueue (child.gameObject);
                }
                count++;
            }
            return count;
        }

        /// <summary>
        /// Removes objects that will already be exported anyway.
        /// E.g. if a parent and its child are both selected, then the child
        ///      will be removed from the export set.
        /// </summary>
        /// <returns>The revised export set</returns>
        /// <param name="unityExportSet">Unity export set.</param>
        [SecurityPermission(SecurityAction.LinkDemand)]
        internal static HashSet<GameObject> RemoveRedundantObjects(IEnumerable<UnityEngine.Object> unityExportSet)
        {
            // basically just remove the descendents from the unity export set
            HashSet<GameObject> toExport = new HashSet<GameObject> ();
            HashSet<UnityEngine.Object> hashedExportSet = new HashSet<Object> (unityExportSet);

            foreach(var obj in unityExportSet){
                var unityGo = GetGameObject (obj);

                if (unityGo) {
                    // if any of this nodes ancestors is already in the export set,
                    // then ignore it, it will get exported already
                    bool parentInSet = false;
                    var parent = unityGo.transform.parent;
                    while (parent != null) {
                        if (hashedExportSet.Contains (parent.gameObject)) {
                            parentInSet = true;
                            break;
                        }
                        parent = parent.parent;
                    }

                    if (!parentInSet) {
                        toExport.Add (unityGo);
                    }
                }
            }
            return toExport;
        }

        /// <summary>
        /// Recursively go through the hierarchy, unioning the bounding box centers
        /// of all the children, to find the combined bounds.
        /// </summary>
        /// <param name="t">Transform.</param>
        /// <param name="boundsUnion">The Bounds that is the Union of all the bounds on this transform's hierarchy.</param>
        private static void EncapsulateBounds(Transform t, ref Bounds boundsUnion)
        {
            var bounds = GetBounds (t);
            boundsUnion.Encapsulate (bounds);

            foreach (Transform child in t) {
                EncapsulateBounds (child, ref boundsUnion);
            }
        }

        /// <summary>
        /// Gets the bounds of a transform. 
        /// Looks first at the Renderer, then Mesh, then Collider.
        /// Default to a bounds with center transform.position and size zero.
        /// </summary>
        /// <returns>The bounds.</returns>
        /// <param name="t">Transform.</param>
        private static Bounds GetBounds(Transform t)
        {
            var renderer = t.GetComponent<Renderer> ();
            if (renderer) {
                return renderer.bounds;
            }
            var mesh = t.GetComponent<Mesh> ();
            if (mesh) {
                return mesh.bounds;
            }
            var collider = t.GetComponent<Collider> ();
            if (collider) {
                return collider.bounds;
            }
            return new Bounds(t.position, Vector3.zero);
        }

        /// <summary>
        /// Finds the center of a group of GameObjects.
        /// </summary>
        /// <returns>Center of gameObjects.</returns>
        /// <param name="gameObjects">Game objects.</param>
        internal static Vector3 FindCenter(IEnumerable<GameObject> gameObjects)
        {
            Bounds bounds = new Bounds();
            // Assign the initial bounds to first GameObject's bounds
            // (if we initialize the bounds to 0, then 0 will be part of the bounds)
            foreach (var go in gameObjects) {
                var tempBounds = GetBounds (go.transform);
                bounds = new Bounds (tempBounds.center, tempBounds.size);
                break;
            }
            foreach (var go in gameObjects) {
                EncapsulateBounds (go.transform, ref bounds);
            }
            return bounds.center;
        }

        /// <summary>
        /// Gets the recentered translation.
        /// </summary>
        /// <returns>The recentered translation.</returns>
        /// <param name="t">Transform.</param>
        /// <param name="center">Center point.</param>
        internal static Vector3 GetRecenteredTranslation(Transform t, Vector3 center)
        {
            return t.position - center;
        }

        internal enum TransformExportType { Local, Global, Reset };

        /// <summary>
        /// Export all the objects in the set.
        /// Return the number of objects in the set that we exported.
        ///
        /// This refreshes the asset database.
        /// </summary>
        [SecurityPermission(SecurityAction.LinkDemand)]
        internal int ExportAll (
            IEnumerable<UnityEngine.Object> unityExportSet, 
            Dictionary<GameObject, IExportData> exportData)
        {
            exportCancelled = false;
            
            m_lastFilePath = LastFilePath;

            // Export first to a temporary file
            // in case the export is cancelled.
            // This way we won't overwrite existing files.
            try
            {
                // create a temp file in the same directory where the fbx will be exported
                var exportDir = Path.GetDirectoryName(m_lastFilePath);
                var lastFileName = Path.GetFileName(m_lastFilePath);
                var tempFileName = Path.GetFileNameWithoutExtension(Path.GetRandomFileName()) + "_" + lastFileName;
                m_tempFilePath = Path.Combine(new string[] { exportDir, tempFileName });
            }
            catch(IOException){
                return 0;
            }

            if (string.IsNullOrEmpty (m_tempFilePath)) {
                return 0;
            }

            try {
                bool animOnly = exportData != null && ExportOptions.ModelAnimIncludeOption == ExportSettings.Include.Anim;
                bool status = false;
                // Create the FBX manager
                using (var fbxManager = FbxManager.Create ()) {
                    // Configure fbx IO settings.
                    fbxManager.SetIOSettings (FbxIOSettings.Create (fbxManager, Globals.IOSROOT));

                    // Create the exporter
                    var fbxExporter = FbxExporter.Create (fbxManager, "Exporter");

                    // Initialize the exporter.
                    // fileFormat must be binary if we are embedding textures
                    int fileFormat = -1;
                    if (ExportOptions.ExportFormat == ExportSettings.ExportFormat.ASCII)
                    {
                        fileFormat = fbxManager.GetIOPluginRegistry().FindWriterIDByDescription("FBX ascii (*.fbx)");
                    }                        
                        
                    status = fbxExporter.Initialize (m_tempFilePath, fileFormat, fbxManager.GetIOSettings ());
                    // Check that initialization of the fbxExporter was successful
                    if (!status)
                        return 0;

                    // Set compatibility to 2014
                    fbxExporter.SetFileExportVersion ("FBX201400");

                    // Set the progress callback.
                    fbxExporter.SetProgressCallback (ExportProgressCallback);

                    // Create a scene
                    var fbxScene = FbxScene.Create (fbxManager, "Scene");

                    // set up the scene info
                    FbxDocumentInfo fbxSceneInfo = FbxDocumentInfo.Create (fbxManager, "SceneInfo");
                    fbxSceneInfo.mTitle = Title;
                    fbxSceneInfo.mSubject = Subject;
                    fbxSceneInfo.mAuthor = "Unity Technologies";
                    fbxSceneInfo.mRevision = "1.0";
                    fbxSceneInfo.mKeywords = Keywords;
                    fbxSceneInfo.mComment = Comments;
                    fbxSceneInfo.Original_ApplicationName.Set(string.Format("Unity {0}", PACKAGE_UI_NAME));
                    // set last saved to be the same as original, as this is a new file.
                    fbxSceneInfo.LastSaved_ApplicationName.Set(fbxSceneInfo.Original_ApplicationName.Get());

                    var version = GetVersionFromReadme();
                    if(version != null){
                        fbxSceneInfo.Original_ApplicationVersion.Set(version);
                        fbxSceneInfo.LastSaved_ApplicationVersion.Set(fbxSceneInfo.Original_ApplicationVersion.Get());
                    }
                    fbxScene.SetSceneInfo (fbxSceneInfo);

                    // Set up the axes (Y up, Z forward, X to the right) and units (centimeters)
                    // Exporting in centimeters as this is the default unit for FBX files, and easiest
                    // to work with when importing into Maya or Max
                    var fbxSettings = fbxScene.GetGlobalSettings ();
                    fbxSettings.SetSystemUnit (FbxSystemUnit.cm);

                    // The Unity axis system has Y up, Z forward, X to the right (left handed system with odd parity).
                    // DirectX has the same axis system, so use this constant.
                    var unityAxisSystem = FbxAxisSystem.DirectX;
                    fbxSettings.SetAxisSystem (unityAxisSystem);

                    // export set of object
                    FbxNode fbxRootNode = fbxScene.GetRootNode ();
                    // stores how many objects we have exported, -1 if export was cancelled
                    int exportProgress = 0;
                    IEnumerable<GameObject> revisedExportSet = null;

                    // Total # of objects to be exported
                    // Used by progress bar to show how many objects will be exported in total
                    // i.e. exporting x/count... 
                    int count = 0;

                    // number of object hierarchies being exported.
                    // Used to figure out exported transforms for root objects.
                    // i.e. if we are exporting a single hierarchy at local position, then it's root is set to zero,
                    // but if we are exporting multiple hierarchies at local position, then each hierarchy will be recentered according
                    // to the center of the bounding box.
                    int rootObjCount = 0; 

                    if(animOnly){
                        count = GetAnimOnlyHierarchyCount(exportData);
                        revisedExportSet = from entry in exportData select entry.Key;
                        rootObjCount = exportData.Keys.Count;
                    } else {
                        var revisedGOSet = RemoveRedundantObjects(unityExportSet);
                        count = GetHierarchyCount (revisedGOSet);
                        rootObjCount = revisedGOSet.Count;
                        revisedExportSet = revisedGOSet;
                    }

                    if(count <= 0){
                        // nothing to export
                        Debug.LogWarning("Nothing to Export");
                        return 0;
                    }

                    Vector3 center = Vector3.zero;
                    TransformExportType transformExportType = TransformExportType.Global;
                    switch(ExportOptions.ObjectPosition){
                    case ExportSettings.ObjectPosition.LocalCentered:
                        // one object to export -> move to (0,0,0)
                        if(rootObjCount == 1){
                            var tempList = new List<GameObject>(revisedExportSet);
                            center = tempList[0].transform.position;
                            break;
                        }
                        // more than one object to export -> get bounding center
                        center = FindCenter(revisedExportSet);
                        break;
                    case ExportSettings.ObjectPosition.Reset:
                        transformExportType = TransformExportType.Reset;
                        break;
                    // absolute center -> don't do anything
                    default:
                        center = Vector3.zero;
                        break;
                    }

                    foreach (var unityGo in revisedExportSet) {
                        IExportData data;
                        if(animOnly && exportData.TryGetValue(unityGo, out data)){
                            exportProgress = this.ExportAnimationOnly(unityGo, fbxScene, exportProgress, count, center, data, transformExportType);
                        }
                        else {
                            exportProgress = this.ExportTransformHierarchy (unityGo, fbxScene, fbxRootNode,
                                exportProgress, count, center, transformExportType, ExportOptions.LODExportType);
                        }
                        if (exportCancelled || exportProgress < 0) {
                            Debug.LogWarning ("Export Cancelled");
                            return 0;
                        }
                    }

                    if(!animOnly){
                        if(!ExportComponents(fbxScene)){
                            Debug.LogWarning ("Export Cancelled");
                            return 0;
                        }
                    }

                    // Export animation if any
                    if (exportData != null)
                    {
                        foreach (var unityGo in revisedExportSet)
                        {
                            IExportData iData;
                            if (!exportData.TryGetValue(unityGo, out iData))
                            {
                                continue;
                            }
                            var data = iData as AnimationOnlyExportData;
                            if (data == null)
                            {
                                Debug.LogWarningFormat("FBX Exporter: no animation export data found for {0}", unityGo.name);
                                continue;
                            }
                            // export animation
                            // export default clip first
                            if (data.defaultClip != null)
                            {
                                var defaultClip = data.defaultClip;
                                ExportAnimationClip(defaultClip, data.animationClips[defaultClip], fbxScene);
                                data.animationClips.Remove(defaultClip);
                            }

                            foreach (var animClip in data.animationClips)
                            {
                                ExportAnimationClip(animClip.Key, animClip.Value, fbxScene);
                            }
                        }
                    }
                    // Set the scene's default camera.
                    SetDefaultCamera (fbxScene);

                    // The Maya axis system has Y up, Z forward, X to the left (right handed system with odd parity).
                    // We need to export right-handed for Maya because ConvertScene (used by Maya and Max importers) can't switch handedness:
                    // https://forums.autodesk.com/t5/fbx-forum/get-confused-with-fbxaxissystem-convertscene/td-p/4265472
                    // This needs to be done last so that everything is converted properly.
                    FbxAxisSystem.MayaYUp.DeepConvertScene(fbxScene);

                    // Export the scene to the file.
                    status = fbxExporter.Export (fbxScene);

                    // cleanup
                    fbxScene.Destroy ();
                    fbxExporter.Destroy ();
                }

                if (exportCancelled) {
                    Debug.LogWarning ("Export Cancelled");
                    return 0;
                }

                // make a temporary copy of the original metafile
                string originalMetafilePath = "";
                if (ExportOptions.PreserveImportSettings && File.Exists(m_lastFilePath))
                {
                    originalMetafilePath = SaveMetafile();
                }

                // delete old file, move temp file
                ReplaceFile();
                AssetDatabase.Refresh();
                
                // replace with original metafile if specified to
                if (ExportOptions.PreserveImportSettings && !string.IsNullOrEmpty(originalMetafilePath))
                {
                    ReplaceMetafile(originalMetafilePath);
                }

                return status == true ? NumNodes : 0;
            }
            finally {
                // You must clear the progress bar when you're done,
                // otherwise it never goes away and many actions in Unity
                // are blocked (e.g. you can't quit).
                EditorUtility.ClearProgressBar ();

                // make sure the temp file is deleted, no matter
                // when we return
                DeleteTempFile();
            }
        }

        static bool exportCancelled = false;

        static bool ExportProgressCallback (float percentage, string status)
        {
            // Convert from percentage to [0,1].
            // Then convert from that to [0.5,1] because the first half of
            // the progress bar was for creating the scene.
            var progress01 = 0.5f * (1f + (percentage / 100.0f));

            bool cancel = EditorUtility.DisplayCancelableProgressBar (ProgressBarTitle, "Exporting Scene...", progress01);

            if (cancel) {
                exportCancelled = true;
            }

            // Unity says "true" for "cancel"; FBX wants "true" for "continue"
            return !cancel;
        }

        /// <summary>
        /// Deletes the file that got created while exporting.
        /// </summary>
        private void DeleteTempFile ()
        {
            if (!File.Exists (m_tempFilePath)) {
                return;
            }

            try {
                File.Delete (m_tempFilePath);
            } catch (IOException) {
            }

            if (File.Exists (m_tempFilePath)) {
                Debug.LogWarning ("Failed to delete file: " + m_tempFilePath);
            }
        }

        /// <summary>
        /// Replaces the file we are overwriting with
        /// the temp file that was exported to.
        /// </summary>
        private void ReplaceFile ()
        {
            if (m_tempFilePath.Equals (m_lastFilePath) || !File.Exists (m_tempFilePath)) {
                return;
            }
            // delete old file
            try {
                File.Delete (m_lastFilePath);
            } catch (IOException) {
            }

            // refresh the database so Unity knows the file's been deleted
            AssetDatabase.Refresh();

            if (File.Exists (m_lastFilePath)) {
                Debug.LogWarning ("Failed to delete file: " + m_lastFilePath);
            }

            // rename the new file
            try{
                File.Move(m_tempFilePath, m_lastFilePath);
            } catch(IOException){
                Debug.LogWarning (string.Format("Failed to move file {0} to {1}", m_tempFilePath, m_lastFilePath));
            }
        }

        private string SaveMetafile()
        {
            var tempMetafilePath = Path.GetTempFileName();
            
            // Try as an absolute path
            var fbxPath = m_lastFilePath;
            if (AssetDatabase.LoadAssetAtPath(fbxPath, typeof(Object)) == null)
            {
                // Try as a relative path
                fbxPath = "Assets" + m_lastFilePath.Substring(Application.dataPath.Length);
                if (AssetDatabase.LoadAssetAtPath(fbxPath, typeof(Object)) == null)
                {
                    Debug.LogWarning(string.Format("Failed to find a valid asset at {0}. Import settings will be reset to default values.", m_lastFilePath));
                    return "";
                }
            }
            
            // get metafile for original fbx file
            var metafile = fbxPath + ".meta";

#if UNITY_2019_1_OR_NEWER
            metafile = VersionControl.Provider.GetAssetByPath(fbxPath).metaPath;
#endif

            // save it to a temp file
            try {
                File.Copy(metafile, tempMetafilePath, true);
            } catch(IOException) {
                Debug.LogWarning (string.Format("Failed to copy file {0} to {1}. Import settings will be reset to default values.", metafile, tempMetafilePath));
                return "";
            }

            return tempMetafilePath;
        }

        private void ReplaceMetafile(string metafilePath)
        {
            // Try as an absolute path
            var fbxPath = m_lastFilePath;
            if (AssetDatabase.LoadAssetAtPath(fbxPath, typeof(Object)) == null)
            {
                // Try as a relative path
                fbxPath = "Assets" + m_lastFilePath.Substring(Application.dataPath.Length);
                if (AssetDatabase.LoadAssetAtPath(fbxPath, typeof(Object)) == null)
                {
                    Debug.LogWarning(string.Format("Failed to find a valid asset at {0}. Import settings will be reset to default values.", m_lastFilePath));
                    return;
                }
            }
            
            // get metafile for new fbx file
            var metafile = fbxPath + ".meta";

#if UNITY_2019_1_OR_NEWER
            metafile = VersionControl.Provider.GetAssetByPath(fbxPath).metaPath;
#endif

            // replace metafile with original one in temp file
            try {
                File.Copy(metafilePath, metafile, true);
            } catch(IOException) {
                Debug.LogWarning (string.Format("Failed to copy file {0} to {1}. Import settings will be reset to default values.", metafilePath, m_lastFilePath));
            }
        }

        /// <summary>
        /// GameObject/Export Selected Timeline Clip...
        /// </summary>
        /// <param name="command"></param>
		[MenuItem(TimelineClipMenuItemName, false, 31)]
        static void OnClipContextClick(MenuCommand command)
        {
            Object[] selectedObjects = Selection.objects;

            foreach (Object editorClipSelected in selectedObjects)
            {
                // export first selected editor clip.
                if (IsEditorClip(editorClipSelected)) {
                    ExportSingleTimelineClip(editorClipSelected);
                    return;
                }
            }
        }

        /// <summary>
        /// Validate the menu item defined by the function OnClipContextClick.
        /// </summary>
        [MenuItem(TimelineClipMenuItemName, true, 31)]
        static bool ValidateOnClipContextClick()
        {
            Object[] selectedObjects = Selection.objects;

            foreach (Object editorClipSelected in selectedObjects)
            {
                if (IsEditorClip(editorClipSelected))
                {         
                    return true;
                }
            }
            return false;
        }

        internal static bool IsEditorClip(object obj)
        {
            if (obj == null)
                return false;

            return obj.GetType().Name.Contains("EditorClip");
        }

        internal static void ExportSingleTimelineClip(Object editorClipSelected)
        {
            UnityEngine.Object[] exportArray = new UnityEngine.Object[] { editorClipSelected };

            ExportModelEditorWindow.Init (exportArray, AnimationOnlyExportData.GetFileName(editorClipSelected), isTimelineAnim: true);
        }

        /// <summary>
        /// Add a menu item "Export Model..." to a GameObject's context menu.
        /// </summary>
        /// <param name="command">Command.</param>
        [MenuItem (MenuItemName, false, 30)]
        static void OnContextItem (MenuCommand command)
        {
            if (Selection.objects.Length <= 0) {
                DisplayNoSelectionDialog ();
                return;
            }
            OnExport ();
        }

        /// <summary>
        /// Validate the menu item defined by the function OnContextItem.
        /// </summary>
        [MenuItem (MenuItemName, true, 30)]
        internal static bool OnValidateMenuItem ()
        {
            return true;
        }

        internal static void DisplayNoSelectionDialog()
        {
            UnityEditor.EditorUtility.DisplayDialog (
                string.Format("{0} Warning", PACKAGE_UI_NAME), 
                "No GameObjects selected for export.", 
                "Ok");
        }

        //
        // export mesh info from Unity
        //
        ///<summary>
        ///Information about the mesh that is important for exporting.
        ///</summary>
        internal class MeshInfo
        {
            public Mesh mesh;

            /// <summary>
            /// Return true if there's a valid mesh information
            /// </summary>
            public bool IsValid { get { return mesh; } }

            /// <summary>
            /// Gets the vertex count.
            /// </summary>
            /// <value>The vertex count.</value>
            public int VertexCount { get { return mesh.vertexCount; } }

            /// <summary>
            /// Gets the triangles. Each triangle is represented as 3 indices from the vertices array.
            /// Ex: if triangles = [3,4,2], then we have one triangle with vertices vertices[3], vertices[4], and vertices[2]
            /// </summary>
            /// <value>The triangles.</value>
            private int[] m_triangles;
            public int [] Triangles { get { 
                    if(m_triangles == null) { m_triangles = mesh.triangles; }
                    return m_triangles; 
                } }

            /// <summary>
            /// Gets the vertices, represented in local coordinates.
            /// </summary>
            /// <value>The vertices.</value>
            private Vector3[] m_vertices;
            public Vector3 [] Vertices { get { 
                    if(m_vertices == null) { m_vertices = mesh.vertices; }
                    return m_vertices; 
                } }

            /// <summary>
            /// Gets the normals for the vertices.
            /// </summary>
            /// <value>The normals.</value>
            private Vector3[] m_normals;
            public Vector3 [] Normals { get {
                    if (m_normals == null) {
                        m_normals = mesh.normals;
                    }
                    return m_normals; 
                }
            }

            /// <summary>
            /// Gets the binormals for the vertices.
            /// </summary>
            /// <value>The normals.</value>
            private Vector3[] m_Binormals;

            public Vector3 [] Binormals {
                get {
                    /// NOTE: LINQ
                    ///    return mesh.normals.Zip (mesh.tangents, (first, second)
                    ///    => Math.cross (normal, tangent.xyz) * tangent.w
                    if (m_Binormals == null || m_Binormals.Length == 0) 
                    {
                        var normals = Normals;
                        var tangents = Tangents;

                        if (HasValidNormals() && HasValidTangents()) {
                            m_Binormals = new Vector3 [normals.Length];

                            for (int i = 0; i < normals.Length; i++)
                                m_Binormals [i] = Vector3.Cross (normals [i],
                                    tangents [i])
                                * tangents [i].w;
                        }
                    }
                    return m_Binormals;
                }
            }

            /// <summary>
            /// Gets the tangents for the vertices.
            /// </summary>
            /// <value>The tangents.</value>
            private Vector4[] m_tangents;
            public Vector4 [] Tangents { get { 
                    if (m_tangents == null) {
                        m_tangents = mesh.tangents;
                    }
                    return m_tangents; 
                }
            }

            /// <summary>
            /// Gets the vertex colors for the vertices.
            /// </summary>
            /// <value>The vertex colors.</value>
            private Color32 [] m_vertexColors;
            public Color32 [] VertexColors { get { 
                    if (m_vertexColors == null) {
                        m_vertexColors = mesh.colors32;
                    }
                    return m_vertexColors; 
                }
            }

            /// <summary>
            /// Gets the uvs.
            /// </summary>
            /// <value>The uv.</value>
            private Vector2[] m_UVs;
            public Vector2 [] UV { get { 
                    if (m_UVs == null) {
                        m_UVs = mesh.uv;
                    }
                    return m_UVs; 
                }
            }

            /// <summary>
            /// The material(s) used.
            /// Always at least one.
            /// None are missing materials (we replace missing materials with the default material).
            /// </summary>
            public Material[] Materials { get ; private set; }

            private BoneWeight[] m_boneWeights;
            public BoneWeight[] BoneWeights { get {
                    if (m_boneWeights == null) {
                        m_boneWeights = mesh.boneWeights;
                    }
                    return m_boneWeights; 
                }
            }

            /// <summary>
            /// Set up the MeshInfo with the given mesh and materials.
            /// </summary>
            public MeshInfo (Mesh mesh, Material[] materials)
            {
                this.mesh = mesh;

                this.m_Binormals = null;
                this.m_vertices = null;
                this.m_triangles = null;
                this.m_normals = null;
                this.m_UVs = null;
                this.m_vertexColors = null;
                this.m_tangents = null;

                if (materials == null) {
                    this.Materials = new Material[] { DefaultMaterial };
                } else {
                    this.Materials = materials.Select (mat => mat ? mat : DefaultMaterial).ToArray ();
                    if (this.Materials.Length == 0) {
                        this.Materials = new Material[] { DefaultMaterial };
                    }
                }
            }

            public bool HasValidNormals(){
                return Normals != null && Normals.Length > 0;
            }

            public bool HasValidBinormals(){
                return HasValidNormals () &&
                    HasValidTangents () &&
                    Binormals != null;
            }

            public bool HasValidTangents(){
                return Tangents != null && Tangents.Length > 0;
            }

            public bool HasValidVertexColors(){
                return VertexColors != null && VertexColors.Length > 0;
            }
        }

        /// <summary>
        /// Get the GameObject
        /// </summary>
        internal static GameObject GetGameObject (Object obj)
        {
            if (obj is UnityEngine.Transform) {
                var xform = obj as UnityEngine.Transform;
                return xform.gameObject;
            } else if (obj is UnityEngine.GameObject) {
                return obj as UnityEngine.GameObject;
            } else if (obj is Behaviour) {
                var behaviour = obj as Behaviour;
                return behaviour.gameObject;
            }

            return null;
        }

        /// <summary>
        /// Map from type (must be a MonoBehaviour) to callback.
        /// The type safety is lost; the caller must ensure it at run-time.
        /// </summary>
        static Dictionary<System.Type, GetMeshForComponent> MeshForComponentCallbacks
            = new Dictionary<System.Type, GetMeshForComponent>();

        /// <summary>
        /// Register a callback to invoke if the object has a component of type T.
        ///
        /// This function is prefered over the other mesh callback
        /// registration methods because it's type-safe, efficient, and
        /// invocation order between types can be controlled in the UI by
        /// reordering the components.
        ///
        /// It's an error to register a callback for a component that
        /// already has one, unless 'replace' is set to true.
        /// </summary>
        internal static void RegisterMeshCallback<T>(GetMeshForComponent<T> callback, bool replace = false)
            where T: UnityEngine.MonoBehaviour
        {
            // Under the hood we lose type safety, but don't let the user notice!
            RegisterMeshCallback (typeof(T),
                (ModelExporter exporter, MonoBehaviour component, FbxNode fbxNode) =>
                        callback (exporter, (T)component, fbxNode),
                replace);
        }

        /// <summary>
        /// Register a callback to invoke if the object has a component of type T.
        ///
        /// The callback will be invoked with an argument of type T, it's
        /// safe to downcast.
        ///
        /// Normally you'll want to use the generic form, but this one is
        /// easier to use with reflection.
        /// </summary>
        internal static void RegisterMeshCallback(System.Type t,
                GetMeshForComponent callback,
                bool replace = false)
        {
            if (!t.IsSubclassOf(typeof(MonoBehaviour))) {
                throw new ModelExportException("Registering a callback for a type that isn't derived from MonoBehaviour: " + t);
            }
            if (!replace && MeshForComponentCallbacks.ContainsKey(t)) {
                throw new ModelExportException("Replacing a callback for type " + t);
            }
            MeshForComponentCallbacks[t] = callback;
        }

        /// <summary>
        /// Forget the callback linked to a component of type T.
        /// </summary>
        internal static void UnRegisterMeshCallback<T>()
        {
            MeshForComponentCallbacks.Remove(typeof(T));
        }

        /// <summary>
        /// Forget the callback linked to a component of type T.
        /// </summary>
        internal static void UnRegisterMeshCallback(System.Type t)
        {
            MeshForComponentCallbacks.Remove(t);
        }

        /// <summary>
        /// Forget the callbacks linked to components.
        /// </summary>
        internal static void UnRegisterAllMeshCallbacks()
        {
            MeshForComponentCallbacks.Clear();
        }
        
        static List<GetMeshForObject> MeshForObjectCallbacks = new List<GetMeshForObject>();

        /// <summary>
        /// Register a callback to invoke on every GameObject we export.
        ///
        /// Avoid doing this if you can use a callback that depends on type.
        ///
        /// The GameObject-based callbacks are checked before the
        /// component-based ones.
        ///
        /// Multiple GameObject-based callbacks can be registered; they are
        /// checked in order of registration.
        /// </summary>
        internal static void RegisterMeshObjectCallback(GetMeshForObject callback)
        {
            MeshForObjectCallbacks.Add(callback);
        }

        /// <summary>
        /// Forget a GameObject-based callback.
        /// </summary>
        internal static void UnRegisterMeshObjectCallback(GetMeshForObject callback)
        {
            MeshForObjectCallbacks.Remove(callback);
        }

        /// <summary>
        /// Forget all GameObject-based callbacks.
        /// </summary>
        internal static void UnRegisterAllMeshObjectCallbacks()
        {
            MeshForObjectCallbacks.Clear();
        }

        /// <summary>
        /// Exports a mesh for a unity gameObject.
        ///
        /// This goes through the callback system to find the right mesh and
        /// allow plugins to substitute their own meshes.
        /// </summary>
        [SecurityPermission(SecurityAction.LinkDemand)]
        bool ExportMesh (GameObject gameObject, FbxNode fbxNode)
        {
            // First allow the object-based callbacks to have a hack at it.
            foreach(var callback in MeshForObjectCallbacks) {
                if (callback(this, gameObject, fbxNode)) {
                    return true;
                }
            }

            // Next iterate over components and allow the component-based
            // callbacks to have a hack at it. This is complicated by the
            // potential of subclassing. While we're iterating we keep the
            // first MeshFilter or SkinnedMeshRenderer we find.
            Component defaultComponent = null;
            foreach(var component in gameObject.GetComponents<Component>()) {
                if (!component) {
                    continue;
                }
                var monoBehaviour = component as MonoBehaviour;
                if (!monoBehaviour) {
                    // Check for default handling. But don't commit yet.
                    if (defaultComponent) {
                        continue;
                    } else if (component is MeshFilter) {
                        defaultComponent = component;
                    } else if (component is SkinnedMeshRenderer) {
                        defaultComponent = component;
                    }
                } else {
                    // Check if we have custom behaviour for this component type, or
                    // one of its base classes.
                    if (!monoBehaviour.enabled) {
                        continue;
                    }
                    var componentType = monoBehaviour.GetType ();
                    do {
                        GetMeshForComponent callback;
                        if (MeshForComponentCallbacks.TryGetValue (componentType, out callback)) {
                            if (callback (this, monoBehaviour, fbxNode)) {
                                return true;
                            }
                        }
                        componentType = componentType.BaseType;
                    } while(componentType.IsSubclassOf (typeof(MonoBehaviour)));
                }
            }

            // If we're here, custom handling didn't work.
            // Revert to default handling.

            // if user doesn't want to export mesh colliders, and this gameobject doesn't have a renderer
            // then don't export it.
            if (!ExportOptions.ExportUnrendered && (!gameObject.GetComponent<Renderer>() || !gameObject.GetComponent<Renderer>().enabled)) {
                return false;
            }

            var meshFilter = defaultComponent as MeshFilter;
            if (meshFilter) {
                var renderer = gameObject.GetComponent<Renderer>();
                var materials = renderer ? renderer.sharedMaterials : null;
                return ExportMesh(new MeshInfo(meshFilter.sharedMesh, materials), fbxNode);
            } else {
                var smr = defaultComponent as SkinnedMeshRenderer;
                if (smr) {
                    var result = ExportSkinnedMesh (gameObject, fbxNode.GetScene (), fbxNode);
                    if(!result){
                        // fall back to exporting as a static mesh
                        var mesh = new Mesh();
                        smr.BakeMesh(mesh);
                        var materials = smr.sharedMaterials;
                        result = ExportMesh(new MeshInfo(mesh, materials), fbxNode);
                        Object.DestroyImmediate(mesh);
                    }
                    return result;
                }
            }

            return false;
        }

        /// <summary>
        /// Number of nodes exported including siblings and decendents
        /// </summary>
        internal int NumNodes { get { return MapUnityObjectToFbxNode.Count; } }

        /// <summary>
        /// Number of meshes exported
        /// </summary>
        internal int NumMeshes { set; get; }

        /// <summary>
        /// Number of triangles exported
        /// </summary>
        internal int NumTriangles { set; get; }

        /// <summary>
        /// Cleans up this class on garbage collection
        /// </summary>
        public void Dispose ()
        {
            System.GC.SuppressFinalize(this);
        }

        internal bool Verbose { get { return ExportSettings.instance.VerboseProperty; } }

        /// <summary>
        /// manage the selection of a filename
        /// </summary>
        static string LastFilePath { get; set; }
        private string m_tempFilePath { get; set; }
        private string m_lastFilePath { get; set; }

        const string kFBXFileExtension = "fbx";
			
        private static string MakeFileName (string basename = "test", string extension = kFBXFileExtension)
        {
            return basename + "." + extension;
        }
                
        private static void OnExport ()
        {
            GameObject [] selectedGOs = Selection.GetFiltered<GameObject> (SelectionMode.TopLevel);

            var toExport = ModelExporter.RemoveRedundantObjects(selectedGOs);
            ExportModelEditorWindow.Init (System.Linq.Enumerable.Cast<UnityEngine.Object> (toExport), isTimelineAnim: false);
        }

        [SecurityPermission(SecurityAction.LinkDemand)]
        internal static string ExportObject (
            string filePath, 
            UnityEngine.Object root,
            IExportOptions exportOptions = null
        )
        {
            return ExportObjects(filePath, new Object[] { root }, exportOptions);
        }

        /// <summary>
        /// Exports an array of Unity GameObjects to an FBX file.
        /// </summary>
        /// <returns>
        /// The FBX file path if successful; otherwise returns null.
        /// </returns>
        /// <param name="filePath">Absolute file path to use for the FBX file.</param>
        /// <param name="objects">Array of Unity GameObjects to export.</param>
        [SecurityPermission(SecurityAction.LinkDemand)]
        public static string ExportObjects(string filePath, UnityEngine.Object[] objects = null)
        {
            return ExportObjects(filePath, objects, exportOptions: null, exportData: null);
        }

        /// <summary>
        /// Exports a single Unity GameObject to an FBX file.
        /// </summary>
        /// <returns>
        /// The FBX file path if successful; otherwise null.
        /// </returns>
        /// <param name="filePath">Absolute file path to use for the FBX file.</param>
        /// <param name="singleObject">The Unity GameObject to export.</param>
        [SecurityPermission(SecurityAction.LinkDemand)]
        public static string ExportObject (string filePath, UnityEngine.Object singleObject)
        {
            return ExportObjects(filePath, new Object[] {singleObject}, exportOptions: null);
        }

        /// <summary>
        /// Exports a list of GameObjects to an FBX file. 
        /// <para>
        /// Use the SaveFile panel to allow the user to enter a file name.
        /// </para>
        /// </summary>
        [SecurityPermission(SecurityAction.LinkDemand)]
        internal static string ExportObjects (
            string filePath,
            UnityEngine.Object[] objects = null,
            IExportOptions exportOptions = null,
            Dictionary<GameObject, IExportData> exportData = null
        )
        {
            LastFilePath = filePath;

            using (var fbxExporter = Create ()) {
                // ensure output directory exists
                EnsureDirectory (filePath);
                fbxExporter.ExportOptions = exportOptions;

                if (objects == null) {
                    objects = Selection.objects;
                }

                if (exportData==null)
                    exportData = ModelExporter.GetExportData (objects, exportOptions);

                if (fbxExporter.ExportAll (objects, exportData) > 0) {
                    string message = string.Format ("Successfully exported: {0}", filePath);
                    UnityEngine.Debug.Log (message);

                    return filePath;
                }
            }
            return null;
        }

        private static void EnsureDirectory (string path)
        {
            //check to make sure the path exists, and if it doesn't then
            //create all the missing directories.
            FileInfo fileInfo = new FileInfo (path);

            if (!fileInfo.Exists) {
                Directory.CreateDirectory (fileInfo.Directory.FullName);
            }
        }

        /// <summary>
        /// Removes the diacritics (i.e. accents) from letters.
        /// e.g. é becomes e
        /// </summary>
        /// <returns>Text with accents removed.</returns>
        /// <param name="text">Text.</param>
        private static string RemoveDiacritics(string text) 
        {
            var normalizedString = text.Normalize(System.Text.NormalizationForm.FormD);
            var stringBuilder = new System.Text.StringBuilder();

            foreach (var c in normalizedString)
            {
                var unicodeCategory = System.Globalization.CharUnicodeInfo.GetUnicodeCategory(c);
                if (unicodeCategory != System.Globalization.UnicodeCategory.NonSpacingMark)
                {
                    stringBuilder.Append(c);
                }
            }

            return stringBuilder.ToString().Normalize(System.Text.NormalizationForm.FormC);
        }

        private static string ConvertToMayaCompatibleName(string name)
        {
            string newName = RemoveDiacritics (name);

            if (char.IsDigit (newName [0])) {
                newName = newName.Insert (0, InvalidCharReplacement.ToString());
            }

            for (int i = 0; i < newName.Length; i++) {
                if (!char.IsLetterOrDigit (newName, i)) {
                    if (i < newName.Length-1 && newName [i] == MayaNamespaceSeparator) {
                        continue;
                    }
                    newName = newName.Replace (newName [i], InvalidCharReplacement);
                }
            }
            return newName;
        }

        internal static string ConvertToValidFilename(string filename)
        {
            return System.Text.RegularExpressions.Regex.Replace (filename, 
                RegexCharStart + new string(Path.GetInvalidFileNameChars()) + RegexCharEnd,
                InvalidCharReplacement.ToString()
            );
        }
    }
}<|MERGE_RESOLUTION|>--- conflicted
+++ resolved
@@ -196,11 +196,8 @@
         /// Used for enforcing unique names on export.
         /// </summary>
         Dictionary<string, int> TextureNameToIndexMap = new Dictionary<string, int>();
-<<<<<<< HEAD
         
         Dictionary<Mesh, FbxNode> MeshToFbxNodeMap = new Dictionary<Mesh, FbxNode>();
-=======
->>>>>>> 05fda215
 
         /// <summary>
         /// Format for creating unique names
@@ -1302,11 +1299,7 @@
 
             FbxMesh fbxMesh = null;
 
-<<<<<<< HEAD
             if (unityPrefabParent != null && !SharedMeshes.TryGetValue (unityPrefabParent.GetInstanceID(), out fbxMesh))
-=======
-            if (!SharedMeshes.TryGetValue (unityPrefabParent.GetInstanceID(), out fbxMesh))
->>>>>>> 05fda215
             {
                 if (Verbose)
                     Debug.Log (string.Format ("exporting instance {0}({1})", unityGo.name, unityPrefabParent.name));
