using System.IO;
using System.Collections.Generic;
using UnityEngine;
using UnityEngine.Animations;
using UnityEngine.Timeline;
using System.Linq;
using Autodesk.Fbx;
using System.Runtime.CompilerServices;
using System.Runtime.Serialization;
using UnityEditor.Formats.Fbx.Exporter.Visitors;
using UnityEngine.Playables;

[assembly: InternalsVisibleTo("Unity.Formats.Fbx.Editor.Tests")]
[assembly: InternalsVisibleTo("Unity.ProBuilder.AddOns.Editor")]

namespace UnityEditor.Formats.Fbx.Exporter
{
    /// <summary>
    /// If your MonoBehaviour knows about some custom geometry that
    /// isn't in a MeshFilter or SkinnedMeshRenderer, use
    /// RegisterMeshCallback to get a callback when the exporter tries
    /// to export your component.
    ///
    /// The callback should return true, and output the mesh you want.
    ///
    /// Return false if you don't want to drive this game object.
    ///
    /// Return true and output a null mesh if you don't want the
    /// exporter to output anything.
    /// </summary>
    internal delegate bool GetMeshForComponent<T>(ModelExporter exporter, T component, FbxNode fbxNode) where T : MonoBehaviour;
    internal delegate bool GetMeshForComponent(ModelExporter exporter, MonoBehaviour component, FbxNode fbxNode);

    /// <summary>
    /// Delegate used to convert a GameObject into a mesh.
    ///
    /// This is useful if you want to have broader control over
    /// the export process than the GetMeshForComponent callbacks
    /// provide. But it's less efficient because you'll get a callback
    /// on every single GameObject.
    /// </summary>
    internal delegate bool GetMeshForObject(ModelExporter exporter, GameObject gameObject, FbxNode fbxNode);

    [System.Serializable]
    internal class ModelExportException : System.Exception
    {
        public ModelExportException() {}

        public ModelExportException(string message)
            : base(message) {}

        public ModelExportException(string message, System.Exception inner)
            : base(message, inner) {}

        protected ModelExportException(SerializationInfo info, StreamingContext context)
            : base(info, context) {}
    }

    /// <summary>
    /// Use the ModelExporter class to export Unity GameObjects to an FBX file.
    /// <para>
    /// Use the ExportObject and ExportObjects methods. The default export
    /// options are used when exporting the objects to the FBX file.
    /// </para>
    /// <para>For information on using the ModelExporter class, see <a href="../manual/api_index.html">the Developer's Guide</a>.</para>
    /// </summary>
    public sealed class ModelExporter
    {
        const string Title =
            "Created by FBX Exporter from Unity Technologies";

        const string Subject =
            "";

        const string Keywords =
            "Nodes Meshes Materials Textures Cameras Lights Skins Animation";

        const string Comments =
            @"";

        /// <summary>
        /// Path to the CHANGELOG file in Unity's virtual file system. Used to get the version number.
        /// </summary>
        const string ChangeLogPath = "Packages/com.unity.formats.fbx/CHANGELOG.md";

        // NOTE: The ellipsis at the end of the Menu Item name prevents the context
        //       from being passed to command, thus resulting in OnContextItem()
        //       being called only once regardless of what is selected.
        const string MenuItemName = "GameObject/Export To FBX...";

        const string ProgressBarTitle = "FBX Export";

        const char MayaNamespaceSeparator = ':';

        // replace invalid chars with this one
        const char InvalidCharReplacement = '_';

        const string RegexCharStart = "[";
        const string RegexCharEnd = "]";

        internal const float UnitScaleFactor = 100f;

        internal const string PACKAGE_UI_NAME = "FBX Exporter";

        /// <summary>
        /// name of the scene's default camera
        /// </summary>
        private static string DefaultCamera = "";

        private const string SkeletonPrefix = "_Skel";

        private const string SkinPrefix = "_Skin";

        /// <summary>
        /// name prefix for custom properties
        /// </summary>
        const string NamePrefix = "Unity_";

        private static string MakeName(string basename)
        {
            return NamePrefix + basename;
        }

        /// <summary>
        /// Create instance of exporter.
        /// </summary>
        static ModelExporter Create()
        {
            return new ModelExporter();
        }

        /// <summary>
        /// Which components map from Unity Object to Fbx Object
        /// </summary>
        internal enum FbxNodeRelationType
        {
            NodeAttribute,
            Property,
            Material
        }

        internal static Dictionary<System.Type, KeyValuePair<System.Type, FbxNodeRelationType>> MapsToFbxObject = new Dictionary<System.Type, KeyValuePair<System.Type, FbxNodeRelationType>>()
        {
            { typeof(Transform),            new KeyValuePair<System.Type, FbxNodeRelationType>(typeof(FbxProperty), FbxNodeRelationType.Property) },
            { typeof(MeshFilter),           new KeyValuePair<System.Type, FbxNodeRelationType>(typeof(FbxMesh), FbxNodeRelationType.NodeAttribute) },
            { typeof(SkinnedMeshRenderer),  new KeyValuePair<System.Type, FbxNodeRelationType>(typeof(FbxMesh), FbxNodeRelationType.NodeAttribute) },
            { typeof(Light),                new KeyValuePair<System.Type, FbxNodeRelationType>(typeof(FbxLight), FbxNodeRelationType.NodeAttribute) },
            { typeof(Camera),               new KeyValuePair<System.Type, FbxNodeRelationType>(typeof(FbxCamera), FbxNodeRelationType.NodeAttribute) },
            { typeof(Material),             new KeyValuePair<System.Type, FbxNodeRelationType>(typeof(FbxSurfaceMaterial), FbxNodeRelationType.Material) },
        };

        /// <summary>
        /// keep a map between GameObject and FbxNode for quick lookup when we export
        /// animation.
        /// </summary>
        Dictionary<GameObject, FbxNode> MapUnityObjectToFbxNode = new Dictionary<GameObject, FbxNode>();

        /// <summary>
        /// keep a map between the constrained FbxNode (in Unity this is the GameObject with constraint component)
        /// and its FbxConstraints for quick lookup when exporting constraint animations.
        /// </summary>
        Dictionary<FbxNode, Dictionary<FbxConstraint, System.Type>> MapConstrainedObjectToConstraints = new Dictionary<FbxNode, Dictionary<FbxConstraint, System.Type>>();

        /// <summary>
        /// keep a map between the FbxNode and its blendshape channels for quick lookup when exporting blendshapes.
        /// </summary>
        Dictionary<FbxNode, List<FbxBlendShapeChannel>> MapUnityObjectToBlendShapes = new Dictionary<FbxNode, List<FbxBlendShapeChannel>>();

        /// <summary>
        /// Map Unity material ID to FBX material object
        /// </summary>
        Dictionary<int, FbxSurfaceMaterial> MaterialMap = new Dictionary<int, FbxSurfaceMaterial>();

        /// <summary>
        /// Map texture properties to FBX texture object
        /// </summary>
        Dictionary<(Texture unityTexture, Vector2 offset, Vector2 scale, TextureWrapMode wrapModeU, TextureWrapMode wrapModeV), FbxFileTexture> TextureMap =
            new Dictionary<(Texture unityTexture, Vector2 offset, Vector2 scale, TextureWrapMode wrapModeU, TextureWrapMode wrapModeV), FbxFileTexture>();

        /// <summary>
        /// Map a Unity mesh to an fbx node (for preserving instances)
        /// </summary>
        Dictionary<Mesh, FbxNode> SharedMeshes = new Dictionary<Mesh, FbxNode>();

        /// <summary>
        /// Map for the Name of an Object to number of objects with this name.
        /// Used for enforcing unique names on export.
        /// </summary>
        Dictionary<string, int> NameToIndexMap = new Dictionary<string, int>();

        /// <summary>
        /// Map for the Material Name to number of materials with this name.
        /// Used for enforcing unique names on export.
        /// </summary>
        Dictionary<string, int> MaterialNameToIndexMap = new Dictionary<string, int>();

        /// <summary>
        /// Map for the Texture Name to number of textures with this name.
        /// Used for enforcing unique names on export.
        /// </summary>
        Dictionary<string, int> TextureNameToIndexMap = new Dictionary<string, int>();

        /// <summary>
        /// Format for creating unique names
        /// </summary>
        const string UniqueNameFormat = "{0}_{1}";

        /// <summary>
        /// The animation fbx file format.
        /// </summary>
        const string AnimFbxFileFormat = "{0}/{1}@{2}.fbx";

        /// <summary>
        /// Gets the export settings.
        /// </summary>
        internal static ExportSettings ExportSettings
        {
            get { return ExportSettings.instance; }
        }

        internal static IExportOptions DefaultOptions
        {
            get { return new ExportModelSettingsSerialize(); }
        }

        private IExportOptions m_exportOptions;
        private IExportOptions ExportOptions
        {
            get
            {
                if (m_exportOptions == null)
                {
                    // get default settings;
                    m_exportOptions = DefaultOptions;
                }
                return m_exportOptions;
            }
            set { m_exportOptions = value; }
        }

        /// <summary>
        /// Gets the Unity default material.
        /// </summary>
        internal static Material DefaultMaterial
        {
            get
            {
                if (!s_defaultMaterial)
                {
                    var obj = GameObject.CreatePrimitive(PrimitiveType.Quad);
                    s_defaultMaterial = obj.GetComponent<Renderer>().sharedMaterial;
                    Object.DestroyImmediate(obj);
                }
                return s_defaultMaterial;
            }
        }

        static Material s_defaultMaterial = null;

        static Dictionary<UnityEngine.LightType, FbxLight.EType> MapLightType = new Dictionary<UnityEngine.LightType, FbxLight.EType>()
        {
            { UnityEngine.LightType.Directional,    FbxLight.EType.eDirectional },
            { UnityEngine.LightType.Spot,           FbxLight.EType.eSpot },
            { UnityEngine.LightType.Point,          FbxLight.EType.ePoint },
            { UnityEngine.LightType.Area,           FbxLight.EType.eArea },
        };

        /// <summary>
        /// Gets the version number of the FbxExporters plugin from the readme.
        /// </summary>
        internal static string GetVersionFromReadme()
        {
            if (!File.Exists(ChangeLogPath))
            {
                Debug.LogWarning(string.Format("Could not find version number, the ChangeLog file is missing from: {0}", ChangeLogPath));
                return null;
            }

            try
            {
                // The standard format is:
                //   ## [a.b.c-whatever] - yyyy-mm-dd
                // Another format is:
                //   **Version**: a.b.c-whatever
                // we handle either one and read out the version
                var lines = File.ReadAllLines(ChangeLogPath);
                var regexes = new string[]
                {
                    @"^\s*##\s*\[(.*)\]",
                    @"^\s*\*\*Version\*\*:\s*(.*)\s*"
                };
                foreach (var line in lines)
                {
                    foreach (var regex in regexes)
                    {
                        var match = System.Text.RegularExpressions.Regex.Match(line, regex);
                        if (match.Success)
                        {
                            var version = match.Groups[1].Value;
                            return version.Trim();
                        }
                    }
                }

                // If we're here, we didn't find any match.
                Debug.LogWarning(string.Format("Could not find most recent version number in {0}", ChangeLogPath));
                return null;
            }
            catch (IOException e)
            {
                Debug.LogException(e);
                Debug.LogWarning(string.Format("Error reading file {0} ({1})", ChangeLogPath, e));
                return null;
            }
        }

        /// <summary>
        /// Get a layer (to store UVs, normals, etc) on the mesh.
        /// If it doesn't exist yet, create it.
        /// </summary>
        internal static FbxLayer GetOrCreateLayer(FbxMesh fbxMesh, int layer = 0 /* default layer */)
        {
            int maxLayerIndex = fbxMesh.GetLayerCount() - 1;
            while (layer > maxLayerIndex)
            {
                // We'll have to create the layer (potentially several).
                // Make sure to avoid infinite loops even if there's an
                // FbxSdk bug.
                int newLayerIndex = fbxMesh.CreateLayer();
                if (newLayerIndex <= maxLayerIndex)
                {
                    // Error!
                    throw new ModelExportException(
                        "Internal error: Unable to create mesh layer "
                        + (maxLayerIndex + 1)
                        + " on mesh " + fbxMesh.GetName());
                }
                maxLayerIndex = newLayerIndex;
            }
            return fbxMesh.GetLayer(layer);
        }

        /// <summary>
        /// Export the mesh's attributes using layer 0.
        /// </summary>
        private bool ExportComponentAttributes(MeshInfo mesh, FbxMesh fbxMesh, int[] unmergedTriangles)
        {
            // return true if any attribute was exported
            bool exportedAttribute = false;

            // Set the normals on Layer 0.
            FbxLayer fbxLayer = GetOrCreateLayer(fbxMesh);

            if (mesh.HasValidNormals())
            {
                using (var fbxLayerElement = FbxLayerElementNormal.Create(fbxMesh, "Normals"))
                {
                    fbxLayerElement.SetMappingMode(FbxLayerElement.EMappingMode.eByPolygonVertex);
                    fbxLayerElement.SetReferenceMode(FbxLayerElement.EReferenceMode.eDirect);

                    // Add one normal per each vertex face index (3 per triangle)
                    FbxLayerElementArray fbxElementArray = fbxLayerElement.GetDirectArray();

                    for (int n = 0; n < unmergedTriangles.Length; n++)
                    {
                        int unityTriangle = unmergedTriangles[n];
                        fbxElementArray.Add(ConvertToFbxVector4(mesh.Normals[unityTriangle]));
                    }

                    fbxLayer.SetNormals(fbxLayerElement);
                }
                exportedAttribute = true;
            }

            /// Set the binormals on Layer 0.
            if (mesh.HasValidBinormals())
            {
                using (var fbxLayerElement = FbxLayerElementBinormal.Create(fbxMesh, "Binormals"))
                {
                    fbxLayerElement.SetMappingMode(FbxLayerElement.EMappingMode.eByPolygonVertex);
                    fbxLayerElement.SetReferenceMode(FbxLayerElement.EReferenceMode.eDirect);

                    // Add one normal per each vertex face index (3 per triangle)
                    FbxLayerElementArray fbxElementArray = fbxLayerElement.GetDirectArray();

                    for (int n = 0; n < unmergedTriangles.Length; n++)
                    {
                        int unityTriangle = unmergedTriangles[n];
                        fbxElementArray.Add(ConvertToFbxVector4(mesh.Binormals[unityTriangle]));
                    }
                    fbxLayer.SetBinormals(fbxLayerElement);
                }
                exportedAttribute = true;
            }

            /// Set the tangents on Layer 0.
            if (mesh.HasValidTangents())
            {
                using (var fbxLayerElement = FbxLayerElementTangent.Create(fbxMesh, "Tangents"))
                {
                    fbxLayerElement.SetMappingMode(FbxLayerElement.EMappingMode.eByPolygonVertex);
                    fbxLayerElement.SetReferenceMode(FbxLayerElement.EReferenceMode.eDirect);

                    // Add one normal per each vertex face index (3 per triangle)
                    FbxLayerElementArray fbxElementArray = fbxLayerElement.GetDirectArray();

                    for (int n = 0; n < unmergedTriangles.Length; n++)
                    {
                        int unityTriangle = unmergedTriangles[n];
                        fbxElementArray.Add(ConvertToFbxVector4(
                            new Vector3(
                                mesh.Tangents[unityTriangle][0],
                                mesh.Tangents[unityTriangle][1],
                                mesh.Tangents[unityTriangle][2]
                            )
                        ));
                    }
                    fbxLayer.SetTangents(fbxLayerElement);
                }
                exportedAttribute = true;
            }

            exportedAttribute |= ExportUVs(fbxMesh, mesh, unmergedTriangles);

            if (mesh.HasValidVertexColors())
            {
                using (var fbxLayerElement = FbxLayerElementVertexColor.Create(fbxMesh, "VertexColors"))
                {
                    fbxLayerElement.SetMappingMode(FbxLayerElement.EMappingMode.eByPolygonVertex);
                    fbxLayerElement.SetReferenceMode(FbxLayerElement.EReferenceMode.eIndexToDirect);

                    // set texture coordinates per vertex
                    FbxLayerElementArray fbxElementArray = fbxLayerElement.GetDirectArray();

                    // (Uni-31596) only copy unique UVs into this array, and index appropriately
                    for (int n = 0; n < mesh.VertexColors.Length; n++)
                    {
                        // Converting to Color from Color32, as Color32 stores the colors
                        // as ints between 0-255, while FbxColor and Color
                        // use doubles between 0-1
                        Color color = mesh.VertexColors[n];
                        fbxElementArray.Add(new FbxColor(color.r,
                            color.g,
                            color.b,
                            color.a));
                    }

                    // For each face index, point to a texture uv
                    FbxLayerElementArray fbxIndexArray = fbxLayerElement.GetIndexArray();
                    fbxIndexArray.SetCount(unmergedTriangles.Length);

                    for (int i = 0; i < unmergedTriangles.Length; i++)
                    {
                        fbxIndexArray.SetAt(i, unmergedTriangles[i]);
                    }
                    fbxLayer.SetVertexColors(fbxLayerElement);
                }
                exportedAttribute = true;
            }
            return exportedAttribute;
        }

        /// <summary>
        /// Unity has up to 4 uv sets per mesh. Export all the ones that exist.
        /// </summary>
        /// <param name="fbxMesh">Fbx mesh.</param>
        /// <param name="mesh">Mesh.</param>
        /// <param name="unmergedTriangles">Unmerged triangles.</param>
        private static bool ExportUVs(FbxMesh fbxMesh, MeshInfo mesh, int[] unmergedTriangles)
        {
            Vector2[][] uvs = new Vector2[][]
            {
                mesh.UV,
                mesh.mesh.uv2,
                mesh.mesh.uv3,
                mesh.mesh.uv4
            };

            int k = 0;
            for (int i = 0; i < uvs.Length; i++)
            {
                if (uvs[i] == null || uvs[i].Length == 0)
                {
                    continue; // don't have these UV's, so skip
                }

                FbxLayer fbxLayer = GetOrCreateLayer(fbxMesh, k);
                using (var fbxLayerElement = FbxLayerElementUV.Create(fbxMesh, "UVSet" + i))
                {
                    fbxLayerElement.SetMappingMode(FbxLayerElement.EMappingMode.eByPolygonVertex);
                    fbxLayerElement.SetReferenceMode(FbxLayerElement.EReferenceMode.eIndexToDirect);

                    // set texture coordinates per vertex
                    FbxLayerElementArray fbxElementArray = fbxLayerElement.GetDirectArray();

                    // (Uni-31596) only copy unique UVs into this array, and index appropriately
                    for (int n = 0; n < uvs[i].Length; n++)
                    {
                        fbxElementArray.Add(new FbxVector2(uvs[i][n][0],
                            uvs[i][n][1]));
                    }

                    // For each face index, point to a texture uv
                    FbxLayerElementArray fbxIndexArray = fbxLayerElement.GetIndexArray();
                    fbxIndexArray.SetCount(unmergedTriangles.Length);

                    for (int j = 0; j < unmergedTriangles.Length; j++)
                    {
                        fbxIndexArray.SetAt(j, unmergedTriangles[j]);
                    }
                    fbxLayer.SetUVs(fbxLayerElement, FbxLayerElement.EType.eTextureDiffuse);
                }
                k++;
            }

            // if we incremented k, then at least on set of UV's were exported
            return k > 0;
        }

        /// <summary>
        /// Export the mesh's blend shapes.
        /// </summary>
        private FbxBlendShape ExportBlendShapes(MeshInfo mesh, FbxMesh fbxMesh, FbxScene fbxScene, int[] unmergedTriangles)
        {
            var umesh = mesh.mesh;
            if (umesh.blendShapeCount == 0)
                return null;

            var fbxBlendShape = FbxBlendShape.Create(fbxScene, umesh.name + "_BlendShape");
            fbxMesh.AddDeformer(fbxBlendShape);

            var numVertices = umesh.vertexCount;
            var basePoints = umesh.vertices;
            var baseNormals = umesh.normals;
            var baseTangents = umesh.tangents;
            var deltaPoints = new Vector3[numVertices];
            var deltaNormals = new Vector3[numVertices];
            var deltaTangents = new Vector3[numVertices];

            for (int bi = 0; bi < umesh.blendShapeCount; ++bi)
            {
                var bsName = umesh.GetBlendShapeName(bi);
                var numFrames = umesh.GetBlendShapeFrameCount(bi);
                var fbxChannel = FbxBlendShapeChannel.Create(fbxScene, bsName);
                fbxBlendShape.AddBlendShapeChannel(fbxChannel);

                for (int fi = 0; fi < numFrames; ++fi)
                {
                    var weight = umesh.GetBlendShapeFrameWeight(bi, fi);
                    umesh.GetBlendShapeFrameVertices(bi, fi, deltaPoints, deltaNormals, deltaTangents);

                    var fbxShapeName = bsName;

                    if (numFrames > 1)
                    {
                        fbxShapeName += "_" + fi;
                    }

                    var fbxShape = FbxShape.Create(fbxScene, fbxShapeName);
                    fbxChannel.AddTargetShape(fbxShape, weight);

                    // control points
                    fbxShape.InitControlPoints(ControlPointToIndex.Count());
                    for (int vi = 0; vi < numVertices; ++vi)
                    {
                        int ni = ControlPointToIndex[basePoints[vi]];
                        var v = basePoints[vi] + deltaPoints[vi];
                        fbxShape.SetControlPointAt(ConvertToFbxVector4(v, UnitScaleFactor), ni);
                    }

                    // normals
                    if (mesh.HasValidNormals())
                    {
                        var elemNormals = fbxShape.CreateElementNormal();
                        elemNormals.SetMappingMode(FbxLayerElement.EMappingMode.eByPolygonVertex);
                        elemNormals.SetReferenceMode(FbxLayerElement.EReferenceMode.eDirect);
                        var dstNormals = elemNormals.GetDirectArray();
                        dstNormals.SetCount(unmergedTriangles.Length);
                        for (int ii = 0; ii < unmergedTriangles.Length; ++ii)
                        {
                            int vi = unmergedTriangles[ii];
                            var n = baseNormals[vi] + deltaNormals[vi];
                            dstNormals.SetAt(ii, ConvertToFbxVector4(n));
                        }
                    }

                    // tangents
                    if (mesh.HasValidTangents())
                    {
                        var elemTangents = fbxShape.CreateElementTangent();
                        elemTangents.SetMappingMode(FbxLayerElement.EMappingMode.eByPolygonVertex);
                        elemTangents.SetReferenceMode(FbxLayerElement.EReferenceMode.eDirect);
                        var dstTangents = elemTangents.GetDirectArray();
                        dstTangents.SetCount(unmergedTriangles.Length);
                        for (int ii = 0; ii < unmergedTriangles.Length; ++ii)
                        {
                            int vi = unmergedTriangles[ii];
                            var t = (Vector3)baseTangents[vi] + deltaTangents[vi];
                            dstTangents.SetAt(ii, ConvertToFbxVector4(t));
                        }
                    }
                }
            }
            return fbxBlendShape;
        }

        /// <summary>
        /// Takes in a left-handed UnityEngine.Vector3 denoting a normal,
        /// returns a right-handed FbxVector4.
        ///
        /// Unity is left-handed, Maya and Max are right-handed.
        /// The FbxSdk conversion routines can't handle changing handedness.
        ///
        /// Remember you also need to flip the winding order on your polygons.
        /// </summary>
        internal static FbxVector4 ConvertToFbxVector4(Vector3 leftHandedVector, float unitScale = 1f)
        {
            // negating the x component of the vector converts it from left to right handed coordinates
            return unitScale * new FbxVector4(
                leftHandedVector[0],
                leftHandedVector[1],
                leftHandedVector[2]);
        }

        /// <summary>
        /// Exports a texture from Unity to FBX.
        /// The texture must be a property on the unityMaterial; it gets
        /// linked to the FBX via a property on the fbxMaterial.
        ///
        /// The texture file must be a file on disk; it is not embedded within the FBX.
        /// </summary>
        /// <param name="unityMaterial">Unity material.</param>
        /// <param name="unityPropName">Unity property name, e.g. "_MainTex".</param>
        /// <param name="fbxMaterial">Fbx material.</param>
        /// <param name="fbxPropName">Fbx property name, e.g. <c>FbxSurfaceMaterial.sDiffuse</c>.</param>
        internal bool ExportTexture(Material unityMaterial, string unityPropName,
            FbxSurfaceMaterial fbxMaterial, string fbxPropName)
        {
            if (!unityMaterial)
            {
                return false;
            }

            // Get the texture on this property, if any.
            if (!unityMaterial.HasProperty(unityPropName))
            {
                return false;
            }
            var unityTexture = unityMaterial.GetTexture(unityPropName);
            if (!unityTexture)
            {
                return false;
            }

            // Find its filename
            var textureSourceFullPath = AssetDatabase.GetAssetPath(unityTexture);
            if (string.IsNullOrEmpty(textureSourceFullPath))
            {
                return false;
            }

            // get absolute filepath to texture
            textureSourceFullPath = Path.GetFullPath(textureSourceFullPath);

            if (Verbose)
            {
                Debug.Log(string.Format("{2}.{1} setting texture path {0}", textureSourceFullPath, fbxPropName, fbxMaterial.GetName()));
            }

            // Find the corresponding property on the fbx material.
            var fbxMaterialProperty = fbxMaterial.FindProperty(fbxPropName);
            if (fbxMaterialProperty == null || !fbxMaterialProperty.IsValid())
            {
                Debug.Log("property not found");
                return false;
            }

            var offset = unityMaterial.GetTextureOffset(unityPropName);
            var scale = unityMaterial.GetTextureScale(unityPropName);
            var wrapModeU = unityTexture.wrapModeU;
            var wrapModeV = unityTexture.wrapModeV;

            var tuple = (unityTexture, offset, scale, wrapModeU, wrapModeV);

            FbxFileTexture fbxTexture;
            // Find or create an fbx texture and link it up to the fbx material.
            if (!TextureMap.TryGetValue(tuple, out fbxTexture))
            {
                var textureName = GetUniqueTextureName(fbxPropName + "_Texture");
                fbxTexture = FbxFileTexture.Create(fbxMaterial, textureName);
                fbxTexture.SetFileName(textureSourceFullPath);
                fbxTexture.SetTextureUse(FbxTexture.ETextureUse.eStandard);
                fbxTexture.SetMappingType(FbxTexture.EMappingType.eUV);
                fbxTexture.SetScale(scale.x, scale.y);
                fbxTexture.SetTranslation(offset.x, offset.y);
                fbxTexture.SetWrapMode(GetWrapModeFromUnityWrapMode(wrapModeU, unityMaterial.name, unityPropName),
                    GetWrapModeFromUnityWrapMode(wrapModeV, unityMaterial.name, unityPropName));
                TextureMap.Add(tuple, fbxTexture);
            }
            fbxTexture.ConnectDstProperty(fbxMaterialProperty);

            return true;
        }

        private FbxTexture.EWrapMode GetWrapModeFromUnityWrapMode(TextureWrapMode wrapMode, string materialName, string textureName)
        {
            switch (wrapMode)
            {
                case TextureWrapMode.Clamp: return FbxTexture.EWrapMode.eClamp;
                case TextureWrapMode.Repeat: return FbxTexture.EWrapMode.eRepeat;
                default:
                    Debug.LogWarning($"Texture {textureName} on material {materialName} uses wrap mode {wrapMode} which is not supported by FBX. Will be exported as \"Repeat\".");
                    return FbxTexture.EWrapMode.eRepeat;
            }
        }

        /// <summary>
        /// Get the color of a material, or grey if we can't find it.
        /// </summary>
        internal FbxDouble3 GetMaterialColor(Material unityMaterial, string unityPropName, float defaultValue = 1)
        {
            if (!unityMaterial)
            {
                return new FbxDouble3(defaultValue);
            }
            if (!unityMaterial.HasProperty(unityPropName))
            {
                return new FbxDouble3(defaultValue);
            }
            var unityColor = unityMaterial.GetColor(unityPropName);
            return new FbxDouble3(unityColor.r, unityColor.g, unityColor.b);
        }

        /// <summary>
        /// Export (and map) a Unity PBS material to FBX classic material
        /// </summary>
        internal bool ExportMaterial(Material unityMaterial, FbxScene fbxScene, FbxNode fbxNode)
        {
            if (!unityMaterial)
            {
                unityMaterial = DefaultMaterial;
            }

            var unityID = unityMaterial.GetInstanceID();
            FbxSurfaceMaterial mappedMaterial;
            if (MaterialMap.TryGetValue(unityID, out mappedMaterial))
            {
                fbxNode.AddMaterial(mappedMaterial);
                return true;
            }

            var unityName = unityMaterial.name;
            var fbxName = ExportOptions.UseMayaCompatibleNames
                ? ConvertToMayaCompatibleName(unityName) : unityName;

            fbxName = GetUniqueMaterialName(fbxName);

            if (Verbose)
            {
                if (unityName != fbxName)
                {
                    Debug.Log(string.Format("exporting material {0} as {1}", unityName, fbxName));
                }
                else
                {
                    Debug.Log(string.Format("exporting material {0}", unityName));
                }
            }

            // We'll export either Phong or Lambert. Phong if it calls
            // itself specular, Lambert otherwise.
            var shader = unityMaterial.shader;
            bool specular = shader.name.ToLower().Contains("specular");
            bool hdrp = shader.name.ToLower().Contains("hdrp");

            var fbxMaterial = specular
                ? FbxSurfacePhong.Create(fbxScene, fbxName)
                : FbxSurfaceLambert.Create(fbxScene, fbxName);

            // Copy the flat colours over from Unity standard materials to FBX.
            fbxMaterial.Diffuse.Set(GetMaterialColor(unityMaterial, "_Color"));
            fbxMaterial.Emissive.Set(GetMaterialColor(unityMaterial, "_EmissionColor", 0));
            // hdrp materials dont export emission properly, so default to 0
            if (hdrp)
            {
                fbxMaterial.Emissive.Set(new FbxDouble3(0, 0, 0));
            }
            fbxMaterial.Ambient.Set(new FbxDouble3());

            fbxMaterial.BumpFactor.Set(unityMaterial.HasProperty("_BumpScale") ? unityMaterial.GetFloat("_BumpScale") : 0);

            if (specular)
            {
                (fbxMaterial as FbxSurfacePhong).Specular.Set(GetMaterialColor(unityMaterial, "_SpecColor"));
            }

            // Export the textures from Unity standard materials to FBX.
            ExportTexture(unityMaterial, "_MainTex", fbxMaterial, FbxSurfaceMaterial.sDiffuse);
            ExportTexture(unityMaterial, "_EmissionMap", fbxMaterial, FbxSurfaceMaterial.sEmissive);
            ExportTexture(unityMaterial, "_BumpMap", fbxMaterial, FbxSurfaceMaterial.sNormalMap);
            if (specular)
            {
                ExportTexture(unityMaterial, "_SpecGlossMap", fbxMaterial, FbxSurfaceMaterial.sSpecular);
            }

            MaterialMap.Add(unityID, fbxMaterial);
            fbxNode.AddMaterial(fbxMaterial);
            return true;
        }

        /// <summary>
        /// Sets up the material to polygon mapping for fbxMesh.
        /// To determine which part of the mesh uses which material, look at the submeshes
        /// and which polygons they represent.
        /// Assuming equal number of materials as submeshes, and that they are in the same order.
        /// (i.e. submesh 1 uses material 1)
        /// </summary>
        /// <param name="fbxMesh">Fbx mesh.</param>
        /// <param name="mesh">Mesh.</param>
        /// <param name="materials">Materials.</param>
        private void AssignLayerElementMaterial(FbxMesh fbxMesh, Mesh mesh, int materialCount)
        {
            // Add FbxLayerElementMaterial to layer 0 of the node
            FbxLayer fbxLayer = fbxMesh.GetLayer(0 /* default layer */);
            if (fbxLayer == null)
            {
                fbxMesh.CreateLayer();
                fbxLayer = fbxMesh.GetLayer(0 /* default layer */);
            }

            using (var fbxLayerElement = FbxLayerElementMaterial.Create(fbxMesh, "Material"))
            {
                // if there is only one material then set everything to that material
                if (materialCount == 1)
                {
                    fbxLayerElement.SetMappingMode(FbxLayerElement.EMappingMode.eAllSame);
                    fbxLayerElement.SetReferenceMode(FbxLayerElement.EReferenceMode.eIndexToDirect);

                    FbxLayerElementArray fbxElementArray = fbxLayerElement.GetIndexArray();
                    fbxElementArray.Add(0);
                }
                else
                {
                    fbxLayerElement.SetMappingMode(FbxLayerElement.EMappingMode.eByPolygon);
                    fbxLayerElement.SetReferenceMode(FbxLayerElement.EReferenceMode.eIndexToDirect);

                    FbxLayerElementArray fbxElementArray = fbxLayerElement.GetIndexArray();

                    for (int subMeshIndex = 0; subMeshIndex < mesh.subMeshCount; subMeshIndex++)
                    {
                        var topology = mesh.GetTopology(subMeshIndex);
                        int polySize;

                        switch (topology)
                        {
                            case MeshTopology.Triangles:
                                polySize = 3;
                                break;
                            case MeshTopology.Quads:
                                polySize = 4;
                                break;
                            case MeshTopology.Lines:
                                throw new System.NotImplementedException();
                            case MeshTopology.Points:
                                throw new System.NotImplementedException();
                            case MeshTopology.LineStrip:
                                throw new System.NotImplementedException();
                            default:
                                throw new System.NotImplementedException();
                        }

                        // Specify the material index for each polygon.
                        // Material index should match subMeshIndex.
                        var indices = mesh.GetIndices(subMeshIndex);
                        for (int j = 0, n = indices.Length / polySize; j < n; j++)
                        {
                            fbxElementArray.Add(subMeshIndex);
                        }
                    }
                }
                fbxLayer.SetMaterials(fbxLayerElement);
            }
        }

        /// <summary>
        /// Exports a unity mesh and attaches it to the node as an FbxMesh.
        ///
        /// Able to export materials per sub-mesh as well (by default, exports with the default material).
        ///
        /// Use fbxNode.GetMesh() to access the exported mesh.
        /// </summary>
        internal bool ExportMesh(Mesh mesh, FbxNode fbxNode, Material[] materials = null)
        {
            var meshInfo = new MeshInfo(mesh, materials);
            return ExportMesh(meshInfo, fbxNode);
        }

        /// <summary>
        /// Keeps track of the index of each point in the exported vertex array.
        /// </summary>
        private Dictionary<Vector3, int> ControlPointToIndex = new Dictionary<Vector3, int>();

        /// <summary>
        /// Exports a unity mesh and attaches it to the node as an FbxMesh.
        /// </summary>
        bool ExportMesh(MeshInfo meshInfo, FbxNode fbxNode)
        {
            if (!meshInfo.IsValid)
            {
                return false;
            }

            NumMeshes++;
            NumTriangles += meshInfo.Triangles.Length / 3;

            // create the mesh structure.
            var fbxScene = fbxNode.GetScene();
            FbxMesh fbxMesh = FbxMesh.Create(fbxScene, "Scene");

            // Create control points.
            ControlPointToIndex.Clear();
            {
                var vertices = meshInfo.Vertices;
                for (int v = 0, n = meshInfo.VertexCount; v < n; v++)
                {
                    if (ControlPointToIndex.ContainsKey(vertices[v]))
                    {
                        continue;
                    }
                    ControlPointToIndex[vertices[v]] = ControlPointToIndex.Count();
                }
                fbxMesh.InitControlPoints(ControlPointToIndex.Count());

                foreach (var kvp in ControlPointToIndex)
                {
                    var controlPoint = kvp.Key;
                    var index = kvp.Value;
                    fbxMesh.SetControlPointAt(ConvertToFbxVector4(controlPoint, UnitScaleFactor), index);
                }
            }

            var unmergedPolygons = new List<int>();
            var mesh = meshInfo.mesh;
            for (int s = 0; s < mesh.subMeshCount; s++)
            {
                var topology = mesh.GetTopology(s);
                var indices = mesh.GetIndices(s);

                int polySize;
                int[] vertOrder;

                switch (topology)
                {
                    case MeshTopology.Triangles:
                        polySize = 3;
                        vertOrder = new int[] { 0, 1, 2 };
                        break;
                    case MeshTopology.Quads:
                        polySize = 4;
                        vertOrder = new int[] { 0, 1, 2, 3 };
                        break;
                    case MeshTopology.Lines:
                        throw new System.NotImplementedException();
                    case MeshTopology.Points:
                        throw new System.NotImplementedException();
                    case MeshTopology.LineStrip:
                        throw new System.NotImplementedException();
                    default:
                        throw new System.NotImplementedException();
                }

                for (int f = 0; f < indices.Length / polySize; f++)
                {
                    fbxMesh.BeginPolygon();

                    foreach (int val in vertOrder)
                    {
                        int polyVert = indices[polySize * f + val];

                        // Save the polygon order (without merging vertices) so we
                        // properly export UVs, normals, binormals, etc.
                        unmergedPolygons.Add(polyVert);

                        polyVert = ControlPointToIndex[meshInfo.Vertices[polyVert]];
                        fbxMesh.AddPolygon(polyVert);
                    }
                    fbxMesh.EndPolygon();
                }
            }

            // Set up materials per submesh.
            foreach (var mat in meshInfo.Materials)
            {
                ExportMaterial(mat, fbxScene, fbxNode);
            }
            AssignLayerElementMaterial(fbxMesh, meshInfo.mesh, meshInfo.Materials.Length);

            // Set up normals, etc.
            ExportComponentAttributes(meshInfo, fbxMesh, unmergedPolygons.ToArray());

            // Set up blend shapes.
            FbxBlendShape fbxBlendShape = ExportBlendShapes(meshInfo, fbxMesh, fbxScene, unmergedPolygons.ToArray());

            if (fbxBlendShape != null && fbxBlendShape.GetBlendShapeChannelCount() > 0)
            {
                // Populate mapping for faster lookup when exporting blendshape animations
                List<FbxBlendShapeChannel> blendshapeChannels;
                if (!MapUnityObjectToBlendShapes.TryGetValue(fbxNode, out blendshapeChannels))
                {
                    blendshapeChannels = new List<FbxBlendShapeChannel>();
                    MapUnityObjectToBlendShapes.Add(fbxNode, blendshapeChannels);
                }

                for (int i = 0; i < fbxBlendShape.GetBlendShapeChannelCount(); i++)
                {
                    var bsChannel = fbxBlendShape.GetBlendShapeChannel(i);
                    blendshapeChannels.Add(bsChannel);
                }
            }

            // set the fbxNode containing the mesh
            fbxNode.SetNodeAttribute(fbxMesh);
            fbxNode.SetShadingMode(FbxNode.EShadingMode.eWireFrame);
            return true;
        }

        /// <summary>
        /// Export GameObject as a skinned mesh with material, bones, a skin and, a bind pose.
        /// </summary>
<<<<<<< HEAD
        private bool ExportSkinnedMesh (GameObject unityGo, FbxScene fbxScene, FbxNode fbxNode)
=======
        [SecurityPermission(SecurityAction.LinkDemand)]
        private bool ExportSkinnedMesh(GameObject unityGo, FbxScene fbxScene, FbxNode fbxNode)
>>>>>>> 98964291
        {
            if (!unityGo || fbxNode == null)
            {
                return false;
            }

            SkinnedMeshRenderer unitySkin
                = unityGo.GetComponent<SkinnedMeshRenderer>();

            if (unitySkin == null)
            {
                return false;
            }

            var mesh = unitySkin.sharedMesh;
            if (!mesh)
            {
                return false;
            }

            if (Verbose)
                Debug.Log(string.Format("exporting {0} {1}", "Skin", fbxNode.GetName()));


            var meshInfo = new MeshInfo(unitySkin.sharedMesh, unitySkin.sharedMaterials);

            FbxMesh fbxMesh = null;
            if (ExportMesh(meshInfo, fbxNode))
            {
                fbxMesh = fbxNode.GetMesh();
            }
            if (fbxMesh == null)
            {
                Debug.LogError("Could not find mesh");
                return false;
            }

            Dictionary<SkinnedMeshRenderer, Transform[]> skinnedMeshToBonesMap;
            // export skeleton
            if (ExportSkeleton(unitySkin, fbxScene, out skinnedMeshToBonesMap))
            {
                // bind mesh to skeleton
                ExportSkin(unitySkin, meshInfo, fbxScene, fbxMesh, fbxNode);

                // add bind pose
                ExportBindPose(unitySkin, fbxNode, fbxScene, skinnedMeshToBonesMap);

                // now that the skin and bindpose are set, make sure that each of the bones
                // is set to its original position
                var bones = unitySkin.bones;
                foreach (var bone in bones)
                {
                    // ignore null bones
                    if (bone != null)
                    {
                        var fbxBone = MapUnityObjectToFbxNode[bone.gameObject];
                        ExportTransform(bone, fbxBone, newCenter: Vector3.zero, TransformExportType.Local);

                        // Cancel out the pre-rotation from the exported rotation

                        // Get prerotation
                        var fbxPreRotationEuler = fbxBone.GetPreRotation(FbxNode.EPivotSet.eSourcePivot);
                        // Convert the prerotation to a Quaternion
                        var fbxPreRotationQuaternion = EulerToQuaternionXYZ(fbxPreRotationEuler);
                        // Inverse of the prerotation
                        fbxPreRotationQuaternion.Inverse();

                        // Multiply LclRotation by pre-rotation inverse to get the LclRotation without pre-rotation applied
                        var finalLclRotationQuat = fbxPreRotationQuaternion * EulerToQuaternionZXY(bone.localEulerAngles);

                        // Convert to Euler with Unity axis system and update LclRotation
                        var finalUnityQuat = new Quaternion((float)finalLclRotationQuat.X, (float)finalLclRotationQuat.Y, (float)finalLclRotationQuat.Z, (float)finalLclRotationQuat.W);
                        fbxBone.LclRotation.Set(ToFbxDouble3(finalUnityQuat.eulerAngles));
                    }
                    else
                    {
                        Debug.Log("Warning: One or more bones are null. Skeleton may not export correctly.");
                    }
                }
            }

            return true;
        }

        /// <summary>
        /// Gets the bind pose for the Unity bone.
        /// </summary>
        /// <returns>The bind pose.</returns>
        /// <param name="unityBone">Unity bone.</param>
        /// <param name="bindPoses">Bind poses.</param>
        /// <param name="boneInfo">Contains information about bones and skinned mesh.</param>
        private Matrix4x4 GetBindPose(
            Transform unityBone, Matrix4x4[] bindPoses,
            ref SkinnedMeshBoneInfo boneInfo
        )
        {
            var boneDict = boneInfo.boneDict;
            var skinnedMesh = boneInfo.skinnedMesh;
            var boneToBindPose = boneInfo.boneToBindPose;

            // If we have already retrieved the bindpose for this bone before
            // it will be present in the boneToBindPose dictionary,
            // simply return this bindpose.
            Matrix4x4 bindPose;
            if (boneToBindPose.TryGetValue(unityBone, out bindPose))
            {
                return bindPose;
            }

            // Check if unityBone is a bone registered in the bone list of the skinned mesh.
            // If it is, then simply retrieve the bindpose from the boneDict (maps bone to index in bone/bindpose list).
            // Make sure to update the boneToBindPose list in case the bindpose for this bone needs to be retrieved again.
            int index;
            if (boneDict.TryGetValue(unityBone, out index))
            {
                bindPose = bindPoses[index];
                boneToBindPose.Add(unityBone, bindPose);
                return bindPose;
            }

            // unityBone is not registered as a bone in the skinned mesh, therefore there is no bindpose
            // associated with it, we need to calculate one.

            // If this is the rootbone of the mesh or an object without a parent, use the global matrix relative to the skinned mesh
            // as the bindpose.
            if (unityBone == skinnedMesh.rootBone || unityBone.parent == null)
            {
                // there is no bone above this object with a bindpose, calculate bindpose relative to skinned mesh
                bindPose = (unityBone.worldToLocalMatrix * skinnedMesh.transform.localToWorldMatrix);
                boneToBindPose.Add(unityBone, bindPose);
                return bindPose;
            }

            // If this object has a parent that could be a bone, then it is not enough to use the worldToLocalMatrix,
            // as this will give an incorrect global transform if the parents are not already in the bindpose in the scene.
            // Instead calculate what the bindpose would be based on the bindpose of the parent object.

            // get the bindpose of the parent
            var parentBindPose = GetBindPose(unityBone.parent, bindPoses, ref boneInfo);
            // Get the local transformation matrix of the bone, then transform it into
            // the global transformation matrix with the parent in the bind pose.
            // Formula to get the global transformation matrix:
            //   (parentBindPose.inverse * boneLocalTRSMatrix)
            // The bindpose is then the inverse of this matrix:
            //   (parentBindPose.inverse * boneLocalTRSMatrix).inverse
            // This can be simplified with (AB)^{-1} = B^{-1}A^{-1} rule as follows:
            //   (parentBindPose.inverse * boneLocalTRSMatrix).inverse
            // = boneLocalTRSMatrix.inverse * parentBindPose.inverse.inverse
            // = boneLocalTRSMatrix.inverse * parentBindPose
            var boneLocalTRSMatrix = Matrix4x4.TRS(unityBone.localPosition, unityBone.localRotation, unityBone.localScale);
            bindPose = boneLocalTRSMatrix.inverse * parentBindPose;
            boneToBindPose.Add(unityBone, bindPose);
            return bindPose;
        }

        /// <summary>
        /// Export bones of skinned mesh, if this is a skinned mesh with
        /// bones and bind poses.
        /// </summary>
<<<<<<< HEAD
        private bool ExportSkeleton (SkinnedMeshRenderer skinnedMesh, FbxScene fbxScene, out Dictionary<SkinnedMeshRenderer, Transform[]> skinnedMeshToBonesMap)
=======
        [SecurityPermission(SecurityAction.LinkDemand)]
        private bool ExportSkeleton(SkinnedMeshRenderer skinnedMesh, FbxScene fbxScene, out Dictionary<SkinnedMeshRenderer, Transform[]> skinnedMeshToBonesMap)
>>>>>>> 98964291
        {
            skinnedMeshToBonesMap = new Dictionary<SkinnedMeshRenderer, Transform[]>();

            if (!skinnedMesh)
            {
                return false;
            }
            var bones = skinnedMesh.bones;
            if (bones == null || bones.Length == 0)
            {
                return false;
            }
            var mesh = skinnedMesh.sharedMesh;
            if (!mesh)
            {
                return false;
            }

            var bindPoses = mesh.bindposes;
            if (bindPoses == null || bindPoses.Length != bones.Length)
            {
                return false;
            }

            // Two steps:
            // 0. Set up the map from bone to index.
            // 1. Set the transforms.

            // Step 0: map transform to index so we can look up index by bone.
            Dictionary<Transform, int> index = new Dictionary<Transform, int>();
            for (int boneIndex = 0; boneIndex < bones.Length; boneIndex++)
            {
                Transform unityBoneTransform = bones[boneIndex];

                // ignore null bones
                if (unityBoneTransform != null)
                {
                    index[unityBoneTransform] = boneIndex;
                }
            }

            skinnedMeshToBonesMap.Add(skinnedMesh, bones);

            // Step 1: Set transforms
            var boneInfo = new SkinnedMeshBoneInfo(skinnedMesh, index);
            foreach (var bone in bones)
            {
                // ignore null bones
                if (bone != null)
                {
                    var fbxBone = MapUnityObjectToFbxNode[bone.gameObject];
                    ExportBoneTransform(fbxBone, fbxScene, bone, boneInfo);
                }
            }
            return true;
        }

        /// <summary>
        /// Export binding of mesh to skeleton
        /// </summary>
        private bool ExportSkin(SkinnedMeshRenderer skinnedMesh,
            MeshInfo meshInfo, FbxScene fbxScene, FbxMesh fbxMesh,
            FbxNode fbxRootNode)
        {
            FbxSkin fbxSkin = FbxSkin.Create(fbxScene, (skinnedMesh.name + SkinPrefix));

            FbxAMatrix fbxMeshMatrix = fbxRootNode.EvaluateGlobalTransform();

            // keep track of the bone index -> fbx cluster mapping, so that we can add the bone weights afterwards
            Dictionary<int, FbxCluster> boneCluster = new Dictionary<int, FbxCluster>();

            for (int i = 0; i < skinnedMesh.bones.Length; i++)
            {
                // ignore null bones
                if (skinnedMesh.bones[i] != null)
                {
                    FbxNode fbxBoneNode = MapUnityObjectToFbxNode[skinnedMesh.bones[i].gameObject];

                    // Create the deforming cluster
                    FbxCluster fbxCluster = FbxCluster.Create(fbxScene, "BoneWeightCluster");

                    fbxCluster.SetLink(fbxBoneNode);
                    fbxCluster.SetLinkMode(FbxCluster.ELinkMode.eNormalize);

                    boneCluster.Add(i, fbxCluster);

                    // set the Transform and TransformLink matrix
                    fbxCluster.SetTransformMatrix(fbxMeshMatrix);

                    FbxAMatrix fbxLinkMatrix = fbxBoneNode.EvaluateGlobalTransform();
                    fbxCluster.SetTransformLinkMatrix(fbxLinkMatrix);

                    // add the cluster to the skin
                    fbxSkin.AddCluster(fbxCluster);
                }
            }

            // set the vertex weights for each bone
            SetVertexWeights(meshInfo, boneCluster);

            // Add the skin to the mesh after the clusters have been added
            fbxMesh.AddDeformer(fbxSkin);

            return true;
        }

        /// <summary>
        /// set vertex weights in cluster
        /// </summary>
        private void SetVertexWeights(MeshInfo meshInfo, Dictionary<int, FbxCluster> boneIndexToCluster)
        {
            var mesh = meshInfo.mesh;
            // Get the number of bone weights per vertex
            var bonesPerVertex = mesh.GetBonesPerVertex();
            if (bonesPerVertex.Length == 0)
            {
                // no bone weights to set
                return;
            }

            HashSet<int> visitedVertices = new HashSet<int>();

            // Get all the bone weights, in vertex index order
            // Note: this contains all the bone weights for all vertices.
            //       Use number of bonesPerVertex to determine where weights end
            //       for one vertex and begin for another.
            var boneWeights1 = mesh.GetAllBoneWeights();

            // Keep track of where we are in the array of BoneWeights, as we iterate over the vertices
            var boneWeightIndex = 0;

            for (var vertIndex = 0; vertIndex < meshInfo.VertexCount; vertIndex++)
            {
                // Get the index into the list of vertices without duplicates
                var actualIndex = ControlPointToIndex[meshInfo.Vertices[vertIndex]];

                var numberOfBonesForThisVertex = bonesPerVertex[vertIndex];

                if (visitedVertices.Contains(actualIndex))
                {
                    // skip duplicate vertex
                    boneWeightIndex += numberOfBonesForThisVertex;
                    continue;
                }
                visitedVertices.Add(actualIndex);

                // For each vertex, iterate over its BoneWeights
                for (var i = 0; i < numberOfBonesForThisVertex; i++)
                {
                    var currentBoneWeight = boneWeights1[boneWeightIndex];

                    // bone index is index into skinnedmesh.bones[]
                    var boneIndex = currentBoneWeight.boneIndex;
                    // how much influence does this bone have on vertex at vertIndex
                    var weight = currentBoneWeight.weight;

                    if (weight <= 0)
                    {
                        continue;
                    }

                    // get the right cluster
                    FbxCluster boneCluster;
                    if (!boneIndexToCluster.TryGetValue(boneIndex, out boneCluster))
                    {
                        continue;
                    }
                    // add vertex and weighting on vertex to this bone's cluster
                    boneCluster.AddControlPointIndex(actualIndex, weight);

                    boneWeightIndex++;
                }
            }
        }

        /// <summary>
        /// Export bind pose of mesh to skeleton
        /// </summary>
        private bool ExportBindPose(SkinnedMeshRenderer skinnedMesh, FbxNode fbxMeshNode,
            FbxScene fbxScene, Dictionary<SkinnedMeshRenderer, Transform[]> skinnedMeshToBonesMap)
        {
            if (fbxMeshNode == null || skinnedMeshToBonesMap == null || fbxScene == null)
            {
                return false;
            }

            FbxPose fbxPose = FbxPose.Create(fbxScene, fbxMeshNode.GetName());

            // set as bind pose
            fbxPose.SetIsBindPose(true);

            // assume each bone node has one weighted vertex cluster
            Transform[] bones;
            if (!skinnedMeshToBonesMap.TryGetValue(skinnedMesh, out bones))
            {
                return false;
            }
            for (int i = 0; i < bones.Length; i++)
            {
                // ignore null bones
                if (bones[i] != null)
                {
                    FbxNode fbxBoneNode = MapUnityObjectToFbxNode[bones[i].gameObject];

                    // EvaluateGlobalTransform returns an FbxAMatrix (affine matrix)
                    // which has to be converted to an FbxMatrix so that it can be passed to fbxPose.Add().
                    // The hierarchy for FbxMatrix and FbxAMatrix is as follows:
                    //
                    //      FbxDouble4x4
                    //      /           \
                    // FbxMatrix     FbxAMatrix
                    //
                    // Therefore we can't convert directly from FbxAMatrix to FbxMatrix,
                    // however FbxMatrix has a constructor that takes an FbxAMatrix.
                    FbxMatrix fbxBindMatrix = new FbxMatrix(fbxBoneNode.EvaluateGlobalTransform());

                    fbxPose.Add(fbxBoneNode, fbxBindMatrix);
                }
            }

            fbxPose.Add(fbxMeshNode, new FbxMatrix(fbxMeshNode.EvaluateGlobalTransform()));

            // add the pose to the scene
            fbxScene.AddPose(fbxPose);

            return true;
        }

        internal static FbxDouble3 ToFbxDouble3(Vector3 v)
        {
            return new FbxDouble3(v.x, v.y, v.z);
        }

        internal static FbxDouble3 ToFbxDouble3(FbxVector4 v)
        {
            return new FbxDouble3(v.X, v.Y, v.Z);
        }

        /// <summary>
        /// Euler (roll/pitch/yaw (ZXY rotation order) to quaternion.
        /// </summary>
        /// <returns>a quaternion.</returns>
        /// <param name="euler">ZXY Euler.</param>
        internal static FbxQuaternion EulerToQuaternionZXY(Vector3 euler)
        {
            var unityQuat = Quaternion.Euler(euler);
            return new FbxQuaternion(unityQuat.x, unityQuat.y, unityQuat.z, unityQuat.w);
        }

        /// <summary>
        /// Euler X/Y/Z rotation order to quaternion.
        /// </summary>
        /// <param name="euler">XYZ Euler.</param>
        /// <returns>a quaternion</returns>
        internal static FbxQuaternion EulerToQuaternionXYZ(FbxVector4 euler)
        {
            FbxAMatrix m = new FbxAMatrix();
            m.SetR(euler);
            return m.GetQ();
        }

        // get a fbxNode's global default position.
        internal bool ExportTransform(UnityEngine.Transform unityTransform, FbxNode fbxNode, Vector3 newCenter, TransformExportType exportType)
        {
            UnityEngine.Vector3 unityTranslate;
            FbxDouble3 fbxRotate;
            UnityEngine.Vector3 unityScale;

            switch (exportType)
            {
                case TransformExportType.Reset:
                    unityTranslate = Vector3.zero;
                    fbxRotate = new FbxDouble3(0);
                    unityScale = Vector3.one;
                    break;
                case TransformExportType.Global:
                    unityTranslate = GetRecenteredTranslation(unityTransform, newCenter);
                    fbxRotate = ToFbxDouble3(unityTransform.eulerAngles);
                    unityScale = unityTransform.lossyScale;
                    break;
                default: /*case TransformExportType.Local*/
                    unityTranslate = unityTransform.localPosition;
                    fbxRotate = ToFbxDouble3(unityTransform.localEulerAngles);
                    unityScale = unityTransform.localScale;
                    break;
            }

            // Transfer transform data from Unity to Fbx
            var fbxTranslate = ConvertToFbxVector4(unityTranslate, UnitScaleFactor);
            var fbxScale = new FbxDouble3(unityScale.x, unityScale.y, unityScale.z);

            // Zero scale causes issues in 3ds Max (child of object with zero scale will end up with a much larger scale, e.g. >9000).
            // When exporting 0 scale from Maya, the FBX contains 1e-12 instead of 0,
            // which doesn't cause issues in Max. Do the same here.
            if (fbxScale.X == 0)
            {
                fbxScale.X = 1e-12;
            }
            if (fbxScale.Y == 0)
            {
                fbxScale.Y = 1e-12;
            }
            if (fbxScale.Z == 0)
            {
                fbxScale.Z = 1e-12;
            }

            // set the local position of fbxNode
            fbxNode.LclTranslation.Set(new FbxDouble3(fbxTranslate.X, fbxTranslate.Y, fbxTranslate.Z));
            fbxNode.LclRotation.Set(fbxRotate);
            fbxNode.LclScaling.Set(fbxScale);

            return true;
        }

        /// <summary>
        /// if this game object is a model prefab or the model has already been exported, then export with shared components
        /// </summary>
        private bool ExportInstance(GameObject unityGo, FbxScene fbxScene, FbxNode fbxNode)
        {
            if (!unityGo || fbxNode == null)
            {
                return false;
            }

            // where the fbx mesh is stored on a successful export
            FbxMesh fbxMesh = null;
            // store the shared mesh of the game object
            Mesh unityGoMesh = null;

            // get the mesh of the game object
            if (unityGo.TryGetComponent<MeshFilter>(out MeshFilter meshFilter))
            {
                unityGoMesh = meshFilter.sharedMesh;
            }

            if (!unityGoMesh)
            {
                return false;
            }
            // export mesh as an instance if it is a duplicate mesh or a prefab
            else if (SharedMeshes.TryGetValue(unityGoMesh, out FbxNode node))
            {
                if (Verbose)
                {
                    Debug.Log(string.Format("exporting instance {0}", unityGo.name));
                }

                fbxMesh = node.GetMesh();
            }
            // unique mesh, so save it to find future duplicates
            else
            {
                SharedMeshes.Add(unityGoMesh, fbxNode);
                return false;
            }

            // mesh doesn't exist or wasn't exported successfully
            if (fbxMesh == null)
            {
                return false;
            }

            // We don't export the mesh because we already have it from the parent, but we still need to assign the material
            var renderer = unityGo.GetComponent<Renderer>();
            var materials = renderer ? renderer.sharedMaterials : null;

            Autodesk.Fbx.FbxSurfaceMaterial newMaterial = null;
            if (materials != null)
            {
                foreach (var mat in materials)
                {
                    if (mat != null && MaterialMap.TryGetValue(mat.GetInstanceID(), out newMaterial))
                    {
                        fbxNode.AddMaterial(newMaterial);
                    }
                    else
                    {
                        // create new material
                        ExportMaterial(mat, fbxScene, fbxNode);
                    }
                }
            }

            // set the fbxNode containing the mesh
            fbxNode.SetNodeAttribute(fbxMesh);
            fbxNode.SetShadingMode(FbxNode.EShadingMode.eWireFrame);

            return true;
        }

        /// <summary>
        /// Exports camera component
        /// </summary>
        private bool ExportCamera(GameObject unityGO, FbxScene fbxScene, FbxNode fbxNode)
        {
            if (!unityGO || fbxScene == null || fbxNode == null)
            {
                return false;
            }

            Camera unityCamera = unityGO.GetComponent<Camera>();
            if (unityCamera == null)
            {
                return false;
            }

            FbxCamera fbxCamera = FbxCamera.Create(fbxScene.GetFbxManager(), unityCamera.name);
            if (fbxCamera == null)
            {
                return false;
            }

            CameraVisitor.ConfigureCamera(unityCamera, fbxCamera);

            fbxNode.SetNodeAttribute(fbxCamera);

            // set +90 post rotation to counteract for FBX camera's facing +X direction by default
            fbxNode.SetPostRotation(FbxNode.EPivotSet.eSourcePivot, new FbxVector4(0, 90, 0));
            // have to set rotation active to true in order for post rotation to be applied
            fbxNode.SetRotationActive(true);

            // make the last camera exported the default camera
            DefaultCamera = fbxNode.GetName();

            return true;
        }

        /// <summary>
        /// Exports light component.
        /// Supported types: point, spot and directional
        /// Cookie => Gobo
        /// </summary>
        private bool ExportLight(GameObject unityGo, FbxScene fbxScene, FbxNode fbxNode)
        {
            if (!unityGo || fbxScene == null || fbxNode == null)
            {
                return false;
            }

            Light unityLight = unityGo.GetComponent<Light>();

            if (unityLight == null)
                return false;

            FbxLight.EType fbxLightType;

            // Is light type supported?
            if (!MapLightType.TryGetValue(unityLight.type, out fbxLightType))
                return false;

            FbxLight fbxLight = FbxLight.Create(fbxScene.GetFbxManager(), unityLight.name);

            // Set the type of the light.
            fbxLight.LightType.Set(fbxLightType);

            switch (unityLight.type)
            {
                case LightType.Directional:
                {
                    break;
                }
                case LightType.Spot:
                {
                    // Set the angle of the light's spotlight cone in degrees.
                    fbxLight.InnerAngle.Set(unityLight.spotAngle);
                    fbxLight.OuterAngle.Set(unityLight.spotAngle);
                    break;
                }
                case LightType.Point:
                {
                    break;
                }
                case LightType.Area:
                {
                    // TODO: areaSize: The size of the area light by scaling the node XY
                    break;
                }
            }
            // The color of the light.
            var unityLightColor = unityLight.color;
            fbxLight.Color.Set(new FbxDouble3(unityLightColor.r, unityLightColor.g, unityLightColor.b));

            // Set the Intensity of a light is multiplied with the Light color.
            fbxLight.Intensity.Set(unityLight.intensity * UnitScaleFactor /*compensate for Maya scaling by system units*/);

            // Set the range of the light.
            // applies-to: Point & Spot
            // => FarAttenuationStart, FarAttenuationEnd
            fbxLight.FarAttenuationStart.Set(0.01f /* none zero start */);
            fbxLight.FarAttenuationEnd.Set(unityLight.range * UnitScaleFactor);

            // shadows           Set how this light casts shadows
            // applies-to: Point & Spot
            bool unityLightCastShadows = unityLight.shadows != LightShadows.None;
            fbxLight.CastShadows.Set(unityLightCastShadows);

            fbxNode.SetNodeAttribute(fbxLight);

            // set +90 post rotation on x to counteract for FBX light's facing -Y direction by default
            fbxNode.SetPostRotation(FbxNode.EPivotSet.eSourcePivot, new FbxVector4(90, 0, 0));
            // have to set rotation active to true in order for post rotation to be applied
            fbxNode.SetRotationActive(true);

            return true;
        }

        private bool ExportCommonConstraintProperties<TUnityConstraint, TFbxConstraint>(TUnityConstraint uniConstraint, TFbxConstraint fbxConstraint, FbxNode fbxNode)
            where TUnityConstraint : IConstraint where TFbxConstraint : FbxConstraint
        {
            fbxConstraint.Active.Set(uniConstraint.constraintActive);
            fbxConstraint.Lock.Set(uniConstraint.locked);
            fbxConstraint.Weight.Set(uniConstraint.weight * UnitScaleFactor);

            AddFbxNodeToConstraintsMapping(fbxNode, fbxConstraint, typeof(TUnityConstraint));
            return true;
        }

        private struct ExpConstraintSource
        {
            private FbxNode m_node;
            public FbxNode node
            {
                get { return m_node; }
                set { m_node = value; }
            }

            private float m_weight;
            public float weight
            {
                get { return m_weight; }
                set { m_weight = value; }
            }

            public ExpConstraintSource(FbxNode node, float weight)
            {
                this.m_node = node;
                this.m_weight = weight;
            }
        }

        private List<ExpConstraintSource> GetConstraintSources(IConstraint unityConstraint)
        {
            if (unityConstraint == null)
            {
                return null;
            }

            var fbxSources = new List<ExpConstraintSource>();
            var sources = new List<ConstraintSource>();
            unityConstraint.GetSources(sources);
            foreach (var source in sources)
            {
                // ignore any sources that are not getting exported
                FbxNode sourceNode;
                if (!MapUnityObjectToFbxNode.TryGetValue(source.sourceTransform.gameObject, out sourceNode))
                {
                    continue;
                }
                fbxSources.Add(new ExpConstraintSource(sourceNode, source.weight * UnitScaleFactor));
            }
            return fbxSources;
        }

        private void AddFbxNodeToConstraintsMapping<T>(FbxNode fbxNode, T fbxConstraint, System.Type uniConstraintType) where T : FbxConstraint
        {
            Dictionary<FbxConstraint, System.Type> constraintMapping;
            if (!MapConstrainedObjectToConstraints.TryGetValue(fbxNode, out constraintMapping))
            {
                constraintMapping = new Dictionary<FbxConstraint, System.Type>();
                MapConstrainedObjectToConstraints.Add(fbxNode, constraintMapping);
            }
            constraintMapping.Add(fbxConstraint, uniConstraintType);
        }

        private bool ExportPositionConstraint(IConstraint uniConstraint, FbxScene fbxScene, FbxNode fbxNode)
        {
            if (fbxNode == null)
            {
                return false;
            }

            var uniPosConstraint = uniConstraint as PositionConstraint;
            Debug.Assert(uniPosConstraint != null);

            FbxConstraintPosition fbxPosConstraint = FbxConstraintPosition.Create(fbxScene, fbxNode.GetName() + "_positionConstraint");
            fbxPosConstraint.SetConstrainedObject(fbxNode);
            var uniSources = GetConstraintSources(uniPosConstraint);
            uniSources.ForEach(uniSource => fbxPosConstraint.AddConstraintSource(uniSource.node, uniSource.weight));
            ExportCommonConstraintProperties(uniPosConstraint, fbxPosConstraint, fbxNode);

            var uniAffectedAxes = uniPosConstraint.translationAxis;
            fbxPosConstraint.AffectX.Set((uniAffectedAxes & Axis.X) == Axis.X);
            fbxPosConstraint.AffectY.Set((uniAffectedAxes & Axis.Y) == Axis.Y);
            fbxPosConstraint.AffectZ.Set((uniAffectedAxes & Axis.Z) == Axis.Z);

            var fbxTranslationOffset = ConvertToFbxVector4(uniPosConstraint.translationOffset, UnitScaleFactor);
            fbxPosConstraint.Translation.Set(ToFbxDouble3(fbxTranslationOffset));

            // rest position is the position of the fbx node
            var fbxRestTranslation = ConvertToFbxVector4(uniPosConstraint.translationAtRest, UnitScaleFactor);
            // set the local position of fbxNode
            fbxNode.LclTranslation.Set(ToFbxDouble3(fbxRestTranslation));
            return true;
        }

        private bool ExportRotationConstraint(IConstraint uniConstraint, FbxScene fbxScene, FbxNode fbxNode)
        {
            if (fbxNode == null)
            {
                return false;
            }

            var uniRotConstraint = uniConstraint as RotationConstraint;
            Debug.Assert(uniRotConstraint != null);

            FbxConstraintRotation fbxRotConstraint = FbxConstraintRotation.Create(fbxScene, fbxNode.GetName() + "_rotationConstraint");
            fbxRotConstraint.SetConstrainedObject(fbxNode);
            var uniSources = GetConstraintSources(uniRotConstraint);
            uniSources.ForEach(uniSource => fbxRotConstraint.AddConstraintSource(uniSource.node, uniSource.weight));
            ExportCommonConstraintProperties(uniRotConstraint, fbxRotConstraint, fbxNode);

            var uniAffectedAxes = uniRotConstraint.rotationAxis;
            fbxRotConstraint.AffectX.Set((uniAffectedAxes & Axis.X) == Axis.X);
            fbxRotConstraint.AffectY.Set((uniAffectedAxes & Axis.Y) == Axis.Y);
            fbxRotConstraint.AffectZ.Set((uniAffectedAxes & Axis.Z) == Axis.Z);

            // Not converting rotation offset to XYZ euler as it gives the incorrect result in both Maya and Unity.
            var uniRotationOffset = uniRotConstraint.rotationOffset;
            var fbxRotationOffset = ToFbxDouble3(uniRotationOffset);

            fbxRotConstraint.Rotation.Set(fbxRotationOffset);

            // rest rotation is the rotation of the fbx node
            var fbxRestRotation = ToFbxDouble3(uniRotConstraint.rotationAtRest);
            // set the local rotation of fbxNode
            fbxNode.LclRotation.Set(fbxRestRotation);
            return true;
        }

        private bool ExportScaleConstraint(IConstraint uniConstraint, FbxScene fbxScene, FbxNode fbxNode)
        {
            if (fbxNode == null)
            {
                return false;
            }

            var uniScaleConstraint = uniConstraint as ScaleConstraint;
            Debug.Assert(uniScaleConstraint != null);

            FbxConstraintScale fbxScaleConstraint = FbxConstraintScale.Create(fbxScene, fbxNode.GetName() + "_scaleConstraint");
            fbxScaleConstraint.SetConstrainedObject(fbxNode);
            var uniSources = GetConstraintSources(uniScaleConstraint);
            uniSources.ForEach(uniSource => fbxScaleConstraint.AddConstraintSource(uniSource.node, uniSource.weight));
            ExportCommonConstraintProperties(uniScaleConstraint, fbxScaleConstraint, fbxNode);

            var uniAffectedAxes = uniScaleConstraint.scalingAxis;
            fbxScaleConstraint.AffectX.Set((uniAffectedAxes & Axis.X) == Axis.X);
            fbxScaleConstraint.AffectY.Set((uniAffectedAxes & Axis.Y) == Axis.Y);
            fbxScaleConstraint.AffectZ.Set((uniAffectedAxes & Axis.Z) == Axis.Z);

            var uniScaleOffset = uniScaleConstraint.scaleOffset;
            var fbxScalingOffset = ToFbxDouble3(uniScaleOffset);
            fbxScaleConstraint.Scaling.Set(fbxScalingOffset);

            // rest rotation is the rotation of the fbx node
            var uniRestScale = uniScaleConstraint.scaleAtRest;
            var fbxRestScale = ToFbxDouble3(uniRestScale);
            // set the local rotation of fbxNode
            fbxNode.LclScaling.Set(fbxRestScale);
            return true;
        }

        private bool ExportAimConstraint(IConstraint uniConstraint, FbxScene fbxScene, FbxNode fbxNode)
        {
            if (fbxNode == null)
            {
                return false;
            }

            var uniAimConstraint = uniConstraint as AimConstraint;
            Debug.Assert(uniAimConstraint != null);

            FbxConstraintAim fbxAimConstraint = FbxConstraintAim.Create(fbxScene, fbxNode.GetName() + "_aimConstraint");
            fbxAimConstraint.SetConstrainedObject(fbxNode);
            var uniSources = GetConstraintSources(uniAimConstraint);
            uniSources.ForEach(uniSource => fbxAimConstraint.AddConstraintSource(uniSource.node, uniSource.weight));
            ExportCommonConstraintProperties(uniAimConstraint, fbxAimConstraint, fbxNode);

            var uniAffectedAxes = uniAimConstraint.rotationAxis;
            fbxAimConstraint.AffectX.Set((uniAffectedAxes & Axis.X) == Axis.X);
            fbxAimConstraint.AffectY.Set((uniAffectedAxes & Axis.Y) == Axis.Y);
            fbxAimConstraint.AffectZ.Set((uniAffectedAxes & Axis.Z) == Axis.Z);

            var uniRotationOffset = uniAimConstraint.rotationOffset;
            var fbxRotationOffset = ToFbxDouble3(uniRotationOffset);
            fbxAimConstraint.RotationOffset.Set(fbxRotationOffset);

            // rest rotation is the rotation of the fbx node
            var fbxRestRotation = ToFbxDouble3(uniAimConstraint.rotationAtRest);
            // set the local rotation of fbxNode
            fbxNode.LclRotation.Set(fbxRestRotation);

            FbxConstraintAim.EWorldUp fbxWorldUpType = FbxConstraintAim.EWorldUp.eAimAtNone;
            switch (uniAimConstraint.worldUpType)
            {
                case AimConstraint.WorldUpType.None:
                    fbxWorldUpType = FbxConstraintAim.EWorldUp.eAimAtNone;
                    break;
                case AimConstraint.WorldUpType.ObjectRotationUp:
                    fbxWorldUpType = FbxConstraintAim.EWorldUp.eAimAtObjectRotationUp;
                    break;
                case AimConstraint.WorldUpType.ObjectUp:
                    fbxWorldUpType = FbxConstraintAim.EWorldUp.eAimAtObjectUp;
                    break;
                case AimConstraint.WorldUpType.SceneUp:
                    fbxWorldUpType = FbxConstraintAim.EWorldUp.eAimAtSceneUp;
                    break;
                case AimConstraint.WorldUpType.Vector:
                    fbxWorldUpType = FbxConstraintAim.EWorldUp.eAimAtVector;
                    break;
                default:
                    throw new System.NotImplementedException();
            }
            fbxAimConstraint.WorldUpType.Set((int)fbxWorldUpType);

            var uniAimVector = ConvertToFbxVector4(uniAimConstraint.aimVector);
            fbxAimConstraint.AimVector.Set(ToFbxDouble3(uniAimVector));
            fbxAimConstraint.UpVector.Set(ToFbxDouble3(uniAimConstraint.upVector));
            fbxAimConstraint.WorldUpVector.Set(ToFbxDouble3(uniAimConstraint.worldUpVector));

            if (uniAimConstraint.worldUpObject && MapUnityObjectToFbxNode.ContainsKey(uniAimConstraint.worldUpObject.gameObject))
            {
                fbxAimConstraint.SetWorldUpObject(MapUnityObjectToFbxNode[uniAimConstraint.worldUpObject.gameObject]);
            }
            return true;
        }

        private bool ExportParentConstraint(IConstraint uniConstraint, FbxScene fbxScene, FbxNode fbxNode)
        {
            if (fbxNode == null)
            {
                return false;
            }

            var uniParentConstraint = uniConstraint as ParentConstraint;
            Debug.Assert(uniParentConstraint != null);

            FbxConstraintParent fbxParentConstraint = FbxConstraintParent.Create(fbxScene, fbxNode.GetName() + "_parentConstraint");
            fbxParentConstraint.SetConstrainedObject(fbxNode);
            var uniSources = GetConstraintSources(uniParentConstraint);
            var uniTranslationOffsets = uniParentConstraint.translationOffsets;
            var uniRotationOffsets = uniParentConstraint.rotationOffsets;
            for (int i = 0; i < uniSources.Count; i++)
            {
                var uniSource = uniSources[i];
                var uniTranslationOffset = uniTranslationOffsets[i];
                var uniRotationOffset = uniRotationOffsets[i];

                fbxParentConstraint.AddConstraintSource(uniSource.node, uniSource.weight);

                var fbxTranslationOffset = ConvertToFbxVector4(uniTranslationOffset, UnitScaleFactor);
                fbxParentConstraint.SetTranslationOffset(uniSource.node, fbxTranslationOffset);

                var fbxRotationOffset = ConvertToFbxVector4(uniRotationOffset);
                fbxParentConstraint.SetRotationOffset(uniSource.node, fbxRotationOffset);
            }
            ExportCommonConstraintProperties(uniParentConstraint, fbxParentConstraint, fbxNode);

            var uniTranslationAxes = uniParentConstraint.translationAxis;
            fbxParentConstraint.AffectTranslationX.Set((uniTranslationAxes & Axis.X) == Axis.X);
            fbxParentConstraint.AffectTranslationY.Set((uniTranslationAxes & Axis.Y) == Axis.Y);
            fbxParentConstraint.AffectTranslationZ.Set((uniTranslationAxes & Axis.Z) == Axis.Z);

            var uniRotationAxes = uniParentConstraint.rotationAxis;
            fbxParentConstraint.AffectRotationX.Set((uniRotationAxes & Axis.X) == Axis.X);
            fbxParentConstraint.AffectRotationY.Set((uniRotationAxes & Axis.Y) == Axis.Y);
            fbxParentConstraint.AffectRotationZ.Set((uniRotationAxes & Axis.Z) == Axis.Z);

            // rest position is the position of the fbx node
            var fbxRestTranslation = ConvertToFbxVector4(uniParentConstraint.translationAtRest, UnitScaleFactor);
            // set the local position of fbxNode
            fbxNode.LclTranslation.Set(ToFbxDouble3(fbxRestTranslation));

            // rest rotation is the rotation of the fbx node
            var fbxRestRotation = ToFbxDouble3(uniParentConstraint.rotationAtRest);
            // set the local rotation of fbxNode
            fbxNode.LclRotation.Set(fbxRestRotation);
            return true;
        }

        private delegate bool ExportConstraintDelegate(IConstraint c , FbxScene fs, FbxNode fn);

        private bool ExportConstraints(GameObject unityGo, FbxScene fbxScene, FbxNode fbxNode)
        {
            if (!unityGo)
            {
                return false;
            }

            var mapConstraintTypeToExportFunction = new Dictionary<System.Type, ExportConstraintDelegate>()
            {
                { typeof(PositionConstraint), ExportPositionConstraint },
                { typeof(RotationConstraint), ExportRotationConstraint },
                { typeof(ScaleConstraint), ExportScaleConstraint },
                { typeof(AimConstraint), ExportAimConstraint },
                { typeof(ParentConstraint), ExportParentConstraint }
            };

            // check if GameObject has one of the 5 supported constraints: aim, parent, position, rotation, scale
            var uniConstraints = unityGo.GetComponents<IConstraint>();

            foreach (var uniConstraint in uniConstraints)
            {
                var uniConstraintType = uniConstraint.GetType();
                ExportConstraintDelegate constraintDelegate;
                if (!mapConstraintTypeToExportFunction.TryGetValue(uniConstraintType, out constraintDelegate))
                {
                    Debug.LogWarningFormat("FbxExporter: Missing function to export constraint of type {0}", uniConstraintType.Name);
                    continue;
                }
                constraintDelegate(uniConstraint, fbxScene, fbxNode);
            }

            return true;
        }

        /// <summary>
        /// Return set of sample times to cover all keys on animation curves
        /// </summary>
        internal static HashSet<float> GetSampleTimes(AnimationCurve[] animCurves, double sampleRate)
        {
            var keyTimes = new HashSet<float>();
            double fs = 1.0 / sampleRate;

            double firstTime = double.MaxValue, lastTime = double.MinValue;

            foreach (var ac in animCurves)
            {
                if (ac == null || ac.length <= 0) continue;

                firstTime = System.Math.Min(firstTime, ac[0].time);
                lastTime = System.Math.Max(lastTime, ac[ac.length - 1].time);
            }

            // if these values didn't get set there were no valid anim curves,
            // so don't return any keys
            if (firstTime == double.MaxValue || lastTime == double.MinValue)
            {
                return keyTimes;
            }

            int firstframe = (int)System.Math.Floor(firstTime * sampleRate);
            int lastframe = (int)System.Math.Ceiling(lastTime * sampleRate);
            for (int i = firstframe; i <= lastframe; i++)
            {
                keyTimes.Add((float)(i * fs));
            }

            return keyTimes;
        }

        /// <summary>
        /// Return set of all keys times on animation curves
        /// </summary>
        internal static HashSet<float> GetKeyTimes(AnimationCurve[] animCurves)
        {
            var keyTimes = new HashSet<float>();

            foreach (var ac in animCurves)
            {
                if (ac != null) foreach (var key in ac.keys) { keyTimes.Add(key.time); }
            }

            return keyTimes;
        }

        /// <summary>
        /// Export animation curve key frames with key tangents
        /// NOTE : This is a work in progress (WIP). We only export the key time and value on
        /// a Cubic curve using the default tangents.
        /// </summary>
        internal static void ExportAnimationKeys(AnimationCurve uniAnimCurve, FbxAnimCurve fbxAnimCurve,
            UnityToMayaConvertSceneHelper convertSceneHelper)
        {
            // Copy Unity AnimCurve to FBX AnimCurve.
            // NOTE: only cubic keys are supported by the FbxImporter
            using (new FbxAnimCurveModifyHelper(new List<FbxAnimCurve> {fbxAnimCurve}))
            {
                for (int keyIndex = 0; keyIndex < uniAnimCurve.length; ++keyIndex)
                {
                    var uniKeyFrame = uniAnimCurve[keyIndex];
                    var fbxTime = FbxTime.FromSecondDouble(uniKeyFrame.time);

                    int fbxKeyIndex = fbxAnimCurve.KeyAdd(fbxTime);


                    // configure tangents
                    var lTangent = AnimationUtility.GetKeyLeftTangentMode(uniAnimCurve, keyIndex);
                    var rTangent = AnimationUtility.GetKeyRightTangentMode(uniAnimCurve, keyIndex);

                    // Always set tangent mode to eTangentBreak, as other modes are not handled the same in FBX as in
                    // Unity, thus leading to discrepancies in animation curves.
                    FbxAnimCurveDef.ETangentMode tanMode = FbxAnimCurveDef.ETangentMode.eTangentBreak;

                    // Default to cubic interpolation, which is the default for KeySet
                    FbxAnimCurveDef.EInterpolationType interpMode = FbxAnimCurveDef.EInterpolationType.eInterpolationCubic;
                    switch (rTangent)
                    {
                        case AnimationUtility.TangentMode.Linear:
                            interpMode = FbxAnimCurveDef.EInterpolationType.eInterpolationLinear;
                            break;
                        case AnimationUtility.TangentMode.Constant:
                            interpMode = FbxAnimCurveDef.EInterpolationType.eInterpolationConstant;
                            break;
                        default:
                            break;
                    }

                    fbxAnimCurve.KeySet(fbxKeyIndex,
                        fbxTime,
                        convertSceneHelper.Convert(uniKeyFrame.value),
                        interpMode,
                        tanMode,
                        // value of right slope
                        convertSceneHelper.Convert(uniKeyFrame.outTangent),
                        // value of next left slope
                        keyIndex < uniAnimCurve.length - 1 ? convertSceneHelper.Convert(uniAnimCurve[keyIndex + 1].inTangent) : 0,
                        FbxAnimCurveDef.EWeightedMode.eWeightedAll,
                        // weight for right slope
                        uniKeyFrame.outWeight,
                        // weight for next left slope
                        keyIndex < uniAnimCurve.length - 1 ? uniAnimCurve[keyIndex + 1].inWeight : 0
                    );
                }
            }
        }

        /// <summary>
        /// Export animation curve key samples
        /// </summary>
<<<<<<< HEAD
        internal void ExportAnimationSamples (AnimationCurve uniAnimCurve, FbxAnimCurve fbxAnimCurve,
=======
        [SecurityPermission(SecurityAction.LinkDemand)]
        internal void ExportAnimationSamples(AnimationCurve uniAnimCurve, FbxAnimCurve fbxAnimCurve,
>>>>>>> 98964291
            double sampleRate,
            UnityToMayaConvertSceneHelper convertSceneHelper)
        {
            using (new FbxAnimCurveModifyHelper(new List<FbxAnimCurve> {fbxAnimCurve}))
            {
                foreach (var currSampleTime in GetSampleTimes(new AnimationCurve[] {uniAnimCurve}, sampleRate))
                {
                    float currSampleValue = uniAnimCurve.Evaluate((float)currSampleTime);

                    var fbxTime = FbxTime.FromSecondDouble(currSampleTime);

                    int fbxKeyIndex = fbxAnimCurve.KeyAdd(fbxTime);

                    fbxAnimCurve.KeySet(fbxKeyIndex,
                        fbxTime,
                        convertSceneHelper.Convert(currSampleValue)
                    );
                }
            }
        }

        /// <summary>
        /// Get the FbxConstraint associated with the constrained node.
        /// </summary>
        /// <param name="constrainedNode"></param>
        /// <param name="uniConstraintType"></param>
        /// <returns></returns>
        private FbxConstraint GetFbxConstraint(FbxNode constrainedNode, System.Type uniConstraintType)
        {
            if (uniConstraintType == null || !uniConstraintType.GetInterfaces().Contains(typeof(IConstraint)))
            {
                // not actually a constraint
                return null;
            }

            Dictionary<FbxConstraint, System.Type> constraints;
            if (MapConstrainedObjectToConstraints.TryGetValue(constrainedNode, out constraints))
            {
                var targetConstraint = constraints.FirstOrDefault(constraint => (constraint.Value == uniConstraintType));
                if (!targetConstraint.Equals(default(KeyValuePair<FbxConstraint, System.Type>)))
                {
                    return targetConstraint.Key;
                }
            }

            return null;
        }

        /// <summary>
        /// Get the FbxBlendshape with the given name associated with the FbxNode.
        /// </summary>
        /// <param name="blendshapeNode"></param>
        /// <param name="uniPropertyName"></param>
        /// <returns></returns>
        private FbxBlendShapeChannel GetFbxBlendShape(FbxNode blendshapeNode, string uniPropertyName)
        {
            List<FbxBlendShapeChannel> blendshapeChannels;
            if (MapUnityObjectToBlendShapes.TryGetValue(blendshapeNode, out blendshapeChannels))
            {
                var match = System.Text.RegularExpressions.Regex.Match(uniPropertyName, @"blendShape\.(\S+)");
                if (match.Success && match.Groups.Count > 0)
                {
                    string blendshapeName = match.Groups[1].Value;

                    var targetChannel = blendshapeChannels.FirstOrDefault(channel => (channel.GetName() == blendshapeName));
                    if (targetChannel != null)
                    {
                        return targetChannel;
                    }
                }
            }
            return null;
        }

        private FbxProperty GetFbxProperty(FbxNode fbxNode, string fbxPropertyName, System.Type uniPropertyType, string uniPropertyName)
        {
            if (fbxNode == null)
            {
                return null;
            }

            // check if property maps to a constraint
            // check this first because both constraints and FbxNodes can contain a RotationOffset property,
            // but only the constraint one is animatable.
            var fbxConstraint = GetFbxConstraint(fbxNode, uniPropertyType);
            if (fbxConstraint != null)
            {
                var prop = fbxConstraint.FindProperty(fbxPropertyName, false);
                if (prop.IsValid())
                {
                    return prop;
                }
            }

            // check if the property maps to a blendshape
            var fbxBlendShape = GetFbxBlendShape(fbxNode, uniPropertyName);
            if (fbxBlendShape != null)
            {
                var prop = fbxBlendShape.FindProperty(fbxPropertyName, false);
                if (prop.IsValid())
                {
                    return prop;
                }
            }

            // map unity property name to fbx property
            var fbxProperty = fbxNode.FindProperty(fbxPropertyName, false);
            if (fbxProperty.IsValid())
            {
                return fbxProperty;
            }

            var fbxNodeAttribute = fbxNode.GetNodeAttribute();
            if (fbxNodeAttribute != null)
            {
                fbxProperty = fbxNodeAttribute.FindProperty(fbxPropertyName, false);
            }
            return fbxProperty;
        }

        /// <summary>
        /// Export an AnimationCurve.
        /// NOTE: This is not used for rotations, because we need to convert from
        /// quaternion to euler and various other stuff.
        /// </summary>
<<<<<<< HEAD
        private void ExportAnimationCurve (FbxNode fbxNode,
                                                AnimationCurve uniAnimCurve,
                                                float frameRate,
                                                string uniPropertyName,
                                                System.Type uniPropertyType,
                                                FbxAnimLayer fbxAnimLayer)
=======
        [SecurityPermission(SecurityAction.LinkDemand)]
        private void ExportAnimationCurve(FbxNode fbxNode,
            AnimationCurve uniAnimCurve,
            float frameRate,
            string uniPropertyName,
            System.Type uniPropertyType,
            FbxAnimLayer fbxAnimLayer)
>>>>>>> 98964291
        {
            if (fbxNode == null)
            {
                return;
            }

            if (Verbose)
            {
                Debug.Log("Exporting animation for " + fbxNode.GetName() + " (" + uniPropertyName + ")");
            }

            var fbxConstraint = GetFbxConstraint(fbxNode, uniPropertyType);
            FbxPropertyChannelPair[] fbxPropertyChannelPairs;
            if (!FbxPropertyChannelPair.TryGetValue(uniPropertyName, out fbxPropertyChannelPairs, fbxConstraint))
            {
                Debug.LogWarning(string.Format("no mapping from Unity '{0}' to fbx property", uniPropertyName));
                return;
            }

            foreach (var fbxPropertyChannelPair in fbxPropertyChannelPairs)
            {
                // map unity property name to fbx property
                var fbxProperty = GetFbxProperty(fbxNode, fbxPropertyChannelPair.Property, uniPropertyType, uniPropertyName);
                if (!fbxProperty.IsValid())
                {
                    Debug.LogError(string.Format("no fbx property {0} found on {1} node or nodeAttribute ", fbxPropertyChannelPair.Property, fbxNode.GetName()));
                    return;
                }
                if (!fbxProperty.GetFlag(FbxPropertyFlags.EFlags.eAnimatable))
                {
                    Debug.LogErrorFormat("fbx property {0} found on node {1} is not animatable", fbxPropertyChannelPair.Property, fbxNode.GetName());
                }

                // Create the AnimCurve on the channel
                FbxAnimCurve fbxAnimCurve = fbxProperty.GetCurve(fbxAnimLayer, fbxPropertyChannelPair.Channel, true);
                if (fbxAnimCurve == null)
                {
                    return;
                }

                // create a convert scene helper so that we can convert from Unity to Maya
                // AxisSystem (LeftHanded to RightHanded) and FBX's default units
                // (Meters to Centimetres)
                var convertSceneHelper = new UnityToMayaConvertSceneHelper(uniPropertyName, fbxNode);

                if (ModelExporter.ExportSettings.BakeAnimationProperty)
                {
                    ExportAnimationSamples(uniAnimCurve, fbxAnimCurve, frameRate, convertSceneHelper);
                }
                else
                {
                    ExportAnimationKeys(uniAnimCurve, fbxAnimCurve, convertSceneHelper);
                }
            }
        }

        internal class UnityToMayaConvertSceneHelper
        {
            bool convertDistance = false;
            bool convertToRadian = false;
            bool convertLensShiftX = false;
            bool convertLensShiftY = false;

            FbxCamera camera = null;

            float unitScaleFactor = 1f;

            public UnityToMayaConvertSceneHelper(string uniPropertyName, FbxNode fbxNode)
            {
                System.StringComparison cc = System.StringComparison.CurrentCulture;

                bool partT = uniPropertyName.StartsWith("m_LocalPosition.", cc) || uniPropertyName.StartsWith("m_TranslationOffset", cc);

                convertDistance |= partT;
                convertDistance |= uniPropertyName.StartsWith("m_Intensity", cc);
                convertDistance |= uniPropertyName.ToLower().EndsWith("weight", cc);
                convertLensShiftX |= uniPropertyName.StartsWith("m_LensShift.x", cc);
                convertLensShiftY |= uniPropertyName.StartsWith("m_LensShift.y", cc);
                if (convertLensShiftX || convertLensShiftY)
                {
                    camera = fbxNode.GetCamera();
                }

                // The ParentConstraint's source Rotation Offsets are read in as radians, so make sure they are exported as radians
                convertToRadian = uniPropertyName.StartsWith("m_RotationOffsets.Array.data", cc);

                if (convertDistance)
                    unitScaleFactor = ModelExporter.UnitScaleFactor;

                if (convertToRadian)
                {
                    unitScaleFactor *= (Mathf.PI / 180);
                }
            }

            public float Convert(float value)
            {
                float convertedValue = value;
                if (convertLensShiftX || convertLensShiftY)
                {
                    convertedValue = Mathf.Clamp(Mathf.Abs(value), 0f, 1f) * Mathf.Sign(value);
                }
                if (camera != null)
                {
                    if (convertLensShiftX)
                    {
                        convertedValue *= (float)camera.GetApertureWidth();
                    }
                    else if (convertLensShiftY)
                    {
                        convertedValue *= (float)camera.GetApertureHeight();
                    }
                }

                // left handed to right handed conversion
                // meters to centimetres conversion
                return unitScaleFactor * convertedValue;
            }
        }

        /// <summary>
        /// Export an AnimationClip as a single take
        /// </summary>
<<<<<<< HEAD
        private void ExportAnimationClip (AnimationClip uniAnimClip, GameObject uniRoot, FbxScene fbxScene)
=======
        [SecurityPermission(SecurityAction.LinkDemand)]
        private void ExportAnimationClip(AnimationClip uniAnimClip, GameObject uniRoot, FbxScene fbxScene)
>>>>>>> 98964291
        {
            if (!uniAnimClip || !uniRoot || fbxScene == null) return;

            if (Verbose)
                Debug.Log(string.Format("Exporting animation clip ({1}) for {0}", uniRoot.name, uniAnimClip.name));

            // setup anim stack
            FbxAnimStack fbxAnimStack = FbxAnimStack.Create(fbxScene, uniAnimClip.name);
            fbxAnimStack.Description.Set("Animation Take: " + uniAnimClip.name);

            // add one mandatory animation layer
            FbxAnimLayer fbxAnimLayer = FbxAnimLayer.Create(fbxScene, "Animation Base Layer");
            fbxAnimStack.AddMember(fbxAnimLayer);

            // Set up the FPS so our frame-relative math later works out
            // Custom frame rate isn't really supported in FBX SDK (there's
            // a bug), so try hard to find the nearest time mode.
            FbxTime.EMode timeMode = FbxTime.EMode.eCustom;
            double precision = 1e-6;
            while (timeMode == FbxTime.EMode.eCustom && precision < 1000)
            {
                timeMode = FbxTime.ConvertFrameRateToTimeMode(uniAnimClip.frameRate, precision);
                precision *= 10;
            }
            if (timeMode == FbxTime.EMode.eCustom)
            {
                timeMode = FbxTime.EMode.eFrames30;
            }

            fbxScene.GetGlobalSettings().SetTimeMode(timeMode);

            // set time correctly
            var fbxStartTime = FbxTime.FromSecondDouble(0);
            var fbxStopTime = FbxTime.FromSecondDouble(uniAnimClip.length);

            fbxAnimStack.SetLocalTimeSpan(new FbxTimeSpan(fbxStartTime, fbxStopTime));

            var unityCurves = new Dictionary<GameObject, List<UnityCurve>>();

            // extract and store all necessary information from the curve bindings, namely the animation curves
            // and their corresponding property names for each GameObject.
            foreach (EditorCurveBinding uniCurveBinding in AnimationUtility.GetCurveBindings(uniAnimClip))
            {
                Object uniObj = AnimationUtility.GetAnimatedObject(uniRoot, uniCurveBinding);
                if (!uniObj)
                {
                    continue;
                }

                AnimationCurve uniAnimCurve = AnimationUtility.GetEditorCurve(uniAnimClip, uniCurveBinding);
                if (uniAnimCurve == null)
                {
                    continue;
                }

                var uniGO = GetGameObject(uniObj);
                // Check if the GameObject has an FBX node to the animation. It might be null because the LOD selected doesn't match the one on the gameobject.
                if (!uniGO || MapUnityObjectToFbxNode.ContainsKey(uniGO) == false)
                {
                    continue;
                }

                if (unityCurves.ContainsKey(uniGO))
                {
                    unityCurves[uniGO].Add(new UnityCurve(uniCurveBinding.propertyName, uniAnimCurve, uniCurveBinding.type));
                    continue;
                }
                unityCurves.Add(uniGO, new List<UnityCurve>(){ new UnityCurve(uniCurveBinding.propertyName, uniAnimCurve, uniCurveBinding.type) });
            }

            // transfer root motion
            var animSource = ExportOptions.AnimationSource;
            var animDest = ExportOptions.AnimationDest;
            if (animSource && animDest && animSource != animDest)
            {
                // list of all transforms between source and dest, including source and dest
                var transformsFromSourceToDest = new List<Transform>();
                var curr = animDest;
                while (curr != animSource)
                {
                    transformsFromSourceToDest.Add(curr);
                    curr = curr.parent;
                }
                transformsFromSourceToDest.Add(animSource);
                transformsFromSourceToDest.Reverse();

                // while there are 2 transforms in the list, transfer the animation from the
                // first to the next transform.
                // Then remove the first transform from the list.
                while (transformsFromSourceToDest.Count >= 2)
                {
                    var source = transformsFromSourceToDest[0];
                    transformsFromSourceToDest.RemoveAt(0);
                    var dest = transformsFromSourceToDest[0];

                    TransferMotion(source, dest, uniAnimClip.frameRate, ref unityCurves);
                }
            }

            /* The major difficulty: Unity uses quaternions for rotation
                * (which is how it should be) but FBX uses Euler angles. So we
                * need to gather up the list of transform curves per object.
                *
                * For euler angles, Unity uses ZXY rotation order while Maya uses XYZ.
                * Maya doesn't import files with ZXY rotation correctly, so have to convert to XYZ.
                * Need all 3 curves in order to convert.
                *
                * Also, in both cases, prerotation has to be removed from the animated rotation if
                * there are bones being exported.
                */
            var rotations = new Dictionary<GameObject, RotationCurve>();

            // export the animation curves for each GameObject that has animation
            foreach (var kvp in unityCurves)
            {
                var uniGO = kvp.Key;
                foreach (var uniCurve in kvp.Value)
                {
                    var propertyName = uniCurve.propertyName;
                    var uniAnimCurve = uniCurve.uniAnimCurve;

                    // Do not create the curves if the component is a SkinnedMeshRenderer and if the option in FBX Export settings is toggled on.
                    if (!ExportOptions.AnimateSkinnedMesh && (uniGO.GetComponent<SkinnedMeshRenderer>() != null))
                    {
                        continue;
                    }

                    FbxNode fbxNode;
                    if (!MapUnityObjectToFbxNode.TryGetValue(uniGO, out fbxNode))
                    {
                        Debug.LogError(string.Format("no FbxNode found for {0}", uniGO.name));
                        continue;
                    }

                    int index = QuaternionCurve.GetQuaternionIndex(propertyName);
                    if (index >= 0)
                    {
                        // Rotation property; save it to convert quaternion -> euler later.
                        RotationCurve rotCurve = GetRotationCurve<QuaternionCurve>(uniGO, uniAnimClip.frameRate, ref rotations);
                        rotCurve.SetCurve(index, uniAnimCurve);
                        continue;
                    }

                    // If this is an euler curve with a prerotation, then need to sample animations to remove the prerotation.
                    // Otherwise can export normally with tangents.
                    index = EulerCurve.GetEulerIndex(propertyName);
                    if (index >= 0 &&
                        // still need to sample euler curves if baking is specified
                        (ModelExporter.ExportSettings.BakeAnimationProperty ||
                         // also need to make sure to sample if there is a prerotation, as this is baked into the Unity curves
                         fbxNode.GetPreRotation(FbxNode.EPivotSet.eSourcePivot).Distance(new FbxVector4()) > 0))
                    {
                        RotationCurve rotCurve = GetRotationCurve<EulerCurve>(uniGO, uniAnimClip.frameRate, ref rotations);
                        rotCurve.SetCurve(index, uniAnimCurve);
                        continue;
                    }

                    // simple property (e.g. intensity), export right away
                    ExportAnimationCurve(fbxNode, uniAnimCurve, uniAnimClip.frameRate,
                        propertyName, uniCurve.propertyType,
                        fbxAnimLayer);
                }
            }

            // now export all the quaternion curves
            foreach (var kvp in rotations)
            {
                var unityGo = kvp.Key;
                var rot = kvp.Value;

                FbxNode fbxNode;
                if (!MapUnityObjectToFbxNode.TryGetValue(unityGo, out fbxNode))
                {
                    Debug.LogError(string.Format("no FbxNode found for {0}", unityGo.name));
                    continue;
                }
                rot.Animate(unityGo.transform, fbxNode, fbxAnimLayer, Verbose);
            }
        }

        /// <summary>
        /// Transfers transform animation from source to dest. Replaces dest's Unity Animation Curves with updated animations.
        /// NOTE: Source must be the parent of dest.
        /// </summary>
        /// <param name="source">Source animated object.</param>
        /// <param name="dest">Destination, child of the source.</param>
        /// <param name="sampleRate">Sample rate.</param>
        /// <param name="unityCurves">Unity curves.</param>
<<<<<<< HEAD
        private void TransferMotion(Transform source, Transform dest, float sampleRate, ref Dictionary<GameObject, List<UnityCurve>> unityCurves){
=======
        [SecurityPermission(SecurityAction.LinkDemand)]
        private void TransferMotion(Transform source, Transform dest, float sampleRate, ref Dictionary<GameObject, List<UnityCurve>> unityCurves)
        {
>>>>>>> 98964291
            // get sample times for curves in dest + source
            // at each sample time, evaluate all 18 transfom anim curves, creating 2 transform matrices
            // combine the matrices, get the new values, apply to the 9 new anim curves for dest
            if (dest.parent != source)
            {
                Debug.LogError("dest must be a child of source");
                return;
            }

            List<UnityCurve> sourceUnityCurves;
            if (!unityCurves.TryGetValue(source.gameObject, out sourceUnityCurves))
            {
                return; // nothing to do, source has no animation
            }

            List<UnityCurve> destUnityCurves;
            if (!unityCurves.TryGetValue(dest.gameObject, out destUnityCurves))
            {
                destUnityCurves = new List<UnityCurve>();
            }

            List<AnimationCurve> animCurves = new List<AnimationCurve>();
            foreach (var curve in sourceUnityCurves)
            {
                // TODO: check if curve is anim related
                animCurves.Add(curve.uniAnimCurve);
            }
            foreach (var curve in destUnityCurves)
            {
                animCurves.Add(curve.uniAnimCurve);
            }

            var sampleTimes = GetSampleTimes(animCurves.ToArray(), sampleRate);
            // need to create 9 new UnityCurves, one for each property
            var posKeyFrames = new Keyframe[3][];
            var rotKeyFrames = new Keyframe[3][];
            var scaleKeyFrames = new Keyframe[3][];

            for (int k = 0; k < posKeyFrames.Length; k++)
            {
                posKeyFrames[k] = new Keyframe[sampleTimes.Count];
                rotKeyFrames[k] = new Keyframe[sampleTimes.Count];
                scaleKeyFrames[k] = new Keyframe[sampleTimes.Count];
            }

            // If we have a point in local coords represented as a column-vector x, the equation of x in coordinates relative to source's parent is:
            //   x_grandparent = source * dest * x
            // Now we're going to change dest to dest' which has the animation from source. And we're going to change
            // source to source' which has no animation. The equation of x will become:
            //   x_grandparent = source' * dest' * x
            // We're not changing x_grandparent and x, so we need that:
            //   source * dest = source' * dest'
            // We know dest and source (both animated) and source' (static). Solve for dest':
            //   dest' = (source')^-1 * source * dest
            int keyIndex = 0;
            var sourceStaticMatrixInverse = Matrix4x4.TRS(source.localPosition, source.localRotation, source.localScale).inverse;
            foreach (var currSampleTime in sampleTimes)
            {
                var sourceLocalMatrix = GetTransformMatrix(currSampleTime, source, sourceUnityCurves);
                var destLocalMatrix = GetTransformMatrix(currSampleTime, dest, destUnityCurves);

                var newLocalMatrix = sourceStaticMatrixInverse * sourceLocalMatrix * destLocalMatrix;

                FbxVector4 translation, rotation, scale;
                GetTRSFromMatrix(newLocalMatrix, out translation, out rotation, out scale);

                // get rotation directly from matrix, as otherwise causes issues
                // with negative rotations.
                var rot = newLocalMatrix.rotation.eulerAngles;

                for (int k = 0; k < 3; k++)
                {
                    posKeyFrames[k][keyIndex] = new Keyframe(currSampleTime, (float)translation[k]);
                    rotKeyFrames[k][keyIndex] = new Keyframe(currSampleTime, rot[k]);
                    scaleKeyFrames[k][keyIndex] = new Keyframe(currSampleTime, (float)scale[k]);
                }
                keyIndex++;
            }

            // create the new list of unity curves, and add it to dest's curves
            var newUnityCurves = new List<UnityCurve>();
            string posPropName = "m_LocalPosition.";
            string rotPropName = "localEulerAnglesRaw.";
            string scalePropName = "m_LocalScale.";
            var xyz = "xyz";
            for (int k = 0; k < 3; k++)
            {
                var posUniCurve = new UnityCurve(posPropName + xyz[k], new AnimationCurve(posKeyFrames[k]), typeof(Transform));
                newUnityCurves.Add(posUniCurve);

                var rotUniCurve = new UnityCurve(rotPropName + xyz[k], new AnimationCurve(rotKeyFrames[k]), typeof(Transform));
                newUnityCurves.Add(rotUniCurve);

                var scaleUniCurve = new UnityCurve(scalePropName + xyz[k], new AnimationCurve(scaleKeyFrames[k]), typeof(Transform));
                newUnityCurves.Add(scaleUniCurve);
            }

            // remove old transform curves
            RemoveTransformCurves(ref sourceUnityCurves);
            RemoveTransformCurves(ref destUnityCurves);

            unityCurves[source.gameObject] = sourceUnityCurves;
            if (!unityCurves.ContainsKey(dest.gameObject))
            {
                unityCurves.Add(dest.gameObject, newUnityCurves);
                return;
            }
            unityCurves[dest.gameObject].AddRange(newUnityCurves);
        }

        private void RemoveTransformCurves(ref List<UnityCurve> curves)
        {
            var transformCurves = new List<UnityCurve>();
            var transformPropNames = new string[] {"m_LocalPosition.", "m_LocalRotation", "localEulerAnglesRaw.", "m_LocalScale."};
            foreach (var curve in curves)
            {
                foreach (var prop in transformPropNames)
                {
                    if (curve.propertyName.StartsWith(prop))
                    {
                        transformCurves.Add(curve);
                        break;
                    }
                }
            }
            foreach (var curve in transformCurves)
            {
                curves.Remove(curve);
            }
        }

        private Matrix4x4 GetTransformMatrix(float currSampleTime, Transform orig, List<UnityCurve> unityCurves)
        {
            var sourcePos = orig.localPosition;
            var sourceRot = orig.localRotation;
            var sourceScale = orig.localScale;

            foreach (var uniCurve in unityCurves)
            {
                float currSampleValue = uniCurve.uniAnimCurve.Evaluate(currSampleTime);
                string propName = uniCurve.propertyName;
                // try position, scale, quat then euler
                int temp = QuaternionCurve.GetQuaternionIndex(propName);
                if (temp >= 0)
                {
                    sourceRot[temp] = currSampleValue;
                    continue;
                }
                temp = EulerCurve.GetEulerIndex(propName);
                if (temp >= 0)
                {
                    var euler = sourceRot.eulerAngles;
                    euler[temp] = currSampleValue;
                    sourceRot.eulerAngles = euler;
                    continue;
                }
                temp = GetPositionIndex(propName);
                if (temp >= 0)
                {
                    sourcePos[temp] = currSampleValue;
                    continue;
                }
                temp = GetScaleIndex(propName);
                if (temp >= 0)
                {
                    sourceScale[temp] = currSampleValue;
                }
            }

            sourceRot = Quaternion.Euler(sourceRot.eulerAngles.x, sourceRot.eulerAngles.y, sourceRot.eulerAngles.z);
            return Matrix4x4.TRS(sourcePos, sourceRot, sourceScale);
        }

        internal struct UnityCurve
        {
            public string propertyName;
            public AnimationCurve uniAnimCurve;
            public System.Type propertyType;

            public UnityCurve(string propertyName, AnimationCurve uniAnimCurve, System.Type propertyType)
            {
                this.propertyName = propertyName;
                this.uniAnimCurve = uniAnimCurve;
                this.propertyType = propertyType;
            }
        }

        private int GetPositionIndex(string uniPropertyName)
        {
            System.StringComparison ct = System.StringComparison.CurrentCulture;
            bool isPositionComponent = uniPropertyName.StartsWith("m_LocalPosition.", ct);

            if (!isPositionComponent) { return -1; }

            switch (uniPropertyName[uniPropertyName.Length - 1])
            {
                case 'x':
                    return 0;
                case 'y':
                    return 1;
                case 'z':
                    return 2;
                default:
                    return -1;
            }
        }

        private int GetScaleIndex(string uniPropertyName)
        {
            System.StringComparison ct = System.StringComparison.CurrentCulture;
            bool isScaleComponent = uniPropertyName.StartsWith("m_LocalScale.", ct);

            if (!isScaleComponent) { return -1; }

            switch (uniPropertyName[uniPropertyName.Length - 1])
            {
                case 'x':
                    return 0;
                case 'y':
                    return 1;
                case 'z':
                    return 2;
                default:
                    return -1;
            }
        }

        /// <summary>
        /// Gets or creates the rotation curve for GameObject uniGO.
        /// </summary>
        /// <returns>The rotation curve.</returns>
        /// <param name="uniGO">Unity GameObject.</param>
        /// <param name="frameRate">Frame rate.</param>
        /// <param name="rotations">Rotations.</param>
        /// <typeparam name="T"> RotationCurve is abstract so specify type of RotationCurve to create.</typeparam>
        private RotationCurve GetRotationCurve<T>(
            GameObject uniGO, float frameRate,
            ref Dictionary<GameObject, RotationCurve> rotations
        ) where T : RotationCurve, new()
        {
            RotationCurve rotCurve;
            if (!rotations.TryGetValue(uniGO, out rotCurve))
            {
                rotCurve = new T { SampleRate = frameRate };
                rotations.Add(uniGO, rotCurve);
            }
            return rotCurve;
        }

        /// <summary>
        /// Export the Animator component on this game object
        /// </summary>
<<<<<<< HEAD
        private void ExportAnimation (GameObject uniRoot, FbxScene fbxScene)
=======
        [SecurityPermission(SecurityAction.LinkDemand)]
        private void ExportAnimation(GameObject uniRoot, FbxScene fbxScene)
>>>>>>> 98964291
        {
            if (!uniRoot)
            {
                return;
            }

            var exportedClips = new HashSet<AnimationClip>();

            var uniAnimator = uniRoot.GetComponent<Animator>();
            if (uniAnimator)
            {
                // Try the animator controller (mecanim)
                var controller = uniAnimator.runtimeAnimatorController;

                if (controller)
                {
                    // Only export each clip once per game object.
                    foreach (var clip in controller.animationClips)
                    {
                        if (exportedClips.Add(clip))
                        {
                            ExportAnimationClip(clip, uniRoot, fbxScene);
                        }
                    }
                }
            }

            // Try the playable director
            var director = uniRoot.GetComponent<UnityEngine.Playables.PlayableDirector>();
            if (director)
            {
                Debug.LogWarning(string.Format("Exporting animation from PlayableDirector on {0} not supported", uniRoot.name));
                // TODO: export animationclips from playabledirector
            }

            // Try the animation (legacy)
            var uniAnimation = uniRoot.GetComponent<Animation>();
            if (uniAnimation)
            {
                // Only export each clip once per game object.
                foreach (var uniAnimObj in uniAnimation)
                {
                    AnimationState uniAnimState = uniAnimObj as AnimationState;
                    if (uniAnimState)
                    {
                        AnimationClip uniAnimClip = uniAnimState.clip;
                        if (exportedClips.Add(uniAnimClip))
                        {
                            ExportAnimationClip(uniAnimClip, uniRoot, fbxScene);
                        }
                    }
                }
            }
        }

        /// <summary>
        /// configures default camera for the scene
        /// </summary>
        private void SetDefaultCamera(FbxScene fbxScene)
        {
            if (fbxScene == null) { return; }

            if (string.IsNullOrEmpty(DefaultCamera))
                DefaultCamera = Globals.FBXSDK_CAMERA_PERSPECTIVE;

            fbxScene.GetGlobalSettings().SetDefaultCamera(DefaultCamera);
        }

        /// <summary>
        /// Ensures that the inputted name is unique.
        /// If a duplicate name is found, then it is incremented.
        /// e.g. Sphere becomes Sphere_1
        /// </summary>
        /// <returns>Unique name</returns>
        /// <param name="name">Name</param>
        /// <param name="nameToCountMap">The dictionary to use to map name to # of occurences</param>
        private string GetUniqueName(string name, Dictionary<string, int> nameToCountMap)
        {
            var uniqueName = name;
            int count;
            if (nameToCountMap.TryGetValue(name, out count))
            {
                uniqueName = string.Format(UniqueNameFormat, name, count);
            }
            else
            {
                count = 0;
            }
            nameToCountMap[name] = count + 1;
            return uniqueName;
        }

        /// <summary>
        /// Ensures that the inputted name is unique.
        /// If a duplicate name is found, then it is incremented.
        /// e.g. Sphere becomes Sphere_1
        /// </summary>
        /// <returns>Unique name</returns>
        /// <param name="name">Name</param>
        private string GetUniqueFbxNodeName(string name)
        {
            return GetUniqueName(name, NameToIndexMap);
        }

        /// <summary>
        /// Ensures that the inputted material name is unique.
        /// If a duplicate name is found, then it is incremented.
        /// e.g. mat becomes mat_1
        /// </summary>
        /// <param name="name">Name</param>
        /// <returns>Unique material name</returns>
        private string GetUniqueMaterialName(string name)
        {
            return GetUniqueName(name, MaterialNameToIndexMap);
        }

        /// <summary>
        /// Ensures that the inputted texture name is unique.
        /// If a duplicate name is found, then it is incremented.
        /// e.g. tex becomes tex_1
        /// </summary>
        /// <param name="name">Name</param>
        /// <returns>Unique texture name</returns>
        private string GetUniqueTextureName(string name)
        {
            return GetUniqueName(name, TextureNameToIndexMap);
        }

        /// <summary>
        /// Create a fbxNode from unityGo.
        /// </summary>
        /// <param name="unityGo"></param>
        /// <param name="fbxScene"></param>
        /// <returns>the created FbxNode</returns>
        private FbxNode CreateFbxNode(GameObject unityGo, FbxScene fbxScene)
        {
            string fbxName = unityGo.name;
            if (ExportOptions.UseMayaCompatibleNames)
            {
                fbxName = ConvertToMayaCompatibleName(unityGo.name);
                if (ExportOptions.AllowSceneModification)
                {
                    Undo.RecordObject(unityGo, "rename " + fbxName);
                    unityGo.name = fbxName;
                }
            }

            FbxNode fbxNode = FbxNode.Create(fbxScene, GetUniqueFbxNodeName(fbxName));

            // Default inheritance type in FBX is RrSs, which causes scaling issues in Maya as
            // both Maya and Unity use RSrs inheritance by default.
            // Note: MotionBuilder uses RrSs inheritance by default as well, though it is possible
            //       to select a different inheritance type in the UI.
            // Use RSrs as the scaling inheritance instead.
            fbxNode.SetTransformationInheritType(FbxTransform.EInheritType.eInheritRSrs);

            // Fbx rotation order is XYZ, but Unity rotation order is ZXY.
            // Also, DeepConvert does not convert the rotation order (assumes XYZ), unless RotationActive is true.
            fbxNode.SetRotationOrder(FbxNode.EPivotSet.eSourcePivot, FbxEuler.EOrder.eOrderZXY);
            fbxNode.SetRotationActive(true);

            MapUnityObjectToFbxNode[unityGo] = fbxNode;

            return fbxNode;
        }

        /// <summary>
        /// Creates an FbxNode for each GameObject.
        /// </summary>
        /// <returns>The number of nodes exported.</returns>
        internal int ExportTransformHierarchy(
            GameObject  unityGo, FbxScene fbxScene, FbxNode fbxNodeParent,
            int exportProgress, int objectCount, Vector3 newCenter,
            TransformExportType exportType = TransformExportType.Local,
            LODExportType lodExportType = LODExportType.All
        )
        {
            int numObjectsExported = exportProgress;

            FbxNode fbxNode = CreateFbxNode(unityGo, fbxScene);

            if (Verbose)
                Debug.Log(string.Format("exporting {0}", fbxNode.GetName()));

            numObjectsExported++;
            if (EditorUtility.DisplayCancelableProgressBar(
                ProgressBarTitle,
                string.Format("Creating FbxNode {0}/{1}", numObjectsExported, objectCount),
                (numObjectsExported / (float)objectCount) * 0.25f))
            {
                // cancel silently
                return -1;
            }

            ExportTransform(unityGo.transform, fbxNode, newCenter, exportType);

            fbxNodeParent.AddChild(fbxNode);

            // if this object has an LOD group, then export according to the LOD preference setting
            var lodGroup = unityGo.GetComponent<LODGroup>();
<<<<<<< HEAD
            if (lodGroup && lodExportType != LODExportType.All) {
                LOD[] lods = lodGroup.GetLODs ();

                // LODs are ordered from highest to lowest.
                // If exporting lowest LOD, reverse the array
                if (lodExportType == LODExportType.Lowest) {
=======
            if (lodGroup && lodExportType != ExportSettings.LODExportType.All)
            {
                LOD[] lods = lodGroup.GetLODs();

                // LODs are ordered from highest to lowest.
                // If exporting lowest LOD, reverse the array
                if (lodExportType == ExportSettings.LODExportType.Lowest)
                {
>>>>>>> 98964291
                    // reverse the array
                    LOD[] tempLods = new LOD[lods.Length];
                    System.Array.Copy(lods, tempLods, lods.Length);
                    System.Array.Reverse(tempLods);
                    lods = tempLods;
                }

                for (int i = 0; i < lods.Length; i++)
                {
                    var lod = lods[i];
                    bool exportedRenderer = false;
                    foreach (var renderer in lod.renderers)
                    {
                        // only export if parented under LOD group
                        if (renderer.transform.parent == unityGo.transform)
                        {
                            numObjectsExported = ExportTransformHierarchy(renderer.gameObject, fbxScene, fbxNode, numObjectsExported, objectCount, newCenter, lodExportType: lodExportType);
                            exportedRenderer = true;
                        }
                        else if (Verbose)
                        {
                            Debug.LogFormat("FbxExporter: Not exporting LOD {0}: {1}", i, renderer.name);
                        }
                    }

                    // if at least one renderer for this LOD was exported, then we succeeded
                    // so stop exporting.
                    if (exportedRenderer)
                    {
                        return numObjectsExported;
                    }
                }
            }

            // now  unityGo  through our children and recurse
            foreach (Transform childT in  unityGo.transform)
            {
                numObjectsExported = ExportTransformHierarchy(childT.gameObject, fbxScene, fbxNode, numObjectsExported, objectCount, newCenter, lodExportType: lodExportType);
            }

            return numObjectsExported;
        }

        /// <summary>
        /// Exports all animation clips in the hierarchy along with
        /// the minimum required GameObject information.
        /// i.e. Animated GameObjects, their ancestors, and their transforms are exported,
        ///     but components are only exported if explicitly animated. Meshes are not exported.
        /// </summary>
        /// <returns>The number of nodes exported.</returns>
        internal int ExportAnimationOnly(
            GameObject unityGO,
            FbxScene fbxScene,
            int exportProgress,
            int objectCount,
            Vector3 newCenter,
            IExportData data,
            TransformExportType exportType = TransformExportType.Local
        )
        {
            AnimationOnlyExportData exportData = (AnimationOnlyExportData)data;
            int numObjectsExported = exportProgress;

            // make sure anim destination node is exported as well
            var exportSet = exportData.Objects;
            if (ExportOptions.AnimationDest && ExportOptions.AnimationSource)
            {
                exportSet.Add(ExportOptions.AnimationDest.gameObject);
            }

            // first export all the animated bones that are in the export set
            // as only a subset of bones are exported, but we still need to make sure the bone transforms are correct
            if (!ExportAnimatedBones(unityGO, fbxScene, ref numObjectsExported, objectCount, exportData))
            {
                // export cancelled
                return -1;
            }

            // export everything else and make sure all nodes are connected
            foreach (var go in exportSet)
            {
                FbxNode node;
                if (!ExportGameObjectAndParents(
                    go, unityGO, fbxScene, out node, newCenter, exportType, ref numObjectsExported, objectCount
                ))
                {
                    // export cancelled
                    return -1;
                }

                ExportConstraints(go, fbxScene, node);

                System.Type compType;
                if (exportData.exportComponent.TryGetValue(go, out compType))
                {
                    if (compType == typeof(Light))
                    {
                        ExportLight(go, fbxScene, node);
                    }
                    else if (compType == typeof(Camera))
                    {
                        ExportCamera(go, fbxScene, node);
                    }
                    else if (compType == typeof(SkinnedMeshRenderer))
                    {
                        // export only what is necessary for exporting blendshape animation
                        var unitySkin = go.GetComponent<SkinnedMeshRenderer>();
                        var meshInfo = new MeshInfo(unitySkin.sharedMesh, unitySkin.sharedMaterials);
                        ExportMesh(meshInfo, node);
                    }
                }
            }

            return numObjectsExported;
        }

        internal class SkinnedMeshBoneInfo
        {
            public SkinnedMeshRenderer skinnedMesh;
            public Dictionary<Transform, int> boneDict;
            public Dictionary<Transform, Matrix4x4> boneToBindPose;

            public SkinnedMeshBoneInfo(SkinnedMeshRenderer skinnedMesh, Dictionary<Transform, int> boneDict)
            {
                this.skinnedMesh = skinnedMesh;
                this.boneDict = boneDict;
                this.boneToBindPose = new Dictionary<Transform, Matrix4x4>();
            }
        }

        private bool ExportAnimatedBones(
            GameObject unityGo,
            FbxScene fbxScene,
            ref int exportProgress,
            int objectCount,
            AnimationOnlyExportData exportData
        )
        {
            var skinnedMeshRenderers = unityGo.GetComponentsInChildren<SkinnedMeshRenderer>();
            foreach (var skinnedMesh in skinnedMeshRenderers)
            {
                var boneArray = skinnedMesh.bones;
                var bones = new HashSet<GameObject>();
                var boneDict = new Dictionary<Transform, int>();

                for (int i = 0; i < boneArray.Length; i++)
                {
                    bones.Add(boneArray[i].gameObject);
                    boneDict.Add(boneArray[i], i);
                }

                // get the bones that are also in the export set
                bones.IntersectWith(exportData.Objects);

                var boneInfo = new SkinnedMeshBoneInfo(skinnedMesh, boneDict);
                foreach (var bone in bones)
                {
                    FbxNode fbxNode;
                    // bone already exported
                    if (MapUnityObjectToFbxNode.TryGetValue(bone, out fbxNode))
                    {
                        continue;
                    }
                    fbxNode = CreateFbxNode(bone, fbxScene);

                    exportProgress++;
                    if (EditorUtility.DisplayCancelableProgressBar(
                        ProgressBarTitle,
                        string.Format("Creating FbxNode {0}/{1}", exportProgress, objectCount),
                        (exportProgress / (float)objectCount) * 0.5f))
                    {
                        // cancel silently
                        return false;
                    }
                    ExportBoneTransform(fbxNode, fbxScene, bone.transform, boneInfo);
                }
            }
            return true;
        }

        /// <summary>
        /// Exports the Gameobject and its ancestors.
        /// </summary>
        /// <returns><c>true</c>, if game object and parents were exported,
        ///  <c>false</c> if export cancelled.</returns>
        private bool ExportGameObjectAndParents(
            GameObject unityGo,
            GameObject rootObject,
            FbxScene fbxScene,
            out FbxNode fbxNode,
            Vector3 newCenter,
            TransformExportType exportType,
            ref int exportProgress,
            int objectCount
        )
        {
            // node doesn't exist so create it
            if (!MapUnityObjectToFbxNode.TryGetValue(unityGo, out fbxNode))
            {
                fbxNode = CreateFbxNode(unityGo, fbxScene);

                exportProgress++;
                if (EditorUtility.DisplayCancelableProgressBar(
                    ProgressBarTitle,
                    string.Format("Creating FbxNode {0}/{1}", exportProgress, objectCount),
                    (exportProgress / (float)objectCount) * 0.5f))
                {
                    // cancel silently
                    return false;
                }

                ExportTransform(unityGo.transform, fbxNode, newCenter, exportType);
            }

            if (unityGo == rootObject || unityGo.transform.parent == null)
            {
                fbxScene.GetRootNode().AddChild(fbxNode);
                return true;
            }

            // make sure all the nodes are connected and exported
            FbxNode fbxNodeParent;
            if (!ExportGameObjectAndParents(
                unityGo.transform.parent.gameObject,
                rootObject,
                fbxScene,
                out fbxNodeParent,
                newCenter,
                TransformExportType.Local,
                ref exportProgress,
                objectCount
            ))
            {
                // export cancelled
                return false;
            }
            fbxNodeParent.AddChild(fbxNode);

            return true;
        }

        /// <summary>
        /// Exports the bone transform.
        /// </summary>
        /// <returns><c>true</c>, if bone transform was exported, <c>false</c> otherwise.</returns>
        /// <param name="fbxNode">Fbx node.</param>
        /// <param name="fbxScene">Fbx scene.</param>
        /// <param name="unityBone">Unity bone.</param>
        /// <param name="boneInfo">Bone info.</param>
        private bool ExportBoneTransform(
            FbxNode fbxNode, FbxScene fbxScene, Transform unityBone, SkinnedMeshBoneInfo boneInfo
        )
        {
            if (boneInfo == null || boneInfo.skinnedMesh == null || boneInfo.boneDict == null || unityBone == null)
            {
                return false;
            }

            var skinnedMesh = boneInfo.skinnedMesh;
            var boneDict = boneInfo.boneDict;
            var rootBone = skinnedMesh.rootBone;

            // setup the skeleton
            var fbxSkeleton = fbxNode.GetSkeleton();
            if (fbxSkeleton == null)
            {
                fbxSkeleton = FbxSkeleton.Create(fbxScene, unityBone.name + SkeletonPrefix);

                fbxSkeleton.Size.Set(1.0f * UnitScaleFactor);
                fbxNode.SetNodeAttribute(fbxSkeleton);
            }
            var fbxSkeletonType = FbxSkeleton.EType.eLimbNode;

            // Only set the rootbone's skeleton type to FbxSkeleton.EType.eRoot
            // if it has at least one child that is also a bone.
            // Otherwise if it is marked as Root but has no bones underneath,
            // Maya will import it as a Null object instead of a bone.
            if (rootBone == unityBone && rootBone.childCount > 0)
            {
                var hasChildBone = false;
                foreach (Transform child in unityBone)
                {
                    if (boneDict.ContainsKey(child))
                    {
                        hasChildBone = true;
                        break;
                    }
                }
                if (hasChildBone)
                {
                    fbxSkeletonType = FbxSkeleton.EType.eRoot;
                }
            }
            fbxSkeleton.SetSkeletonType(fbxSkeletonType);

            var bindPoses = skinnedMesh.sharedMesh.bindposes;

            // get bind pose
            Matrix4x4 bindPose = GetBindPose(unityBone, bindPoses, ref boneInfo);

            Matrix4x4 pose;
            // get parent's bind pose
            Matrix4x4 parentBindPose = GetBindPose(unityBone.parent, bindPoses, ref boneInfo);
            pose = parentBindPose * bindPose.inverse;

            FbxVector4 translation, rotation, scale;
            GetTRSFromMatrix(pose, out translation, out rotation, out scale);

            // Export bones with zero rotation, using a pivot instead to set the rotation
            // so that the bones are easier to animate and the rotation shows up as the "joint orientation" in Maya.
            fbxNode.LclTranslation.Set(new FbxDouble3(translation.X * UnitScaleFactor, translation.Y * UnitScaleFactor, translation.Z * UnitScaleFactor));
            fbxNode.LclRotation.Set(new FbxDouble3(0, 0, 0));
            fbxNode.LclScaling.Set(new FbxDouble3(scale.X, scale.Y, scale.Z));

            // TODO (UNI-34294): add detailed comment about why we export rotation as pre-rotation
            fbxNode.SetRotationActive(true);
            fbxNode.SetPivotState(FbxNode.EPivotSet.eSourcePivot, FbxNode.EPivotState.ePivotReference);
            fbxNode.SetPreRotation(FbxNode.EPivotSet.eSourcePivot, new FbxVector4(rotation.X, rotation.Y, rotation.Z));

            return true;
        }

        private void GetTRSFromMatrix(Matrix4x4 unityMatrix, out FbxVector4 translation, out FbxVector4 rotation, out FbxVector4 scale)
        {
            // FBX is transposed relative to Unity: transpose as we convert.
            FbxMatrix matrix = new FbxMatrix();
            matrix.SetColumn(0, new FbxVector4(unityMatrix.GetRow(0).x, unityMatrix.GetRow(0).y, unityMatrix.GetRow(0).z, unityMatrix.GetRow(0).w));
            matrix.SetColumn(1, new FbxVector4(unityMatrix.GetRow(1).x, unityMatrix.GetRow(1).y, unityMatrix.GetRow(1).z, unityMatrix.GetRow(1).w));
            matrix.SetColumn(2, new FbxVector4(unityMatrix.GetRow(2).x, unityMatrix.GetRow(2).y, unityMatrix.GetRow(2).z, unityMatrix.GetRow(2).w));
            matrix.SetColumn(3, new FbxVector4(unityMatrix.GetRow(3).x, unityMatrix.GetRow(3).y, unityMatrix.GetRow(3).z, unityMatrix.GetRow(3).w));

            // FBX wants translation, rotation (in euler angles) and scale.
            // We assume there's no real shear, just rounding error.
            FbxVector4 shear;
            double sign;
            matrix.GetElements(out translation, out rotation, out shear, out scale, out sign);
        }

        /// <summary>
        /// Counts how many objects are between this object and the root (exclusive).
        /// </summary>
        /// <returns>The object to root count.</returns>
        /// <param name="startObject">Start object.</param>
        /// <param name="root">Root object.</param>
        private static int GetObjectToRootDepth(Transform startObject, Transform root)
        {
            if (startObject == null)
            {
                return 0;
            }

            int count = 0;
            var parent = startObject.parent;
            while (parent != null && parent != root)
            {
                count++;
                parent = parent.parent;
            }
            return count;
        }

        /// <summary>
        /// Gets the count of animated objects to be exported.
        ///
        /// In addition, collects the minimum set of what needs to be exported for each GameObject hierarchy.
        /// This contains all the animated GameObjects, their ancestors, their transforms, as well as any animated
        /// components and the animation clips. Also, the first animation to export, if any.
        /// </summary>
        /// <returns>The animation only hierarchy count.</returns>
        /// <param name="hierarchyToExportData">Map from GameObject hierarchy to animation export data.</param>
        internal int GetAnimOnlyHierarchyCount(Dictionary<GameObject, IExportData> hierarchyToExportData)
        {
            // including any parents of animated objects that are exported
            var completeExpSet = new HashSet<GameObject>();
            foreach (var data in hierarchyToExportData.Values)
            {
                if (data == null || data.Objects == null || data.Objects.Count <= 0)
                {
                    continue;
                }
                foreach (var go in data.Objects)
                {
                    completeExpSet.Add(go);

                    var parent = go.transform.parent;
                    while (parent != null && completeExpSet.Add(parent.gameObject))
                    {
                        parent = parent.parent;
                    }
                }
            }

            return completeExpSet.Count;
        }

        internal static Dictionary<GameObject, IExportData> GetExportData(TimelineClip timelineClip, PlayableDirector director = null, IExportOptions exportOptions = null)
        {
            if (timelineClip == null)
            {
                return null;
            }

            if (exportOptions == null)
                exportOptions = DefaultOptions;
            Debug.Assert(exportOptions != null);

            // only support anim only export for timeline clips
            if (exportOptions.ModelAnimIncludeOption != Include.Anim)
            {
                Debug.LogWarning("Timeline clips must be exported with Anim only include option");
                return null;
            }

            Dictionary<GameObject, IExportData> exportData = new Dictionary<GameObject, IExportData>();
            KeyValuePair<GameObject, AnimationClip> pair = AnimationOnlyExportData.GetGameObjectAndAnimationClip(timelineClip, director);
            var boundGo = pair.Key;
            if (boundGo == null)
            {
                return null;
            }
            exportData[boundGo] = GetExportData(boundGo, pair.Value, exportOptions);

            return exportData;
        }

        internal static Dictionary<GameObject, IExportData> GetExportData(Object[] objects, IExportOptions exportOptions = null)
        {
            if (exportOptions == null)
                exportOptions = DefaultOptions;
            Debug.Assert(exportOptions != null);

            if (exportOptions.ModelAnimIncludeOption == Include.Model)
            {
                return null;
            }

            Dictionary<GameObject, IExportData> exportData = new Dictionary<GameObject, IExportData>();
            foreach (var obj in objects)
            {
                GameObject go = ModelExporter.GetGameObject(obj);
                if (go)
                {
                    exportData[go] = GetExportData(go, exportOptions);
                }
            }

            return exportData.Count == 0 ? null : exportData;
        }

        internal static IExportData GetExportData(GameObject rootObject, AnimationClip animationClip, IExportOptions exportOptions = null)
        {
            if (rootObject == null || animationClip == null)
            {
                return null;
            }

            if (exportOptions == null)
                exportOptions = DefaultOptions;
            Debug.Assert(exportOptions != null);

            var exportData = new AnimationOnlyExportData();
            exportData.CollectDependencies(animationClip, rootObject, exportOptions);

            // could not find any dependencies, return null
            if (exportData.Objects.Count <= 0)
            {
                return null;
            }
            return exportData;
        }

        internal static IExportData GetExportData(GameObject go, IExportOptions exportOptions = null)
        {
            if (exportOptions == null)
                exportOptions = DefaultOptions;
            Debug.Assert(exportOptions != null);

            // gather all animation clips
            var legacyAnim = go.GetComponentsInChildren<Animation>();
            var genericAnim = go.GetComponentsInChildren<Animator>();

            var exportData = new AnimationOnlyExportData();

            int depthFromRootAnimation = int.MaxValue;
            Animation rootAnimation = null;
            foreach (var anim in legacyAnim)
            {
                int count = GetObjectToRootDepth(anim.transform, go.transform);

                if (count < depthFromRootAnimation)
                {
                    depthFromRootAnimation = count;
                    rootAnimation = anim;
                }

                var animClips = AnimationUtility.GetAnimationClips(anim.gameObject);
                exportData.CollectDependencies(animClips, anim.gameObject, exportOptions);
            }

            int depthFromRootAnimator = int.MaxValue;
            Animator rootAnimator = null;
            foreach (var anim in genericAnim)
            {
                int count = GetObjectToRootDepth(anim.transform, go.transform);

                if (count < depthFromRootAnimator)
                {
                    depthFromRootAnimator = count;
                    rootAnimator = anim;
                }

                // Try the animator controller (mecanim)
                var controller = anim.runtimeAnimatorController;
                if (controller)
                {
                    exportData.CollectDependencies(controller.animationClips, anim.gameObject, exportOptions);
                }
            }

            // set the first clip to export
            if (depthFromRootAnimation < depthFromRootAnimator)
            {
                exportData.defaultClip = rootAnimation.clip;
            }
            else if (rootAnimator)
            {
                // Try the animator controller (mecanim)
                var controller = rootAnimator.runtimeAnimatorController;
                if (controller)
                {
                    var dController = controller as UnityEditor.Animations.AnimatorController;
                    if (dController && dController.layers.Count() > 0)
                    {
                        var motion = dController.layers[0].stateMachine.defaultState.motion;
                        var defaultClip = motion as AnimationClip;
                        if (defaultClip)
                        {
                            exportData.defaultClip = defaultClip;
                        }
                        else
                        {
                            if (motion != null)
                            {
                                Debug.LogWarningFormat("Couldn't export motion {0}", motion.name);
                            }
                            // missing animation
                            else
                            {
                                Debug.LogWarningFormat("Couldn't export motion. Motion is missing.");
                            }
                        }
                    }
                }
            }
            return exportData;
        }

        /// <summary>
        /// Export components on this game object.
        /// Transform components have already been exported.
        /// This function exports the other components and animation.
        /// </summary>
        private bool ExportComponents(FbxScene fbxScene)
        {
            var animationNodes = new HashSet<GameObject>();

            int numObjectsExported = 0;
            int objectCount = MapUnityObjectToFbxNode.Count;
            foreach (KeyValuePair<GameObject, FbxNode> entry in MapUnityObjectToFbxNode)
            {
                numObjectsExported++;
                if (EditorUtility.DisplayCancelableProgressBar(
                    ProgressBarTitle,
                    string.Format("Exporting Components for GameObject {0}/{1}", numObjectsExported, objectCount),
                    ((numObjectsExported / (float)objectCount) * 0.25f) + 0.25f))
                {
                    // cancel silently
                    return false;
                }

                var unityGo = entry.Key;
                var fbxNode = entry.Value;

                // try export mesh
                bool exportedMesh = false;
                if (ExportOptions.KeepInstances)
                {
                    exportedMesh = ExportInstance(unityGo, fbxScene, fbxNode);
                }

                if (!exportedMesh)
                {
                    exportedMesh = ExportMesh(unityGo, fbxNode);
                }

                // export camera, but only if no mesh was exported
                bool exportedCamera = false;
                if (!exportedMesh)
                {
                    exportedCamera = ExportCamera(unityGo, fbxScene, fbxNode);
                }

                // export light, but only if no mesh or camera was exported
                if (!exportedMesh && !exportedCamera)
                {
                    ExportLight(unityGo, fbxScene, fbxNode);
                }

                ExportConstraints(unityGo, fbxScene, fbxNode);
            }
            return true;
        }

        /// <summary>
        /// Checks if the GameObject has animation.
        /// </summary>
        /// <returns><c>true</c>, if object has animation, <c>false</c> otherwise.</returns>
        /// <param name="go">Go.</param>
        private bool GameObjectHasAnimation(GameObject go)
        {
            return go != null &&
                (go.GetComponent<Animator>() ||
                    go.GetComponent<Animation>() ||
                    go.GetComponent<UnityEngine.Playables.PlayableDirector>());
        }

        /// <summary>
        /// A count of how many GameObjects we are exporting, to have a rough
        /// idea of how long creating the scene will take.
        /// </summary>
        /// <returns>The hierarchy count.</returns>
        /// <param name="exportSet">Export set.</param>
        internal int GetHierarchyCount(HashSet<GameObject> exportSet)
        {
            int count = 0;
            Queue<GameObject> queue = new Queue<GameObject>(exportSet);
            while (queue.Count > 0)
            {
                var obj = queue.Dequeue();
                var objTransform = obj.transform;
                foreach (Transform child in objTransform)
                {
                    queue.Enqueue(child.gameObject);
                }
                count++;
            }
            return count;
        }

        /// <summary>
        /// Removes objects that will already be exported anyway.
        /// E.g. if a parent and its child are both selected, then the child
        ///      will be removed from the export set.
        /// </summary>
        /// <returns>The revised export set</returns>
        /// <param name="unityExportSet">Unity export set.</param>
        internal static HashSet<GameObject> RemoveRedundantObjects(IEnumerable<UnityEngine.Object> unityExportSet)
        {
            // basically just remove the descendents from the unity export set
            HashSet<GameObject> toExport = new HashSet<GameObject>();
            HashSet<UnityEngine.Object> hashedExportSet = new HashSet<Object>(unityExportSet);

            foreach (var obj in unityExportSet)
            {
                var unityGo = GetGameObject(obj);

                if (unityGo)
                {
                    // if any of this nodes ancestors is already in the export set,
                    // then ignore it, it will get exported already
                    bool parentInSet = false;
                    var parent = unityGo.transform.parent;
                    while (parent != null)
                    {
                        if (hashedExportSet.Contains(parent.gameObject))
                        {
                            parentInSet = true;
                            break;
                        }
                        parent = parent.parent;
                    }

                    if (!parentInSet)
                    {
                        toExport.Add(unityGo);
                    }
                }
            }
            return toExport;
        }

        /// <summary>
        /// Recursively go through the hierarchy, unioning the bounding box centers
        /// of all the children, to find the combined bounds.
        /// </summary>
        /// <param name="t">Transform.</param>
        /// <param name="boundsUnion">The Bounds that is the Union of all the bounds on this transform's hierarchy.</param>
        private static void EncapsulateBounds(Transform t, ref Bounds boundsUnion)
        {
            var bounds = GetBounds(t);
            boundsUnion.Encapsulate(bounds);

            foreach (Transform child in t)
            {
                EncapsulateBounds(child, ref boundsUnion);
            }
        }

        /// <summary>
        /// Gets the bounds of a transform.
        /// Looks first at the Renderer, then Mesh, then Collider.
        /// Default to a bounds with center transform.position and size zero.
        /// </summary>
        /// <returns>The bounds.</returns>
        /// <param name="t">Transform.</param>
        private static Bounds GetBounds(Transform t)
        {
            var renderer = t.GetComponent<Renderer>();
            if (renderer)
            {
                return renderer.bounds;
            }
            var mesh = t.GetComponent<Mesh>();
            if (mesh)
            {
                return mesh.bounds;
            }
            var collider = t.GetComponent<Collider>();
            if (collider)
            {
                return collider.bounds;
            }
            return new Bounds(t.position, Vector3.zero);
        }

        /// <summary>
        /// Finds the center of a group of GameObjects.
        /// </summary>
        /// <returns>Center of gameObjects.</returns>
        /// <param name="gameObjects">Game objects.</param>
        internal static Vector3 FindCenter(IEnumerable<GameObject> gameObjects)
        {
            Bounds bounds = new Bounds();
            // Assign the initial bounds to first GameObject's bounds
            // (if we initialize the bounds to 0, then 0 will be part of the bounds)
            foreach (var go in gameObjects)
            {
                var tempBounds = GetBounds(go.transform);
                bounds = new Bounds(tempBounds.center, tempBounds.size);
                break;
            }
            foreach (var go in gameObjects)
            {
                EncapsulateBounds(go.transform, ref bounds);
            }
            return bounds.center;
        }

        /// <summary>
        /// Gets the recentered translation.
        /// </summary>
        /// <returns>The recentered translation.</returns>
        /// <param name="t">Transform.</param>
        /// <param name="center">Center point.</param>
        internal static Vector3 GetRecenteredTranslation(Transform t, Vector3 center)
        {
            return t.position - center;
        }

        internal enum TransformExportType { Local, Global, Reset };

        /// <summary>
        /// Export all the objects in the set.
        /// Return the number of objects in the set that we exported.
        ///
        /// This refreshes the asset database.
        /// </summary>
<<<<<<< HEAD
        internal int ExportAll (
            IEnumerable<UnityEngine.Object> unityExportSet, 
=======
        [SecurityPermission(SecurityAction.LinkDemand)]
        internal int ExportAll(
            IEnumerable<UnityEngine.Object> unityExportSet,
>>>>>>> 98964291
            Dictionary<GameObject, IExportData> exportData)
        {
            exportCancelled = false;

            m_lastFilePath = LastFilePath;

            // Export first to a temporary file
            // in case the export is cancelled.
            // This way we won't overwrite existing files.
            try
            {
                // create a temp file in the same directory where the fbx will be exported
                var exportDir = Path.GetDirectoryName(m_lastFilePath);
                var lastFileName = Path.GetFileName(m_lastFilePath);
                var tempFileName = Path.GetFileNameWithoutExtension(Path.GetRandomFileName()) + "_" + lastFileName;
                m_tempFilePath = Path.Combine(new string[] { exportDir, tempFileName });
            }
            catch (IOException)
            {
                return 0;
            }

            if (string.IsNullOrEmpty(m_tempFilePath))
            {
                return 0;
            }

<<<<<<< HEAD
            try {
                bool animOnly = exportData != null && ExportOptions.ModelAnimIncludeOption == Include.Anim;
=======
            try
            {
                bool animOnly = exportData != null && ExportOptions.ModelAnimIncludeOption == ExportSettings.Include.Anim;
>>>>>>> 98964291
                bool status = false;
                // Create the FBX manager
                using (var fbxManager = FbxManager.Create())
                {
                    // Configure fbx IO settings.
                    var settings = FbxIOSettings.Create(fbxManager, Globals.IOSROOT);
                    if (ExportOptions.EmbedTextures)
                        settings.SetBoolProp(Globals.EXP_FBX_EMBEDDED, true);
                    fbxManager.SetIOSettings(settings);

                    // Create the exporter
                    var fbxExporter = FbxExporter.Create(fbxManager, "Exporter");

                    // Initialize the exporter.
                    // fileFormat must be binary if we are embedding textures
                    int fileFormat = -1;
                    if (ExportOptions.ExportFormat == ExportFormat.ASCII)
                    {
                        fileFormat = fbxManager.GetIOPluginRegistry().FindWriterIDByDescription("FBX ascii (*.fbx)");
                    }

                    status = fbxExporter.Initialize(m_tempFilePath, fileFormat, fbxManager.GetIOSettings());
                    // Check that initialization of the fbxExporter was successful
                    if (!status)
                        return 0;

                    // Set the progress callback.
                    fbxExporter.SetProgressCallback(ExportProgressCallback);

                    // Create a scene
                    var fbxScene = FbxScene.Create(fbxManager, "Scene");

                    // set up the scene info
                    FbxDocumentInfo fbxSceneInfo = FbxDocumentInfo.Create(fbxManager, "SceneInfo");
                    fbxSceneInfo.mTitle = Title;
                    fbxSceneInfo.mSubject = Subject;
                    fbxSceneInfo.mAuthor = "Unity Technologies";
                    fbxSceneInfo.mRevision = "1.0";
                    fbxSceneInfo.mKeywords = Keywords;
                    fbxSceneInfo.mComment = Comments;
                    fbxSceneInfo.Original_ApplicationName.Set(string.Format("Unity {0}", PACKAGE_UI_NAME));
                    // set last saved to be the same as original, as this is a new file.
                    fbxSceneInfo.LastSaved_ApplicationName.Set(fbxSceneInfo.Original_ApplicationName.Get());

                    var version = GetVersionFromReadme();
                    if (version != null)
                    {
                        fbxSceneInfo.Original_ApplicationVersion.Set(version);
                        fbxSceneInfo.LastSaved_ApplicationVersion.Set(fbxSceneInfo.Original_ApplicationVersion.Get());
                    }
                    fbxScene.SetSceneInfo(fbxSceneInfo);

                    // Set up the axes (Y up, Z forward, X to the right) and units (centimeters)
                    // Exporting in centimeters as this is the default unit for FBX files, and easiest
                    // to work with when importing into Maya or Max
                    var fbxSettings = fbxScene.GetGlobalSettings();
                    fbxSettings.SetSystemUnit(FbxSystemUnit.cm);

                    // The Unity axis system has Y up, Z forward, X to the right (left handed system with odd parity).
                    // DirectX has the same axis system, so use this constant.
                    var unityAxisSystem = FbxAxisSystem.DirectX;
                    fbxSettings.SetAxisSystem(unityAxisSystem);

                    // export set of object
                    FbxNode fbxRootNode = fbxScene.GetRootNode();
                    // stores how many objects we have exported, -1 if export was cancelled
                    int exportProgress = 0;
                    IEnumerable<GameObject> revisedExportSet = null;

                    // Total # of objects to be exported
                    // Used by progress bar to show how many objects will be exported in total
                    // i.e. exporting x/count...
                    int count = 0;

                    // number of object hierarchies being exported.
                    // Used to figure out exported transforms for root objects.
                    // i.e. if we are exporting a single hierarchy at local position, then it's root is set to zero,
                    // but if we are exporting multiple hierarchies at local position, then each hierarchy will be recentered according
                    // to the center of the bounding box.
                    int rootObjCount = 0;

                    if (animOnly)
                    {
                        count = GetAnimOnlyHierarchyCount(exportData);
                        revisedExportSet = from entry in exportData select entry.Key;
                        rootObjCount = exportData.Keys.Count;
                    }
                    else
                    {
                        var revisedGOSet = RemoveRedundantObjects(unityExportSet);
                        count = GetHierarchyCount(revisedGOSet);
                        rootObjCount = revisedGOSet.Count;
                        revisedExportSet = revisedGOSet;
                    }

                    if (count <= 0)
                    {
                        // nothing to export
                        Debug.LogWarning("Nothing to Export");
                        return 0;
                    }

                    Vector3 center = Vector3.zero;
                    TransformExportType transformExportType = TransformExportType.Global;
<<<<<<< HEAD
                    switch(ExportOptions.ObjectPosition){
                    case ObjectPosition.LocalCentered:
                        // one object to export -> move to (0,0,0)
                        if(rootObjCount == 1){
                            var tempList = new List<GameObject>(revisedExportSet);
                            center = tempList[0].transform.position;
                            break;
                        }
                        // more than one object to export -> get bounding center
                        center = FindCenter(revisedExportSet);
                        break;
                    case ObjectPosition.Reset:
                        transformExportType = TransformExportType.Reset;
                        break;
                    // absolute center -> don't do anything
                    default:
                        center = Vector3.zero;
                        break;
=======
                    switch (ExportOptions.ObjectPosition)
                    {
                        case ExportSettings.ObjectPosition.LocalCentered:
                            // one object to export -> move to (0,0,0)
                            if (rootObjCount == 1)
                            {
                                var tempList = new List<GameObject>(revisedExportSet);
                                center = tempList[0].transform.position;
                                break;
                            }
                            // more than one object to export -> get bounding center
                            center = FindCenter(revisedExportSet);
                            break;
                        case ExportSettings.ObjectPosition.Reset:
                            transformExportType = TransformExportType.Reset;
                            break;
                        // absolute center -> don't do anything
                        default:
                            center = Vector3.zero;
                            break;
>>>>>>> 98964291
                    }

                    foreach (var unityGo in revisedExportSet)
                    {
                        IExportData data;
                        if (animOnly && exportData.TryGetValue(unityGo, out data))
                        {
                            exportProgress = this.ExportAnimationOnly(unityGo, fbxScene, exportProgress, count, center, data, transformExportType);
                        }
                        else
                        {
                            exportProgress = this.ExportTransformHierarchy(unityGo, fbxScene, fbxRootNode,
                                exportProgress, count, center, transformExportType, ExportOptions.LODExportType);
                        }
                        if (exportCancelled || exportProgress < 0)
                        {
                            Debug.LogWarning("Export Cancelled");
                            return 0;
                        }
                    }

                    if (!animOnly)
                    {
                        if (!ExportComponents(fbxScene))
                        {
                            Debug.LogWarning("Export Cancelled");
                            return 0;
                        }
                    }

                    // Export animation if any
                    if (exportData != null)
                    {
                        foreach (var unityGo in revisedExportSet)
                        {
                            IExportData iData;
                            if (!exportData.TryGetValue(unityGo, out iData))
                            {
                                continue;
                            }
                            var data = iData as AnimationOnlyExportData;
                            if (data == null)
                            {
                                Debug.LogWarningFormat("FBX Exporter: no animation export data found for {0}", unityGo.name);
                                continue;
                            }
                            // export animation
                            // export default clip first
                            if (data.defaultClip != null)
                            {
                                var defaultClip = data.defaultClip;
                                ExportAnimationClip(defaultClip, data.animationClips[defaultClip], fbxScene);
                                data.animationClips.Remove(defaultClip);
                            }

                            foreach (var animClip in data.animationClips)
                            {
                                ExportAnimationClip(animClip.Key, animClip.Value, fbxScene);
                            }
                        }
                    }
                    // Set the scene's default camera.
                    SetDefaultCamera(fbxScene);

                    // The Maya axis system has Y up, Z forward, X to the left (right handed system with odd parity).
                    // We need to export right-handed for Maya because ConvertScene (used by Maya and Max importers) can't switch handedness:
                    // https://forums.autodesk.com/t5/fbx-forum/get-confused-with-fbxaxissystem-convertscene/td-p/4265472
                    // This needs to be done last so that everything is converted properly.
                    FbxAxisSystem.MayaYUp.DeepConvertScene(fbxScene);

                    // Export the scene to the file.
                    status = fbxExporter.Export(fbxScene);

                    // cleanup
                    fbxScene.Destroy();
                    fbxExporter.Destroy();
                }

                if (exportCancelled)
                {
                    Debug.LogWarning("Export Cancelled");
                    return 0;
                }

                // make a temporary copy of the original metafile
                string originalMetafilePath = "";
                if (ExportOptions.PreserveImportSettings && File.Exists(m_lastFilePath))
                {
                    originalMetafilePath = SaveMetafile();
                }

                // delete old file, move temp file
                ReplaceFile();

                // refresh the database so Unity knows the file's been deleted
                AssetDatabase.Refresh();

                // replace with original metafile if specified to
                if (ExportOptions.PreserveImportSettings && !string.IsNullOrEmpty(originalMetafilePath))
                {
                    ReplaceMetafile(originalMetafilePath);
                }

                return status == true ? NumNodes : 0;
            }
            finally
            {
                // You must clear the progress bar when you're done,
                // otherwise it never goes away and many actions in Unity
                // are blocked (e.g. you can't quit).
                EditorUtility.ClearProgressBar();

                // make sure the temp file is deleted, no matter
                // when we return
                DeleteTempFile();
            }
        }

        static bool exportCancelled = false;

        static bool ExportProgressCallback(float percentage, string status)
        {
            // Convert from percentage to [0,1].
            // Then convert from that to [0.5,1] because the first half of
            // the progress bar was for creating the scene.
            var progress01 = 0.5f * (1f + (percentage / 100.0f));

            bool cancel = EditorUtility.DisplayCancelableProgressBar(ProgressBarTitle, "Exporting Scene...", progress01);

            if (cancel)
            {
                exportCancelled = true;
            }

            // Unity says "true" for "cancel"; FBX wants "true" for "continue"
            return !cancel;
        }

        /// <summary>
        /// Deletes the file that got created while exporting.
        /// </summary>
        private void DeleteTempFile()
        {
            if (!File.Exists(m_tempFilePath))
            {
                return;
            }

            try
            {
                File.Delete(m_tempFilePath);
            }
            catch (IOException)
            {
            }

            if (File.Exists(m_tempFilePath))
            {
                Debug.LogWarning("Failed to delete file: " + m_tempFilePath);
            }
        }

        /// <summary>
        /// Replaces the file we are overwriting with
        /// the temp file that was exported to.
        /// </summary>
        private void ReplaceFile()
        {
            if (m_tempFilePath.Equals(m_lastFilePath) || !File.Exists(m_tempFilePath))
            {
                return;
            }
            // delete old file
            try
            {
                File.Delete(m_lastFilePath);
                // delete meta file also
                File.Delete(m_lastFilePath + ".meta");
            }
            catch (IOException)
            {
            }

            if (File.Exists(m_lastFilePath))
            {
                Debug.LogWarning("Failed to delete file: " + m_lastFilePath);
            }

            // rename the new file
            try
            {
                File.Move(m_tempFilePath, m_lastFilePath);
            }
            catch (IOException)
            {
                Debug.LogWarning(string.Format("Failed to move file {0} to {1}", m_tempFilePath, m_lastFilePath));
            }
        }

        private string SaveMetafile()
        {
            var tempMetafilePath = Path.GetTempFileName();

            // get relative path
            var fbxPath = "Assets/" + ExportSettings.ConvertToAssetRelativePath(m_lastFilePath);
            if (AssetDatabase.LoadAssetAtPath(fbxPath, typeof(Object)) == null)
            {
                Debug.LogWarning(string.Format("Failed to find a valid asset at {0}. Import settings will be reset to default values.", m_lastFilePath));
                return "";
            }

            // get metafile for original fbx file
            var metafile = fbxPath + ".meta";

#if UNITY_2019_1_OR_NEWER
            metafile = VersionControl.Provider.GetAssetByPath(fbxPath).metaPath;
#endif

            // save it to a temp file
            try
            {
                File.Copy(metafile, tempMetafilePath, true);
            }
            catch (IOException)
            {
                Debug.LogWarning(string.Format("Failed to copy file {0} to {1}. Import settings will be reset to default values.", metafile, tempMetafilePath));
                return "";
            }

            return tempMetafilePath;
        }

        private void ReplaceMetafile(string metafilePath)
        {
            // get relative path
            var fbxPath = "Assets/" + ExportSettings.ConvertToAssetRelativePath(m_lastFilePath);
            if (AssetDatabase.LoadAssetAtPath(fbxPath, typeof(Object)) == null)
            {
                Debug.LogWarning(string.Format("Failed to find a valid asset at {0}. Import settings will be reset to default values.", m_lastFilePath));
                return;
            }

            // get metafile for new fbx file
            var metafile = fbxPath + ".meta";

#if UNITY_2019_1_OR_NEWER
            metafile = VersionControl.Provider.GetAssetByPath(fbxPath).metaPath;
#endif

            // replace metafile with original one in temp file
            try
            {
                File.Copy(metafilePath, metafile, true);
            }
            catch (IOException)
            {
                Debug.LogWarning(string.Format("Failed to copy file {0} to {1}. Import settings will be reset to default values.", metafilePath, m_lastFilePath));
            }
        }

        internal static void ExportSingleTimelineClip(TimelineClip timelineClip, PlayableDirector director = null)
        {
            string filename = AnimationOnlyExportData.GetFileName(timelineClip);
            if (ExportSettings.DisplayOptionsWindow)
            {
                ExportModelEditorWindow.Init(null, filename, timelineClip, director);
                return;
            }

            var folderPath = ExportSettings.FbxAbsoluteSavePath;
            var filePath = System.IO.Path.Combine(folderPath, filename + ".fbx");

            if (System.IO.File.Exists(filePath))
            {
                Debug.LogErrorFormat("{0}: Failed to export to {1}, file already exists", PACKAGE_UI_NAME, filePath);
                return;
            }

            var previousInclude = ExportSettings.instance.ExportModelSettings.info.ModelAnimIncludeOption;
            ExportSettings.instance.ExportModelSettings.info.SetModelAnimIncludeOption(Include.Anim);

            if (ExportTimelineClip(filePath, timelineClip, director, ExportSettings.instance.ExportModelSettings.info) != null)
            {
                // refresh the asset database so that the file appears in the
                // asset folder view.
                AssetDatabase.Refresh();
            }

            ExportSettings.instance.ExportModelSettings.info.SetModelAnimIncludeOption(previousInclude);
        }

        /// <summary>
        /// Add a menu item "Export Model..." to a GameObject's context menu.
        /// </summary>
        /// <param name="command">Command.</param>
        [MenuItem(MenuItemName, false, 30)]
        internal static void OnContextItem(MenuCommand command)
        {
            if (Selection.objects.Length <= 0)
            {
                DisplayNoSelectionDialog();
                return;
            }
            OnExport();
        }

        /// <summary>
        /// Validate the menu item defined by the function OnContextItem.
        /// </summary>
        [MenuItem(MenuItemName, true, 30)]
        internal static bool OnValidateMenuItem()
        {
            return true;
        }

        internal static void DisplayNoSelectionDialog()
        {
            UnityEditor.EditorUtility.DisplayDialog(
                string.Format("{0} Warning", PACKAGE_UI_NAME),
                "No GameObjects selected for export.",
                "Ok");
        }

        //
        // export mesh info from Unity
        //
        ///<summary>
        ///Information about the mesh that is important for exporting.
        ///</summary>
        internal class MeshInfo
        {
            public Mesh mesh;

            /// <summary>
            /// Return true if there's a valid mesh information
            /// </summary>
            public bool IsValid { get { return mesh; } }

            /// <summary>
            /// Gets the vertex count.
            /// </summary>
            /// <value>The vertex count.</value>
            public int VertexCount { get { return mesh.vertexCount; } }

            /// <summary>
            /// Gets the triangles. Each triangle is represented as 3 indices from the vertices array.
            /// Ex: if triangles = [3,4,2], then we have one triangle with vertices vertices[3], vertices[4], and vertices[2]
            /// </summary>
            /// <value>The triangles.</value>
            private int[] m_triangles;
            public int[] Triangles
            {
                get
                {
                    if (m_triangles == null) { m_triangles = mesh.triangles; }
                    return m_triangles;
                }
            }

            /// <summary>
            /// Gets the vertices, represented in local coordinates.
            /// </summary>
            /// <value>The vertices.</value>
            private Vector3[] m_vertices;
            public Vector3[] Vertices
            {
                get
                {
                    if (m_vertices == null) { m_vertices = mesh.vertices; }
                    return m_vertices;
                }
            }

            /// <summary>
            /// Gets the normals for the vertices.
            /// </summary>
            /// <value>The normals.</value>
            private Vector3[] m_normals;
            public Vector3[] Normals
            {
                get
                {
                    if (m_normals == null)
                    {
                        m_normals = mesh.normals;
                    }
                    return m_normals;
                }
            }

            /// <summary>
            /// Gets the binormals for the vertices.
            /// </summary>
            /// <value>The normals.</value>
            private Vector3[] m_Binormals;

            public Vector3[] Binormals
            {
                get
                {
                    /// NOTE: LINQ
                    ///    return mesh.normals.Zip (mesh.tangents, (first, second)
                    ///    => Math.cross (normal, tangent.xyz) * tangent.w
                    if (m_Binormals == null || m_Binormals.Length == 0)
                    {
                        var normals = Normals;
                        var tangents = Tangents;

                        if (HasValidNormals() && HasValidTangents())
                        {
                            m_Binormals = new Vector3[normals.Length];

                            for (int i = 0; i < normals.Length; i++)
                                m_Binormals[i] = Vector3.Cross(normals[i],
                                    tangents[i])
                                    * tangents[i].w;
                        }
                    }
                    return m_Binormals;
                }
            }

            /// <summary>
            /// Gets the tangents for the vertices.
            /// </summary>
            /// <value>The tangents.</value>
            private Vector4[] m_tangents;
            public Vector4[] Tangents
            {
                get
                {
                    if (m_tangents == null)
                    {
                        m_tangents = mesh.tangents;
                    }
                    return m_tangents;
                }
            }

            /// <summary>
            /// Gets the vertex colors for the vertices.
            /// </summary>
            /// <value>The vertex colors.</value>
            private Color32[] m_vertexColors;
            public Color32[] VertexColors
            {
                get
                {
                    if (m_vertexColors == null)
                    {
                        m_vertexColors = mesh.colors32;
                    }
                    return m_vertexColors;
                }
            }

            /// <summary>
            /// Gets the uvs.
            /// </summary>
            /// <value>The uv.</value>
            private Vector2[] m_UVs;
            public Vector2[] UV
            {
                get
                {
                    if (m_UVs == null)
                    {
                        m_UVs = mesh.uv;
                    }
                    return m_UVs;
                }
            }

            /// <summary>
            /// The material(s) used.
            /// Always at least one.
            /// None are missing materials (we replace missing materials with the default material).
            /// </summary>
            public Material[] Materials { get; private set; }

            /// <summary>
            /// Set up the MeshInfo with the given mesh and materials.
            /// </summary>
            public MeshInfo(Mesh mesh, Material[] materials)
            {
                this.mesh = mesh;

                this.m_Binormals = null;
                this.m_vertices = null;
                this.m_triangles = null;
                this.m_normals = null;
                this.m_UVs = null;
                this.m_vertexColors = null;
                this.m_tangents = null;

                if (materials == null)
                {
                    this.Materials = new Material[] { DefaultMaterial };
                }
                else
                {
                    this.Materials = materials.Select(mat => mat ? mat : DefaultMaterial).ToArray();
                    if (this.Materials.Length == 0)
                    {
                        this.Materials = new Material[] { DefaultMaterial };
                    }
                }
            }

            public bool HasValidNormals()
            {
                return Normals != null && Normals.Length > 0;
            }

            public bool HasValidBinormals()
            {
                return HasValidNormals() &&
                    HasValidTangents() &&
                    Binormals != null;
            }

            public bool HasValidTangents()
            {
                return Tangents != null && Tangents.Length > 0;
            }

            public bool HasValidVertexColors()
            {
                return VertexColors != null && VertexColors.Length > 0;
            }
        }

        /// <summary>
        /// Get the GameObject
        /// </summary>
        internal static GameObject GetGameObject(Object obj)
        {
            if (obj is UnityEngine.Transform)
            {
                var xform = obj as UnityEngine.Transform;
                return xform.gameObject;
            }
            else if (obj is UnityEngine.SkinnedMeshRenderer)
            {
                var skinnedMeshRenderer = obj as UnityEngine.SkinnedMeshRenderer;
                return skinnedMeshRenderer.gameObject;
            }
            else if (obj is UnityEngine.GameObject)
            {
                return obj as UnityEngine.GameObject;
            }
            else if (obj is Behaviour)
            {
                var behaviour = obj as Behaviour;
                return behaviour.gameObject;
            }

            return null;
        }

        /// <summary>
        /// Map from type (must be a MonoBehaviour) to callback.
        /// The type safety is lost; the caller must ensure it at run-time.
        /// </summary>
        static Dictionary<System.Type, GetMeshForComponent> MeshForComponentCallbacks
            = new Dictionary<System.Type, GetMeshForComponent>();

        /// <summary>
        /// Register a callback to invoke if the object has a component of type T.
        ///
        /// This function is prefered over the other mesh callback
        /// registration methods because it's type-safe, efficient, and
        /// invocation order between types can be controlled in the UI by
        /// reordering the components.
        ///
        /// It's an error to register a callback for a component that
        /// already has one, unless 'replace' is set to true.
        /// </summary>
        internal static void RegisterMeshCallback<T>(GetMeshForComponent<T> callback, bool replace = false)
            where T : UnityEngine.MonoBehaviour
        {
            // Under the hood we lose type safety, but don't let the user notice!
            RegisterMeshCallback(typeof(T),
                (ModelExporter exporter, MonoBehaviour component, FbxNode fbxNode) =>
                    callback(exporter, (T)component, fbxNode),
                replace);
        }

        /// <summary>
        /// Register a callback to invoke if the object has a component of type T.
        ///
        /// The callback will be invoked with an argument of type T, it's
        /// safe to downcast.
        ///
        /// Normally you'll want to use the generic form, but this one is
        /// easier to use with reflection.
        /// </summary>
        internal static void RegisterMeshCallback(System.Type t,
            GetMeshForComponent callback,
            bool replace = false)
        {
            if (!t.IsSubclassOf(typeof(MonoBehaviour)))
            {
                throw new ModelExportException("Registering a callback for a type that isn't derived from MonoBehaviour: " + t);
            }
            if (!replace && MeshForComponentCallbacks.ContainsKey(t))
            {
                throw new ModelExportException("Replacing a callback for type " + t);
            }
            MeshForComponentCallbacks[t] = callback;
        }

        /// <summary>
        /// Forget the callback linked to a component of type T.
        /// </summary>
        internal static void UnRegisterMeshCallback<T>()
        {
            MeshForComponentCallbacks.Remove(typeof(T));
        }

        /// <summary>
        /// Forget the callback linked to a component of type T.
        /// </summary>
        internal static void UnRegisterMeshCallback(System.Type t)
        {
            MeshForComponentCallbacks.Remove(t);
        }

        /// <summary>
        /// Forget the callbacks linked to components.
        /// </summary>
        internal static void UnRegisterAllMeshCallbacks()
        {
            MeshForComponentCallbacks.Clear();
        }

        static List<GetMeshForObject> MeshForObjectCallbacks = new List<GetMeshForObject>();

        /// <summary>
        /// Register a callback to invoke on every GameObject we export.
        ///
        /// Avoid doing this if you can use a callback that depends on type.
        ///
        /// The GameObject-based callbacks are checked before the
        /// component-based ones.
        ///
        /// Multiple GameObject-based callbacks can be registered; they are
        /// checked in order of registration.
        /// </summary>
        internal static void RegisterMeshObjectCallback(GetMeshForObject callback)
        {
            MeshForObjectCallbacks.Add(callback);
        }

        /// <summary>
        /// Forget a GameObject-based callback.
        /// </summary>
        internal static void UnRegisterMeshObjectCallback(GetMeshForObject callback)
        {
            MeshForObjectCallbacks.Remove(callback);
        }

        /// <summary>
        /// Forget all GameObject-based callbacks.
        /// </summary>
        internal static void UnRegisterAllMeshObjectCallbacks()
        {
            MeshForObjectCallbacks.Clear();
        }

        /// <summary>
        /// Exports a mesh for a unity gameObject.
        ///
        /// This goes through the callback system to find the right mesh and
        /// allow plugins to substitute their own meshes.
        /// </summary>
<<<<<<< HEAD
        bool ExportMesh (GameObject gameObject, FbxNode fbxNode)
=======
        [SecurityPermission(SecurityAction.LinkDemand)]
        bool ExportMesh(GameObject gameObject, FbxNode fbxNode)
>>>>>>> 98964291
        {
            // First allow the object-based callbacks to have a hack at it.
            foreach (var callback in MeshForObjectCallbacks)
            {
                if (callback(this, gameObject, fbxNode))
                {
                    return true;
                }
            }

            // Next iterate over components and allow the component-based
            // callbacks to have a hack at it. This is complicated by the
            // potential of subclassing. While we're iterating we keep the
            // first MeshFilter or SkinnedMeshRenderer we find.
            Component defaultComponent = null;
            foreach (var component in gameObject.GetComponents<Component>())
            {
                if (!component)
                {
                    continue;
                }
                var monoBehaviour = component as MonoBehaviour;
                if (!monoBehaviour)
                {
                    // Check for default handling. But don't commit yet.
                    if (defaultComponent)
                    {
                        continue;
                    }
                    else if (component is MeshFilter)
                    {
                        defaultComponent = component;
                    }
                    else if (component is SkinnedMeshRenderer)
                    {
                        defaultComponent = component;
                    }
                }
                else
                {
                    // Check if we have custom behaviour for this component type, or
                    // one of its base classes.
                    if (!monoBehaviour.enabled)
                    {
                        continue;
                    }
                    var componentType = monoBehaviour.GetType();
                    do
                    {
                        GetMeshForComponent callback;
                        if (MeshForComponentCallbacks.TryGetValue(componentType, out callback))
                        {
                            if (callback(this, monoBehaviour, fbxNode))
                            {
                                return true;
                            }
                        }
                        componentType = componentType.BaseType;
                    }
                    while (componentType.IsSubclassOf(typeof(MonoBehaviour)));
                }
            }

            // If we're here, custom handling didn't work.
            // Revert to default handling.

            // if user doesn't want to export mesh colliders, and this gameobject doesn't have a renderer
            // then don't export it.
            if (!ExportOptions.ExportUnrendered && (!gameObject.GetComponent<Renderer>() || !gameObject.GetComponent<Renderer>().enabled))
            {
                return false;
            }

            var meshFilter = defaultComponent as MeshFilter;
            if (meshFilter)
            {
                var renderer = gameObject.GetComponent<Renderer>();
                var materials = renderer ? renderer.sharedMaterials : null;
                return ExportMesh(new MeshInfo(meshFilter.sharedMesh, materials), fbxNode);
            }
            else
            {
                var smr = defaultComponent as SkinnedMeshRenderer;
                if (smr)
                {
                    var result = ExportSkinnedMesh(gameObject, fbxNode.GetScene(), fbxNode);
                    if (!result)
                    {
                        // fall back to exporting as a static mesh
                        var mesh = new Mesh();
                        smr.BakeMesh(mesh);
                        var materials = smr.sharedMaterials;
                        result = ExportMesh(new MeshInfo(mesh, materials), fbxNode);
                        Object.DestroyImmediate(mesh);
                    }
                    return result;
                }
            }

            return false;
        }

        /// <summary>
        /// Number of nodes exported including siblings and decendents
        /// </summary>
        internal int NumNodes { get { return MapUnityObjectToFbxNode.Count; } }

        /// <summary>
        /// Number of meshes exported
        /// </summary>
        internal int NumMeshes { set; get; }

        /// <summary>
        /// Number of triangles exported
        /// </summary>
        internal int NumTriangles { set; get; }

<<<<<<< HEAD
=======
        /// <summary>
        /// Cleans up this class on garbage collection
        /// </summary>
        public void Dispose()
        {
            System.GC.SuppressFinalize(this);
        }

>>>>>>> 98964291
        internal bool Verbose { get { return ExportSettings.instance.VerboseProperty; } }

        /// <summary>
        /// manage the selection of a filename
        /// </summary>
        static string LastFilePath { get; set; }
        private string m_tempFilePath { get; set; }
        private string m_lastFilePath { get; set; }

        const string kFBXFileExtension = "fbx";

        private static string MakeFileName(string basename = "test", string extension = kFBXFileExtension)
        {
            return basename + "." + extension;
        }

        private static void OnExport()
        {
            GameObject[] selectedGOs = Selection.GetFiltered<GameObject>(SelectionMode.TopLevel);

            var toExport = ModelExporter.RemoveRedundantObjects(selectedGOs);
            if (ExportSettings.instance.DisplayOptionsWindow)
            {
                ExportModelEditorWindow.Init(System.Linq.Enumerable.Cast<UnityEngine.Object>(toExport));
                return;
            }

            string filename;
            if (toExport.Count == 1)
            {
                filename = toExport.ToArray()[0].name;
            }
            else
            {
                filename = "Untitled";
            }

            var folderPath = ExportSettings.FbxAbsoluteSavePath;
            var filePath = System.IO.Path.Combine(folderPath, filename + ".fbx");

            if (System.IO.File.Exists(filePath))
            {
                Debug.LogErrorFormat("{0}: Failed to export to {1}, file already exists", PACKAGE_UI_NAME, filePath);
                return;
            }

            if (ExportObjects(filePath, toExport.ToArray(), ExportSettings.instance.ExportModelSettings.info) != null)
            {
                // refresh the asset database so that the file appears in the
                // asset folder view.
                AssetDatabase.Refresh();
            }
        }

<<<<<<< HEAD
        /// <summary>
        /// Exports a single Unity GameObject to an FBX file, 
        /// with the specified export settings.
        /// </summary>
        /// <returns>
        /// The FBX file path if successful; otherwise null.
        /// </returns>
        /// <param name="filePath">Absolute file path to use for the FBX file.</param>
        /// <param name="singleObject">The Unity GameObject to export.</param>
        /// <param name="exportOptions">The export options to use.</param>
        public static string ExportObject(
            string filePath,
            UnityEngine.Object singleObject,
            ExportModelOptions exportOptions = null
        )
        {
            return ExportObjects(filePath, new Object[] { singleObject }, exportOptions?.ConvertToModelSettingsSerialize(), exportData: null);
        }

        internal static string ExportObject(
            string filePath,
            UnityEngine.Object singleObject,
=======
        [SecurityPermission(SecurityAction.LinkDemand)]
        internal static string ExportObject(
            string filePath,
            UnityEngine.Object root,
>>>>>>> 98964291
            IExportOptions exportOptions = null
        )
        {
            return ExportObjects(filePath, new Object[] { singleObject }, exportOptions, exportData: null);
        }

        /// <summary>
        /// Exports an array of Unity GameObjects to an FBX file,
        /// with the specified export settings.
        /// </summary>
        /// <returns>
        /// The FBX file path if successful; otherwise null.
        /// </returns>
        /// <param name="filePath">Absolute file path to use for the FBX file.</param>
        /// <param name="objects">Array of Unity GameObjects to export.</param>
        /// <param name="exportOptions">The export options to use.</param>
        public static string ExportObjects(
            string filePath,
            UnityEngine.Object[] objects = null,
            ExportModelOptions exportOptions = null)
        {
            return ExportObjects(filePath, objects, exportOptions?.ConvertToModelSettingsSerialize(), exportData: null);
        }

        /// <summary>
        /// Exports an array of Unity GameObjects to an FBX file.
        /// </summary>
        /// <returns>
        /// The FBX file path if successful; otherwise returns null.
        /// </returns>
        /// <param name="filePath">Absolute file path to use for the FBX file.</param>
        /// <param name="objects">Array of Unity GameObjects to export.</param>
        public static string ExportObjects(string filePath, UnityEngine.Object[] objects = null)
        {
            return ExportObjects(filePath, objects, exportOptions: null, exportData: null);
        }

        /// <summary>
        /// Exports a single Unity GameObject to an FBX file.
        /// </summary>
        /// <returns>
        /// The FBX file path if successful; otherwise null.
        /// </returns>
        /// <param name="filePath">Absolute file path to use for the FBX file.</param>
        /// <param name="singleObject">The Unity GameObject to export.</param>
<<<<<<< HEAD
=======
        [SecurityPermission(SecurityAction.LinkDemand)]
>>>>>>> 98964291
        public static string ExportObject(string filePath, UnityEngine.Object singleObject)
        {
            return ExportObjects(filePath, new Object[] {singleObject}, exportOptions: null);
        }

        /// <summary>
        /// Exports the animation from a single TimelineClip to an FBX file.
        /// </summary>
        /// <param name="filePath">Absolute file path to use for the FBX file.</param>
        /// <param name="timelineClip">The TimelineClip to export.</param>
        /// <param name="exportOptions">The export options to use.</param>
        /// <returns>The FBX file path if successful; otherwise null.</returns>
        internal static string ExportTimelineClip(string filePath, TimelineClip timelineClip, PlayableDirector director = null, IExportOptions exportOptions = null)
        {
            var exportData = ModelExporter.GetExportData(timelineClip, director, exportOptions);
            return ExportObjects(filePath, null, exportOptions: exportOptions, exportData: exportData);
        }

        /// <summary>
        /// Exports a list of GameObjects to an FBX file.
        /// <para>
        /// Use the SaveFile panel to allow the user to enter a file name.
        /// </para>
        /// </summary>
<<<<<<< HEAD
        internal static string ExportObjects (
=======
        [SecurityPermission(SecurityAction.LinkDemand)]
        internal static string ExportObjects(
>>>>>>> 98964291
            string filePath,
            UnityEngine.Object[] objects = null,
            IExportOptions exportOptions = null,
            Dictionary<GameObject, IExportData> exportData = null
        )
        {
            LastFilePath = filePath;

<<<<<<< HEAD
            var fbxExporter = Create();
            // ensure output directory exists
            EnsureDirectory (filePath);
            fbxExporter.ExportOptions = exportOptions;

            if (objects == null) {
                objects = Selection.objects;
            }
=======
            using (var fbxExporter = Create())
            {
                // ensure output directory exists
                EnsureDirectory(filePath);
                fbxExporter.ExportOptions = exportOptions;

                if (objects == null)
                {
                    objects = Selection.objects;
                }
>>>>>>> 98964291

            if (exportData == null)
            {
                exportData = GetExportData(objects, exportOptions);
            }

<<<<<<< HEAD
            if (fbxExporter.ExportAll (objects, exportData) > 0) {
                string message = string.Format ("Successfully exported: {0}", filePath);
                Debug.Log (message);
=======
                if (fbxExporter.ExportAll(objects, exportData) > 0)
                {
                    string message = string.Format("Successfully exported: {0}", filePath);
                    UnityEngine.Debug.Log(message);
>>>>>>> 98964291

                return filePath;
            }
            return null;
        }

        private static void EnsureDirectory(string path)
        {
            //check to make sure the path exists, and if it doesn't then
            //create all the missing directories.
            FileInfo fileInfo = new FileInfo(path);

            if (!fileInfo.Exists)
            {
                Directory.CreateDirectory(fileInfo.Directory.FullName);
            }
        }

        /// <summary>
        /// Removes the diacritics (i.e. accents) from letters.
        /// e.g. é becomes e
        /// </summary>
        /// <returns>Text with accents removed.</returns>
        /// <param name="text">Text.</param>
        private static string RemoveDiacritics(string text)
        {
            var normalizedString = text.Normalize(System.Text.NormalizationForm.FormD);
            var stringBuilder = new System.Text.StringBuilder();

            foreach (var c in normalizedString)
            {
                var unicodeCategory = System.Globalization.CharUnicodeInfo.GetUnicodeCategory(c);
                if (unicodeCategory != System.Globalization.UnicodeCategory.NonSpacingMark)
                {
                    stringBuilder.Append(c);
                }
            }

            return stringBuilder.ToString().Normalize(System.Text.NormalizationForm.FormC);
        }

        private static string ConvertToMayaCompatibleName(string name)
        {
            if (string.IsNullOrEmpty(name))
            {
                return InvalidCharReplacement.ToString();
            }
            string newName = RemoveDiacritics(name);

            if (char.IsDigit(newName[0]))
            {
                newName = newName.Insert(0, InvalidCharReplacement.ToString());
            }

            for (int i = 0; i < newName.Length; i++)
            {
                if (!char.IsLetterOrDigit(newName, i))
                {
                    if (i < newName.Length - 1 && newName[i] == MayaNamespaceSeparator)
                    {
                        continue;
                    }
                    newName = newName.Replace(newName[i], InvalidCharReplacement);
                }
            }
            return newName;
        }

        internal static string ConvertToValidFilename(string filename)
        {
            return System.Text.RegularExpressions.Regex.Replace(filename,
                RegexCharStart + new string(Path.GetInvalidFileNameChars()) + RegexCharEnd,
                InvalidCharReplacement.ToString()
            );
        }
    }
}<|MERGE_RESOLUTION|>--- conflicted
+++ resolved
@@ -1027,12 +1027,7 @@
         /// <summary>
         /// Export GameObject as a skinned mesh with material, bones, a skin and, a bind pose.
         /// </summary>
-<<<<<<< HEAD
-        private bool ExportSkinnedMesh (GameObject unityGo, FbxScene fbxScene, FbxNode fbxNode)
-=======
-        [SecurityPermission(SecurityAction.LinkDemand)]
         private bool ExportSkinnedMesh(GameObject unityGo, FbxScene fbxScene, FbxNode fbxNode)
->>>>>>> 98964291
         {
             if (!unityGo || fbxNode == null)
             {
@@ -1192,12 +1187,7 @@
         /// Export bones of skinned mesh, if this is a skinned mesh with
         /// bones and bind poses.
         /// </summary>
-<<<<<<< HEAD
-        private bool ExportSkeleton (SkinnedMeshRenderer skinnedMesh, FbxScene fbxScene, out Dictionary<SkinnedMeshRenderer, Transform[]> skinnedMeshToBonesMap)
-=======
-        [SecurityPermission(SecurityAction.LinkDemand)]
         private bool ExportSkeleton(SkinnedMeshRenderer skinnedMesh, FbxScene fbxScene, out Dictionary<SkinnedMeshRenderer, Transform[]> skinnedMeshToBonesMap)
->>>>>>> 98964291
         {
             skinnedMeshToBonesMap = new Dictionary<SkinnedMeshRenderer, Transform[]>();
 
@@ -2139,12 +2129,7 @@
         /// <summary>
         /// Export animation curve key samples
         /// </summary>
-<<<<<<< HEAD
-        internal void ExportAnimationSamples (AnimationCurve uniAnimCurve, FbxAnimCurve fbxAnimCurve,
-=======
-        [SecurityPermission(SecurityAction.LinkDemand)]
         internal void ExportAnimationSamples(AnimationCurve uniAnimCurve, FbxAnimCurve fbxAnimCurve,
->>>>>>> 98964291
             double sampleRate,
             UnityToMayaConvertSceneHelper convertSceneHelper)
         {
@@ -2270,22 +2255,12 @@
         /// NOTE: This is not used for rotations, because we need to convert from
         /// quaternion to euler and various other stuff.
         /// </summary>
-<<<<<<< HEAD
-        private void ExportAnimationCurve (FbxNode fbxNode,
-                                                AnimationCurve uniAnimCurve,
-                                                float frameRate,
-                                                string uniPropertyName,
-                                                System.Type uniPropertyType,
-                                                FbxAnimLayer fbxAnimLayer)
-=======
-        [SecurityPermission(SecurityAction.LinkDemand)]
         private void ExportAnimationCurve(FbxNode fbxNode,
             AnimationCurve uniAnimCurve,
             float frameRate,
             string uniPropertyName,
             System.Type uniPropertyType,
             FbxAnimLayer fbxAnimLayer)
->>>>>>> 98964291
         {
             if (fbxNode == null)
             {
@@ -2409,12 +2384,7 @@
         /// <summary>
         /// Export an AnimationClip as a single take
         /// </summary>
-<<<<<<< HEAD
-        private void ExportAnimationClip (AnimationClip uniAnimClip, GameObject uniRoot, FbxScene fbxScene)
-=======
-        [SecurityPermission(SecurityAction.LinkDemand)]
         private void ExportAnimationClip(AnimationClip uniAnimClip, GameObject uniRoot, FbxScene fbxScene)
->>>>>>> 98964291
         {
             if (!uniAnimClip || !uniRoot || fbxScene == null) return;
 
@@ -2603,13 +2573,8 @@
         /// <param name="dest">Destination, child of the source.</param>
         /// <param name="sampleRate">Sample rate.</param>
         /// <param name="unityCurves">Unity curves.</param>
-<<<<<<< HEAD
-        private void TransferMotion(Transform source, Transform dest, float sampleRate, ref Dictionary<GameObject, List<UnityCurve>> unityCurves){
-=======
-        [SecurityPermission(SecurityAction.LinkDemand)]
         private void TransferMotion(Transform source, Transform dest, float sampleRate, ref Dictionary<GameObject, List<UnityCurve>> unityCurves)
         {
->>>>>>> 98964291
             // get sample times for curves in dest + source
             // at each sample time, evaluate all 18 transfom anim curves, creating 2 transform matrices
             // combine the matrices, get the new values, apply to the 9 new anim curves for dest
@@ -2862,12 +2827,7 @@
         /// <summary>
         /// Export the Animator component on this game object
         /// </summary>
-<<<<<<< HEAD
-        private void ExportAnimation (GameObject uniRoot, FbxScene fbxScene)
-=======
-        [SecurityPermission(SecurityAction.LinkDemand)]
         private void ExportAnimation(GameObject uniRoot, FbxScene fbxScene)
->>>>>>> 98964291
         {
             if (!uniRoot)
             {
@@ -3068,23 +3028,12 @@
 
             // if this object has an LOD group, then export according to the LOD preference setting
             var lodGroup = unityGo.GetComponent<LODGroup>();
-<<<<<<< HEAD
             if (lodGroup && lodExportType != LODExportType.All) {
                 LOD[] lods = lodGroup.GetLODs ();
 
                 // LODs are ordered from highest to lowest.
                 // If exporting lowest LOD, reverse the array
                 if (lodExportType == LODExportType.Lowest) {
-=======
-            if (lodGroup && lodExportType != ExportSettings.LODExportType.All)
-            {
-                LOD[] lods = lodGroup.GetLODs();
-
-                // LODs are ordered from highest to lowest.
-                // If exporting lowest LOD, reverse the array
-                if (lodExportType == ExportSettings.LODExportType.Lowest)
-                {
->>>>>>> 98964291
                     // reverse the array
                     LOD[] tempLods = new LOD[lods.Length];
                     System.Array.Copy(lods, tempLods, lods.Length);
@@ -3862,14 +3811,8 @@
         ///
         /// This refreshes the asset database.
         /// </summary>
-<<<<<<< HEAD
-        internal int ExportAll (
-            IEnumerable<UnityEngine.Object> unityExportSet, 
-=======
-        [SecurityPermission(SecurityAction.LinkDemand)]
         internal int ExportAll(
             IEnumerable<UnityEngine.Object> unityExportSet,
->>>>>>> 98964291
             Dictionary<GameObject, IExportData> exportData)
         {
             exportCancelled = false;
@@ -3897,14 +3840,9 @@
                 return 0;
             }
 
-<<<<<<< HEAD
-            try {
+            try
+            {
                 bool animOnly = exportData != null && ExportOptions.ModelAnimIncludeOption == Include.Anim;
-=======
-            try
-            {
-                bool animOnly = exportData != null && ExportOptions.ModelAnimIncludeOption == ExportSettings.Include.Anim;
->>>>>>> 98964291
                 bool status = false;
                 // Create the FBX manager
                 using (var fbxManager = FbxManager.Create())
@@ -4009,13 +3947,8 @@
 
                     Vector3 center = Vector3.zero;
                     TransformExportType transformExportType = TransformExportType.Global;
-<<<<<<< HEAD
                     switch(ExportOptions.ObjectPosition){
                     case ObjectPosition.LocalCentered:
-                        // one object to export -> move to (0,0,0)
-                        if(rootObjCount == 1){
-                            var tempList = new List<GameObject>(revisedExportSet);
-                            center = tempList[0].transform.position;
                             break;
                         }
                         // more than one object to export -> get bounding center
@@ -4028,28 +3961,6 @@
                     default:
                         center = Vector3.zero;
                         break;
-=======
-                    switch (ExportOptions.ObjectPosition)
-                    {
-                        case ExportSettings.ObjectPosition.LocalCentered:
-                            // one object to export -> move to (0,0,0)
-                            if (rootObjCount == 1)
-                            {
-                                var tempList = new List<GameObject>(revisedExportSet);
-                                center = tempList[0].transform.position;
-                                break;
-                            }
-                            // more than one object to export -> get bounding center
-                            center = FindCenter(revisedExportSet);
-                            break;
-                        case ExportSettings.ObjectPosition.Reset:
-                            transformExportType = TransformExportType.Reset;
-                            break;
-                        // absolute center -> don't do anything
-                        default:
-                            center = Vector3.zero;
-                            break;
->>>>>>> 98964291
                     }
 
                     foreach (var unityGo in revisedExportSet)
@@ -4726,12 +4637,7 @@
         /// This goes through the callback system to find the right mesh and
         /// allow plugins to substitute their own meshes.
         /// </summary>
-<<<<<<< HEAD
-        bool ExportMesh (GameObject gameObject, FbxNode fbxNode)
-=======
-        [SecurityPermission(SecurityAction.LinkDemand)]
         bool ExportMesh(GameObject gameObject, FbxNode fbxNode)
->>>>>>> 98964291
         {
             // First allow the object-based callbacks to have a hack at it.
             foreach (var callback in MeshForObjectCallbacks)
@@ -4849,17 +4755,6 @@
         /// </summary>
         internal int NumTriangles { set; get; }
 
-<<<<<<< HEAD
-=======
-        /// <summary>
-        /// Cleans up this class on garbage collection
-        /// </summary>
-        public void Dispose()
-        {
-            System.GC.SuppressFinalize(this);
-        }
-
->>>>>>> 98964291
         internal bool Verbose { get { return ExportSettings.instance.VerboseProperty; } }
 
         /// <summary>
@@ -4914,7 +4809,6 @@
             }
         }
 
-<<<<<<< HEAD
         /// <summary>
         /// Exports a single Unity GameObject to an FBX file, 
         /// with the specified export settings.
@@ -4937,12 +4831,6 @@
         internal static string ExportObject(
             string filePath,
             UnityEngine.Object singleObject,
-=======
-        [SecurityPermission(SecurityAction.LinkDemand)]
-        internal static string ExportObject(
-            string filePath,
-            UnityEngine.Object root,
->>>>>>> 98964291
             IExportOptions exportOptions = null
         )
         {
@@ -4988,10 +4876,6 @@
         /// </returns>
         /// <param name="filePath">Absolute file path to use for the FBX file.</param>
         /// <param name="singleObject">The Unity GameObject to export.</param>
-<<<<<<< HEAD
-=======
-        [SecurityPermission(SecurityAction.LinkDemand)]
->>>>>>> 98964291
         public static string ExportObject(string filePath, UnityEngine.Object singleObject)
         {
             return ExportObjects(filePath, new Object[] {singleObject}, exportOptions: null);
@@ -5016,12 +4900,7 @@
         /// Use the SaveFile panel to allow the user to enter a file name.
         /// </para>
         /// </summary>
-<<<<<<< HEAD
-        internal static string ExportObjects (
-=======
-        [SecurityPermission(SecurityAction.LinkDemand)]
         internal static string ExportObjects(
->>>>>>> 98964291
             string filePath,
             UnityEngine.Object[] objects = null,
             IExportOptions exportOptions = null,
@@ -5030,7 +4909,6 @@
         {
             LastFilePath = filePath;
 
-<<<<<<< HEAD
             var fbxExporter = Create();
             // ensure output directory exists
             EnsureDirectory (filePath);
@@ -5039,34 +4917,15 @@
             if (objects == null) {
                 objects = Selection.objects;
             }
-=======
-            using (var fbxExporter = Create())
-            {
-                // ensure output directory exists
-                EnsureDirectory(filePath);
-                fbxExporter.ExportOptions = exportOptions;
-
-                if (objects == null)
-                {
-                    objects = Selection.objects;
-                }
->>>>>>> 98964291
 
             if (exportData == null)
             {
                 exportData = GetExportData(objects, exportOptions);
             }
 
-<<<<<<< HEAD
             if (fbxExporter.ExportAll (objects, exportData) > 0) {
                 string message = string.Format ("Successfully exported: {0}", filePath);
                 Debug.Log (message);
-=======
-                if (fbxExporter.ExportAll(objects, exportData) > 0)
-                {
-                    string message = string.Format("Successfully exported: {0}", filePath);
-                    UnityEngine.Debug.Log(message);
->>>>>>> 98964291
 
                 return filePath;
             }
