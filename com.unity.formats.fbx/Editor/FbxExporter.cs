--- conflicted
+++ resolved
@@ -468,31 +468,17 @@
         /// <param name="unmergedTriangles">Unmerged triangles.</param>
         private static bool ExportUVs(FbxMesh fbxMesh, MeshInfo meshInfo, int[] unmergedTriangles)
         {
-<<<<<<< HEAD
-            Vector2[][] uvs = new Vector2[][]
-            {
-                mesh.UV,
-                mesh.mesh.uv2,
-                mesh.mesh.uv3,
-                mesh.mesh.uv4
-            };
+            var mesh = meshInfo.mesh;
+
+            List<Vector2> uvs = new List<Vector2>();
 
             int k = 0;
-            for (int i = 0; i < uvs.Length; i++)
-            {
-                if (uvs[i] == null || uvs[i].Length == 0)
-                {
-=======
-            var mesh = meshInfo.mesh;
-
-            List<Vector2> uvs = new List<Vector2>();
-
-            int k = 0;
-            for (int i = 0; i < 8; i++) {
+            for (int i = 0; i < 8; i++)
+            {
                 mesh.GetUVs(i, uvs);
 
-                if (uvs == null || uvs.Count == 0) {
->>>>>>> 1ac7c9cb
+                if (uvs == null || uvs.Count == 0)
+                {
                     continue; // don't have these UV's, so skip
                 }
 
@@ -506,16 +492,9 @@
                     FbxLayerElementArray fbxElementArray = fbxLayerElement.GetDirectArray();
 
                     // (Uni-31596) only copy unique UVs into this array, and index appropriately
-<<<<<<< HEAD
-                    for (int n = 0; n < uvs[i].Length; n++)
-                    {
-                        fbxElementArray.Add(new FbxVector2(uvs[i][n][0],
-                            uvs[i][n][1]));
-=======
                     for (int n = 0; n < uvs.Count; n++) {
-                        fbxElementArray.Add (new FbxVector2 (uvs[n] [0],
-                            uvs[n] [1]));
->>>>>>> 1ac7c9cb
+                        fbxElementArray.Add(new FbxVector2(uvs[n][0],
+                            uvs[n][1]));
                     }
 
                     // For each face index, point to a texture uv
