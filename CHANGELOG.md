# Changes in Fbx Exporter

<<<<<<< HEAD
## [3.0.2-preview.1] - 2020-03-23
### Fixed
- Changed FBX Linked Prefab to keep Unity materials instead of using materials exported to FBX file.
=======
## [3.0.2-preview.1] - 2020-03-19
### Fixed
- Blendshapes naming in FBX so that multiple blendshapes all import correctly in Maya.
- Don't override transforms when creating FBX Linked Prefab, so that the prefab updates properly when the FBX transforms are modified.
>>>>>>> 650d720e

## [3.0.1-preview.2] - 2020-01-22
### Added
- Added option to export geometry when recording with the FBX recorder (in previous version geometry was always exported).
- Added settings to transfer animation between two transforms in the recorded hierarchy.

### Fixed
- It is now possible to record animated characters with the FBX recorder.

## [3.0.0-preview.2] - 2020-01-13
### Added
- Added FBX Recorder to record animations from the Unity Recorder directly to FBX (adds dependency to Unity Recorder).
- Export animated focal length and lens shift of cameras.

### Changed
- Updated dependency to com.autodesk.fbx version 3.0.0-preview.1, which means we update to [FBX SDK 2020](http://help.autodesk.com/view/FBX/2020/ENU/).

### Fixed
- Fixed camera aspect and gate fit exporting as incorrect values.

### Known Issues
- Using the FBX Recorder to record animated characters is not supported yet, and fails in some cases.

## [2.0.3-preview.3] - 2019-09-24

FIXES
* Integrations were missing in 2.0.2 and 2.0.1 due to a packaging bug. They are back now.

## [2.0.2-preview.1] - 2019-06-20

NEW FEATURES

* It is no longer necessary to manually create Prefab Variants for FBX files. 
* Added **Convert to FBX Linked Prefab** menu item for creating FBX Linked Prefabs. FBX Linked Prefabs are Prefab Variants of the exported FBX's Model Prefab.
* Updated the documentation.

FIXES
* Fixed error when exporting selected Timeline Clip

## [2.0.1-preview.11] - 2019-04-10

CHANGES
* Fixed ExportTimelineClipTest failing in unit tests.

## [2.0.1-preview.10] - 2019-04-01
FIXES
* Fixed the integration files that were still missing. These were ignored by ``.npmignore` (created when running Package Validation).

## [2.0.1-preview.9] - 2019-04-01
FIXES
* Fixed the missing integration files in the previous release.

## [2.0.1-preview.8] - 2019-03-29
FIXES
* Fixed the `FbxExportSettings` compile error on 2018.3.

## [2.0.1-preview.7] - 2019-03-22
FIXES
* Fixed the issue where the Autodesk® 3ds Max® 2020 integration was hanging during installation.
* Fixed the duplicate DCCs showing in the integration install dropdown menu if `MAYA_LOCATION` was set.

## [2.0.1-preview.6] - 2019-02-08
CHANGES
* Updated the `package.json` manifest file.
* Reverted the change to the Runtime asmdef file.
* Fixed the non-deterministic behavior in tests.
* Updated the dependence on **com.autodesk.fbx** to version **2.0.0-preview.7**.

## [2.0.1-preview.5] - 2019-02-01

CHANGES
* Updated the dependence on **com.autodesk.fbx** to version **2.0.0-preview.6**.
* Updated the asmdef files to only include Editor platforms.

## [2.0.1-preview.4] - 2019-01-31
CHANGES
* Updated the **unityRelease** version in the `package.json` manifest file.

## [2.0.1-preview.3] - 2019-01-24
CHANGES
* Moved tests to a separate `.tests` package
* Added a dependency on Timeline.
* Export of blendshapes is experimental, YMMV.

## [2.0.1-preview.2] - 2018-12-05

CHANGES
* Updated the dependence on **com.autodesk.fbx** to version **2.0.0-preview.4**.

## [2.0.1-preview.1] - 2018-12-04
CHANGES
* Updated the dependence on **com.autodesk.fbx** to version **2.0.0-preview.3**.

## [2.0.1-preview] - 2018-11-13
NEW FEATURES
* For Unity 2018.3 and later, Prefab Variants replaced Linked Prefabs. Linked Prefabs were created by adding an `FbxPrefab` component to a Regular Prefab in order to connect it to an FBX file.
* The **Convert To Linked Prefab** menu items have been removed.
* Updated the documentation.

FIXES
* Fixed the error when exporting SkinnedMesh with bones that are not descendants of the root bone.
* Fixed an issue where animation-only exporting was not actually exporting animation in v2.0.0.
* Fixed calculating the center of root objects when exporting "Local Pivot"/"Local Centered".

KNOWN ISSUES
* In Unity 2018.3, exported blendshape normals may not match the original blendshape normals.

## [2.0.0] - 2018-06-22
NEW FEATURES
* The FBX Exporter is now distributed via the Package Manager.
* Added support for Physical Cameras
* The FBX Exporter is now compatible with Unity 2018.2.
* Roundtripping Assets can now be started from Autodesk® Maya® with Assets that have not been exported from Unity.
* The DCC integration plug-in sources have been removed from the packages folder. You can still find them in the zip file.
* The FBX Exporter now uses the FBX SDK version 2018.1.
* Conformed to Unity's API guidelines.
* Added support for exporting constraints (Rotation, Aim, Position, Scale, and Parent).
* ConvertToPrefab: Add the ability to convert an FBX file or a Prefab Asset from the Project view.
  * Right-click on an FBX file in the Project view and then select **Convert to Linked Prefab** to create a Linked Prefab Asset for the FBX file. It will not create an instance in the Scene.
  * Right-click on a Prefab in the Project view and select **Convert to Linked Prefab** to export the Prefab to an FBX file and link the existing Prefab to the newly created FBX file.

FIXES
* Fixed skinned mesh bone update when the number of bones changes between updates.
* Keyframes were sometimes missing when exporting animation curves.
* Fixed the visibility of the file name fields in the FBX Export dialog in Unity Pro's dark theme.

KNOWN ISSUES
* ConvertToPrefab: the UI doesn't provide feedback about whether it will convert an existing file or create new files.
  * When converting an existing FBX file, the FBX filename and FBX Export options are ignored (but not greyed out).
  * When converting an existing Prefab, the Prefab filename is ignored (but not greyed out)

## [1.7.0] - 2018-06-01

FIXES

* Fixed violations of the C# Framework Design Guidelines (FDG).
* Fixed errors reported while running the Package Validation Suite.

## [1.6.0] - 2018-05-29

NEW FEATURES

* Added support for Physical Cameras.

FIXES

* Fixed skinned mesh bone updates.

## [1.5.0]

NEW FEATURES

* Roundtripping Assets can now be started from Maya using Assets that have not been exported from Unity.
* DCC integration plug-in sources have been moved out of the package.
* The Windows version is now using the FBX SDK version 2018.1.1.
* Streamlined public interface for the `ModelExporter` class.

FIXES:

* The DCC integration plug-ins now work with the Package Manager.

## [1.4.0]

NEW FEATURES

* The FBX Exporter is now distributed via the Package Manager.
* The FBX Exporter now exports Unity constraints to FBX.
* The FBX Exporter now adds the ability to convert an FBX or Prefab Asset from the Project view.

FIXES:

* The FBX Exporter is now compatible with Unity 2018.2.0b3.
* Fixed an issue where the last frame was sometimes not exported.
* Fixed an issue where the FBX export dialog was hard to read in Unity Pro's dark theme.

KNOWN ISSUES

* The UI doesn't provide feedback about whether it will be converting an existing file or creating new files with ConvertToPrefab.
* When converting an existing FBX file, the FBX Filename and FBX Export options are ignored (but not greyed out).
* When converting an existing Prefab, the Prefab Filename is ignored (but not greyed out).

## [1.3.0f1] - 2018-04-17
NEW FEATURES
* `Unity3dsMaxIntegration`: 
	* Allows multiple file import.
	* Allows multiple file export by scene selection.
* `FbxExporter`: Export animation clips from Timeline
* `FbxExportSettings`: 
	* Added new UI to set export settings.
	* Added option to transfer transform animation on export.
	* Added option to export model only.
	* Added option to export animation only.
	* Added option not to export animation on skinned meshes.
	* Added option to export meshes without renderers.
	* Added LOD export option.
* `UnityMayaIntegration`: 
	* Allows multiple file import.
	* Allows multiple file export by scene selection.
* `FbxPrefabAutoUpdater`: Added new UI to help manage name changes.
* `FbxExporter`: 
	* Added support for exporting Blendshapes.
	* Added support for exporting SkinnedMeshes with legacy and generic animation.
	* Added support for exporting Lights with animatable properties (Intensity, Spot Angle, Color).
	* Added support for exporting Cameras with animatable properties (Field of View).
	* Added ability to export animation on transforms.
* Added one-button import and export for Autodesk® Maya®, Autodesk® Maya® LT, and Autodesk® 3ds Max®.
* Added Camera export support.
* Added the ability to export FBX files from Unity.
* Added a linked Prefab converter to create a Prefab that auto-updates with the linked FBX file.

FIXES
* `ConvertToPrefab`: 
	* Fixed an issue where the Mesh Collider was not pointing to the exported Mesh after conversion.
	* Now no longer re-exports FBX Model instances.
* `FbxExporter`: 
	* Fixed an issue where Compatible Naming doesn't modify the Scene while exporting.
	* Now links Materials to objects connected to Mesh instances.
	* Now exports Meshes in Model Prefab instances as Mesh instances in the FBX file.
	* Fixed an issue where animating spot angle in Unity was failing to animate the cone angle in Autodesk® Maya® (not the penumbra).
	* Now exports the correct rotation order (xyz) for euler rotation animations (previously would export as zxy).
* `FbxExportSettings`: Fixed the console error on Mac when clicking **Install Unity Integration**.
* Fixed Universal Windows Platform build errors caused by `UnityFbxSdk.dll` being set as compatible with any platform instead of the Editor only.
* Fixed an issue where Object references were lost when using **Convert to Linked Prefab Instance**.
* Fixed an issue with Autodesk® Maya® Integration dropdown not appearing in the FBX Export options.

KNOWN ISSUES
* Cannot export animation only from Autodesk® 3ds Max®.
* `FbxExporter`: 
	* Animated skinned Meshes must be in the bind pose on export (that is, not being previewed in the Animation or Timeline windows, and the original rig's FBX must not contain animation).
	* Animated Meshes in bone hierarchy are not supported.
	* For skinned Meshes, all bones must be descendants of the root bone.
* `3DIntegration`: FBX files containing rigs must have file units in centimeters in order to properly apply animation exported from Unity.
* `ConvertToPrefab`: Converting Model instances that have been modified in the Scene won't re-export the FBX file.
* Requires Unity 2018.1.0.
* When exporting with an animated transform for a Camera or a Light, the resulting rotation does not take the forward direction into account and is off by 90 degrees.
* The FBX Exporter does not export key tangents and the default key tangent setting is different between Unity, the FBX SDK and Autodesk® Maya®. This causes the curve shape to change between Unity and Autodesk® Maya®.
* The FBX Exporter does not maintain animated continuous rotations.
* The FBX Exporter does not convert animated rotations with Euler Angles (Quaternion) or Quaternion interpolation, to the correct Euler equivalent.<|MERGE_RESOLUTION|>--- conflicted
+++ resolved
@@ -1,15 +1,10 @@
 # Changes in Fbx Exporter
 
-<<<<<<< HEAD
-## [3.0.2-preview.1] - 2020-03-23
-### Fixed
-- Changed FBX Linked Prefab to keep Unity materials instead of using materials exported to FBX file.
-=======
 ## [3.0.2-preview.1] - 2020-03-19
 ### Fixed
 - Blendshapes naming in FBX so that multiple blendshapes all import correctly in Maya.
 - Don't override transforms when creating FBX Linked Prefab, so that the prefab updates properly when the FBX transforms are modified.
->>>>>>> 650d720e
+- Changed FBX Linked Prefab to keep Unity materials instead of using materials exported to FBX file.
 
 ## [3.0.1-preview.2] - 2020-01-22
 ### Added
