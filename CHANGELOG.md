# Changes in Fbx Exporter

<<<<<<< HEAD
## [4.2.0-pre.1] - 2022-04-20
### Changed
- Added the ability to export meshes using more than 4 skin weights per vertex.
- Added export options to Keep Instances and Embed Textures. Thank you to @hybridherbst for the additions.
=======
## [4.1.2] - 2021-09-19
### Changed
- Added the ability to export meshes using more than 4 skin weights per vertex.
>>>>>>> 059ab0a0

## [4.1.1] - 2021-09-03
### Changed
- Use EditorGUIUtility's GetIcon and SetIcon instead of reflection for prefab icons.

### Fixed
- Fixed one namespace being stripped instead of just the root namespace if all namespaces are unique.

## [4.1.0] - 2021-07-06
### Changed
- Update from prerelease to released package.
- Updated the FBX SDK bindings to 4.1.0.

## [4.1.0-pre.3] - 2021-06-28
### Changed
- Updated the FBX SDK bindings to 4.1.0-pre.3.

### Fixed
- Fix Fbx Export Project Settings break if they are open when changing scenes.
- Fix specular texture not being exported.
- Fix NullReferenceException if materials are null.
- Fix NullReferenceException if animation is missing.
- Fix error when exporting object with empty name.
- Fix misaligned text in export file name field.
- Fix warning about missing metafiles.
- Fix warning about using absolute paths when overwriting an fbx file.
- Fix exporting zero scale not importing correctly in 3ds Max.
- Fix window size cutting off text in export window.
- Fix object name not being undone after undo convert to prefab.
- Fix settings reset button not working.
- Fix not being able to export to a new folder on Mac.
- Fix hdrp materials being exported with max incandescence.
- Fix warning about ExportSettings not being in a file called ExportSettings.cs.
- Fix exception when exporting a missing or null mesh.
- Fix incorrect skinning if character bone hierarchy contains objects that do not have a bindpose.

## [4.1.0-pre.2] - 2021-05-05
### Known Issues
- FBX exporter integration with Probuilder broken with Probuilder 5.0.3. Exporting a Probuilder object may break the original object.

## [4.1.0-pre.1] - 2021-04-29
### Added
- Added ability to export blendshape animations when the "Animated Skinned Mesh" Export Option is selected.

### Changed
- Updating the minimum required version of the Unity Recorder package to 2.5.5.
- Updating the minimum required version of the Timeline package to 1.5.2.
- Updated the FBX SDK bindings to 4.1.0-pre.1.

## [4.0.1] - 2021-03-10
### Changed
- Update from prerelease to released package.
- Updated the FBX SDK bindings to 4.0.1.

## [4.0.0-pre.4] - 2021-01-26
### Fixed
- Fix ArgumentNullException on Linux when opening Export Options window.

## [4.0.0-pre.3] - 2021-01-13
### Changed
- Added missing release date information to changelog.
- Moved Asset Store update information to separate page in documentation.
- Moved Developer Guide to Scripting API index page.
- Reviewed the documentation overall.
- Fix missing icon error when using FBX recorder with Unity Recorder 2.5.2.

### Known issues
- Exporting an empty mesh (MeshFilter with null sharedMesh), fails to export with ArgumentNullException.

## [4.0.0-pre.1] - 2020-10-16
### Changed
- The Export and Convert to Prefab options can now be changed in the FBX Export Settings in Edit > Project Settings > Fbx Export.
    - The Export and Convert to Prefab Options windows will use these settings by default.
    - When modifying the settings in the Export/Convert to Prefab windows, the Project Settings are no longer updated, but the changes persist for the remainder of the Unity session.
- Disable buttons such as the "Install Integration" button when editing an FBX export setting preset.
- Rename "Show Convert UI" in project settings to "Display Options Window" and use it for both the Convert and Export windows instead of just the Convert to Prefab window.
- Updated the FBX SDK bindings to 4.0.0-pre.1
    - Made FBX SDK bindings Editor only so they are not copied into builds by default. In order to use at runtime, 
      add the FBXSDK_RUNTIME define to Edit > Project Settings... > Player > Other Settings > Scripting Define Symbols.
- Use DeepConvertScene from Autodesk® FBX SDK to convert from Unity (left handed system with odd parity) to Autodesk® Maya® (right handed system with odd parity) axis system.
    - Previously the conversion was performed by the FBX exporter.
    - For the majority of cases there will be no noticeable difference in the final export result. If any custom export code that is affected by the axis system has been added or modified, it will
      need to use Unity's axis system (left handed with odd parity), instead of converting directly to Autodesk® Maya®'s.
    - There may be discrepancies in the Aim constraint and Parent constraint export result compared to before, however these should still import correctly into Autodesk® Maya® and other DCCs.
- Export animation curve tangents instead of baking animation.
    - For more details see https://docs.unity3d.com/Packages/com.unity.formats.fbx@4.0/manual/exporting.html#animation
- Change dependency on Unity Recorder to an optional one so it is no longer immediately installed when installing the FBX exporter package.
- Update minimum supported Unity version to 2019.4.

### Fixed
- Fix Export Model and Convert to Prefab Variant setting presets not serializing settings properly.
- Fix NullReferenceException when modifying a preset for the FBX export settings in Edit > Project Settings > Fbx Export.
- Fix error in an export when the project settings are not writeable (e.g. if you're using Perforce).
- Fix Compatible Naming checkbox not aligned properly in Export/Convert UI.
- FBX SDK bindings no longer included in builds, fixing an issue with shipping on the Mac App Store.

### Known issues
- Negative scale will not export properly.
    
## [3.2.1-preview.2] - 2020-08-05
### Added
- Add an export option to preserve model import settings when overwriting an fbx file.
- Add the option to export FBX files outside of the Assets folder.

### Changed
- Renamed label in Autodesk® Maya® from Unity Fbx Namespace to Strip Specific Namespace.
- Renamed Export as FBX Linked Prefab to Export as FBX Prefab Variant.
- Mesh instances are now exported as instances of a single mesh instead of exporting multiple, identical meshes.
- Updated to latest com.autodesk.fbx (3.1.0-preview.2).
- Updated minimum supported Unity version to 2018.4.

### Fixed
- No longer initiate export if no objects are selected in Autodesk® 3ds Max®.
- Added a null check for bones, so export no longer fails if a skeleton has missing bones.
- Fix incorrect relative paths for textures in FBX files.
- Fix for Editor focus lockup when creating an FBX Prefab Variant on Mac.

## [3.2.0-preview.2] - 2020-05-19
### Added
- Added an option to the Autodesk® Maya® integration Unity menu for creating an export set.
    - The option can be found in File > Unity > Create Export Set
    - Selecting this option will open a dialog allowing the user to select the desired export locations for model and animation files.
    - File > Unity > Export [Model Only|Animation Only] will also open the same dialog if the objects selected for export
      are not already in an export set.

### Changed
- Do not search for Autodesk® installs in `D:/Program Files/Autodesk` (not a standard drive).
- Update Unity Recorder dependency to version 2.2.0-preview.4.

### Fixed
- Added a null check when inspecting whether a Timeline Clip is selected for export. This fixes a NullReferenceException when an object in the selection is null.
- Fix issue where different Materials and Meshes with identical names export as a single material/mesh.
- Fix skinned mesh always exports in bind pose regardless of current pose.
- Import/Export in Maya Integration fails if FBX Import/Export settings file missing.

## [3.1.0-preview.1] - 2020-04-02
### Fixed
- Blendshapes naming in FBX so that multiple blendshapes all import correctly in Autodesk® Maya®. Thank you to @lazlo-bonin for the fix.
- Don't override transforms when creating FBX Linked Prefab, so that the prefab updates properly when the FBX transforms are modified.
- Changed FBX Linked Prefab to keep Unity materials instead of using materials exported to FBX file.
    - To revert to using the FBX materials in the Linked Prefab, open the prefab editor and remove the material overrides.
- Fix issue where root bone is imported as null object in Autodesk® Maya® if it doesn't have any descendants that are also bones.
- Don't reduce keyframes after recording as it can create unnecessary errors/discrepancies in the exported curve.
- Updated to latest com.autodesk.fbx (3.0.1-preview.1), to fix DLL not found errors if building for non-standalone platforms (e.g. Android, WebGL).

## [3.0.1-preview.2] - 2020-01-22
### Added
- Added option to export geometry when recording with the FBX recorder (in previous version geometry was always exported).
- Added settings to transfer animation between two transforms in the recorded hierarchy.

### Fixed
- It is now possible to record animated characters with the FBX recorder.

## [3.0.0-preview.2] - 2020-01-13
### Added
- Added FBX Recorder to record animations from the Unity Recorder directly to FBX (adds dependency to Unity Recorder).
- Export animated focal length and lens shift of cameras.

### Changed
- Updated dependency to com.autodesk.fbx version 3.0.0-preview.1, which means we update to [FBX SDK 2020](http://help.autodesk.com/view/FBX/2020/ENU/).

### Fixed
- Fixed camera aspect and gate fit exporting as incorrect values.

### Known Issues
- Using the FBX Recorder to record animated characters is not supported yet, and fails in some cases.

## [2.0.3-preview.3] - 2019-09-24

FIXES
* Integrations were missing in 2.0.2 and 2.0.1 due to a packaging bug. They are back now.

## [2.0.2-preview.1] - 2019-06-20

NEW FEATURES

* It is no longer necessary to manually create Prefab Variants for FBX files. 
* Added **Convert to FBX Linked Prefab** menu item for creating FBX Linked Prefabs. FBX Linked Prefabs are Prefab Variants of the exported FBX's Model Prefab.
* Updated the documentation.

FIXES
* Fixed error when exporting selected Timeline Clip

## [2.0.1-preview.11] - 2019-04-10

CHANGES
* Fixed ExportTimelineClipTest failing in unit tests.

## [2.0.1-preview.10] - 2019-04-01
FIXES
* Fixed the integration files that were still missing. These were ignored by ``.npmignore` (created when running Package Validation).

## [2.0.1-preview.9] - 2019-04-01
FIXES
* Fixed the missing integration files in the previous release.

## [2.0.1-preview.8] - 2019-03-29
FIXES
* Fixed the `FbxExportSettings` compile error on 2018.3.

## [2.0.1-preview.7] - 2019-03-22
FIXES
* Fixed the issue where the Autodesk® 3ds Max® 2020 integration was hanging during installation.
* Fixed the duplicate DCCs showing in the integration install dropdown menu if `MAYA_LOCATION` was set.

## [2.0.1-preview.6] - 2019-02-08
CHANGES
* Updated the `package.json` manifest file.
* Reverted the change to the Runtime asmdef file.
* Fixed the non-deterministic behavior in tests.
* Updated the dependence on **com.autodesk.fbx** to version **2.0.0-preview.7**.

## [2.0.1-preview.5] - 2019-02-01

CHANGES
* Updated the dependence on **com.autodesk.fbx** to version **2.0.0-preview.6**.
* Updated the asmdef files to only include Editor platforms.

## [2.0.1-preview.4] - 2019-01-31
CHANGES
* Updated the **unityRelease** version in the `package.json` manifest file.

## [2.0.1-preview.3] - 2019-01-24
CHANGES
* Moved tests to a separate `.tests` package
* Added a dependency on Timeline.
* Export of blendshapes is experimental, YMMV.

## [2.0.1-preview.2] - 2018-12-05

CHANGES
* Updated the dependence on **com.autodesk.fbx** to version **2.0.0-preview.4**.

## [2.0.1-preview.1] - 2018-12-04
CHANGES
* Updated the dependence on **com.autodesk.fbx** to version **2.0.0-preview.3**.

## [2.0.1-preview] - 2018-11-13
NEW FEATURES
* For Unity 2018.3 and later, Prefab Variants replaced Linked Prefabs. Linked Prefabs were created by adding an `FbxPrefab` component to a Regular Prefab in order to connect it to an FBX file.
* The **Convert To Linked Prefab** menu items have been removed.
* Updated the documentation.

FIXES
* Fixed the error when exporting SkinnedMesh with bones that are not descendants of the root bone.
* Fixed an issue where animation-only exporting was not actually exporting animation in v2.0.0.
* Fixed calculating the center of root objects when exporting "Local Pivot"/"Local Centered".

KNOWN ISSUES
* In Unity 2018.3, exported blendshape normals may not match the original blendshape normals.

## [2.0.0] - 2018-06-22
NEW FEATURES
* The FBX Exporter is now distributed via the Package Manager.
* Added support for Physical Cameras
* The FBX Exporter is now compatible with Unity 2018.2.
* Roundtripping Assets can now be started from Autodesk® Maya® with Assets that have not been exported from Unity.
* The DCC integration plug-in sources have been removed from the packages folder. You can still find them in the zip file.
* The FBX Exporter now uses the FBX SDK version 2018.1.
* Conformed to Unity's API guidelines.
* Added support for exporting constraints (Rotation, Aim, Position, Scale, and Parent).
* ConvertToPrefab: Add the ability to convert an FBX file or a Prefab Asset from the Project view.
  * Right-click on an FBX file in the Project view and then select **Convert to Linked Prefab** to create a Linked Prefab Asset for the FBX file. It will not create an instance in the Scene.
  * Right-click on a Prefab in the Project view and select **Convert to Linked Prefab** to export the Prefab to an FBX file and link the existing Prefab to the newly created FBX file.

FIXES
* Fixed skinned mesh bone update when the number of bones changes between updates.
* Keyframes were sometimes missing when exporting animation curves.
* Fixed the visibility of the file name fields in the FBX Export dialog in Unity Pro's dark theme.

KNOWN ISSUES
* ConvertToPrefab: the UI doesn't provide feedback about whether it will convert an existing file or create new files.
  * When converting an existing FBX file, the FBX filename and FBX Export options are ignored (but not greyed out).
  * When converting an existing Prefab, the Prefab filename is ignored (but not greyed out)

## [1.7.0] - 2018-06-01

FIXES

* Fixed violations of the C# Framework Design Guidelines (FDG).
* Fixed errors reported while running the Package Validation Suite.

## [1.6.0] - 2018-05-29

NEW FEATURES

* Added support for Physical Cameras.

FIXES

* Fixed skinned mesh bone updates.

## [1.5.0] - 2018-05-22

NEW FEATURES

* Roundtripping Assets can now be started from Maya using Assets that have not been exported from Unity.
* DCC integration plug-in sources have been moved out of the package.
* The Windows version is now using the FBX SDK version 2018.1.1.
* Streamlined public interface for the `ModelExporter` class.

FIXES:

* The DCC integration plug-ins now work with the Package Manager.

## [1.4.0] - 2018-04-23

NEW FEATURES

* The FBX Exporter is now distributed via the Package Manager.
* The FBX Exporter now exports Unity constraints to FBX.
* The FBX Exporter now adds the ability to convert an FBX or Prefab Asset from the Project view.

FIXES:

* The FBX Exporter is now compatible with Unity 2018.2.0b3.
* Fixed an issue where the last frame was sometimes not exported.
* Fixed an issue where the FBX export dialog was hard to read in Unity Pro's dark theme.

KNOWN ISSUES

* The UI doesn't provide feedback about whether it will be converting an existing file or creating new files with ConvertToPrefab.
* When converting an existing FBX file, the FBX Filename and FBX Export options are ignored (but not greyed out).
* When converting an existing Prefab, the Prefab Filename is ignored (but not greyed out).

## [1.3.0] - 2018-04-17
NOTES
* This is the last Asset Store version. It is also known as 1.3.0f1.

NEW FEATURES
* `Unity3dsMaxIntegration`: 
	* Allows multiple file import.
	* Allows multiple file export by scene selection.
* `FbxExporter`: Export animation clips from Timeline
* `FbxExportSettings`: 
	* Added new UI to set export settings.
	* Added option to transfer transform animation on export.
	* Added option to export model only.
	* Added option to export animation only.
	* Added option not to export animation on skinned meshes.
	* Added option to export meshes without renderers.
	* Added LOD export option.
* `UnityMayaIntegration`: 
	* Allows multiple file import.
	* Allows multiple file export by scene selection.
* `FbxPrefabAutoUpdater`: Added new UI to help manage name changes.
* `FbxExporter`: 
	* Added support for exporting Blendshapes.
	* Added support for exporting SkinnedMeshes with legacy and generic animation.
	* Added support for exporting Lights with animatable properties (Intensity, Spot Angle, Color).
	* Added support for exporting Cameras with animatable properties (Field of View).
	* Added ability to export animation on transforms.
* Added one-button import and export for Autodesk® Maya®, Autodesk® Maya® LT, and Autodesk® 3ds Max®.
* Added Camera export support.
* Added the ability to export FBX files from Unity.
* Added a linked Prefab converter to create a Prefab that auto-updates with the linked FBX file.

FIXES
* `ConvertToPrefab`: 
	* Fixed an issue where the Mesh Collider was not pointing to the exported Mesh after conversion.
	* Now no longer re-exports FBX Model instances.
* `FbxExporter`: 
	* Fixed an issue where Compatible Naming doesn't modify the Scene while exporting.
	* Now links Materials to objects connected to Mesh instances.
	* Now exports Meshes in Model Prefab instances as Mesh instances in the FBX file.
	* Fixed an issue where animating spot angle in Unity was failing to animate the cone angle in Autodesk® Maya® (not the penumbra).
	* Now exports the correct rotation order (xyz) for euler rotation animations (previously would export as zxy).
* `FbxExportSettings`: Fixed the console error on Mac when clicking **Install Unity Integration**.
* Fixed Universal Windows Platform build errors caused by `UnityFbxSdk.dll` being set as compatible with any platform instead of the Editor only.
* Fixed an issue where Object references were lost when using **Convert to Linked Prefab Instance**.
* Fixed an issue with Autodesk® Maya® Integration dropdown not appearing in the FBX Export options.

KNOWN ISSUES
* Cannot export animation only from Autodesk® 3ds Max®.
* `FbxExporter`: 
	* Animated skinned Meshes must be in the bind pose on export (that is, not being previewed in the Animation or Timeline windows, and the original rig's FBX must not contain animation).
	* Animated Meshes in bone hierarchy are not supported.
	* For skinned Meshes, all bones must be descendants of the root bone.
* `3DIntegration`: FBX files containing rigs must have file units in centimeters in order to properly apply animation exported from Unity.
* `ConvertToPrefab`: Converting Model instances that have been modified in the Scene won't re-export the FBX file.
* Requires Unity 2018.1.0.
* When exporting with an animated transform for a Camera or a Light, the resulting rotation does not take the forward direction into account and is off by 90 degrees.
* The FBX Exporter does not export key tangents and the default key tangent setting is different between Unity, the FBX SDK and Autodesk® Maya®. This causes the curve shape to change between Unity and Autodesk® Maya®.
* The FBX Exporter does not maintain animated continuous rotations.
* The FBX Exporter does not convert animated rotations with Euler Angles (Quaternion) or Quaternion interpolation, to the correct Euler equivalent.<|MERGE_RESOLUTION|>--- conflicted
+++ resolved
@@ -1,15 +1,12 @@
 # Changes in Fbx Exporter
 
-<<<<<<< HEAD
 ## [4.2.0-pre.1] - 2022-04-20
 ### Changed
+- Added export options to Keep Instances and Embed Textures. Thank you to @hybridherbst for the additions.
+
+## [4.1.2] - 2021-09-19
+### Changed
 - Added the ability to export meshes using more than 4 skin weights per vertex.
-- Added export options to Keep Instances and Embed Textures. Thank you to @hybridherbst for the additions.
-=======
-## [4.1.2] - 2021-09-19
-### Changed
-- Added the ability to export meshes using more than 4 skin weights per vertex.
->>>>>>> 059ab0a0
 
 ## [4.1.1] - 2021-09-03
 ### Changed
