--- conflicted
+++ resolved
@@ -1,19 +1,17 @@
 # Changes in Fbx Exporter
 
-<<<<<<< HEAD
+## [Unreleased]
+### Added
+- Added ability to export blendshape animations when the "Animated Skinned Mesh" Export Option is selected.
+
+## [Unreleased]
+### Changed
+- Updating the minimum required version of the Unity Recorder package to 2.5.5.
+
 ## [4.0.1] - 2021-03-10
 ### Changed
 - Update from prerelease to released package.
 - Updated the FBX SDK bindings to 4.0.1.
-=======
-## [Unreleased]
-### Added
-- Added ability to export blendshape animations when the "Animated Skinned Mesh" Export Option is selected.
-
-## [Unreleased]
-### Changed
-- Updating the minimum required version of the Unity Recorder package to 2.5.5.
->>>>>>> 26ef8c02
 
 ## [4.0.0-pre.4] - 2021-01-26
 ### Fixed
