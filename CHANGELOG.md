# Changes in Fbx Exporter

## [UNRELEASED] - 2020-09-29
### Changed
<<<<<<< HEAD
- Use DeepConvertScene from Autodesk® FBX SDK to convert from Unity (left handed system with odd parity) to Autodesk® Maya® (right handed system with odd parity) axis system.
    - Previously the conversion was performed by the FBX exporter.
    - For the majority of cases there will be no noticeable difference in the final export result. If any custom export code that is affected by the axis system has been added or modified, it will
      need to use Unity's axis system (left handed with odd parity), instead of converting directly to Autodesk® Maya®'s.
    - There may be discrepancies in the Aim constraint and Parent constraint export result compared to before, however these should still import correctly into Autodesk® Maya® and other DCCs.
- Export animation curve tangents instead of baking animation.
    - For more details see https://docs.unity3d.com/Packages/com.unity.formats.fbx@4.0/manual/exporting.html#animation

### Known issues
- Negative scale will not export properly.
    
=======
- The Export and Convert to Prefab options can now be changed in the FBX Export Settings in Edit > Project Settings > Fbx Export.
    - The Export and Convert to Prefab Options windows will use these settings by default.
    - When modifying the settings in the Export/Convert to Prefab windows, the Project Settings are no longer updated, but the changes persist for the remainder of the Unity session.
- Disable buttons such as the "Install Integration" button when editing an FBX export setting preset.
- Rename "Show Convert UI" in project settings to "Display Options Window" and use it for both the Convert and Export windows instead of just the Convert to Prefab window.
- Made FBX SDK bindings Editor only so they are not copied into builds by default. In order to use at runtime, 
  add the FBXSDK_RUNTIME define to Edit > Project Settings... > Player > Other Settings > Scripting Define Symbols.

### Fixed
- Fix Export Model and Convert to Prefab Variant setting presets not serializing settings properly.
- Fix NullReferenceException when modifying a preset for the FBX export settings in Edit > Project Settings > Fbx Export.
- Fix error in an export when the project settings are not writeable (e.g. if you're using Perforce).
- FBX SDK bindings no longer included in builds, fixing an issue with shipping on the Mac App Store.


>>>>>>> 473130a8
## [3.2.1-preview.2] - 2020-08-05
### Added
- Add an export option to preserve model import settings when overwriting an fbx file.
- Add the option to export FBX files outside of the Assets folder.

### Changed
- Renamed label in Autodesk® Maya® from Unity Fbx Namespace to Strip Specific Namespace.
- Renamed Export as FBX Linked Prefab to Export as FBX Prefab Variant.
- Mesh instances are now exported as instances of a single mesh instead of exporting multiple, identical meshes.
- Updated to latest com.autodesk.fbx (3.1.0-preview.2).
- Updated minimum supported Unity version to 2018.4.

### Fixed
- No longer initiate export if no objects are selected in Autodesk® 3ds Max®.
- Added a null check for bones, so export no longer fails if a skeleton has missing bones.
- Fix incorrect relative paths for textures in FBX files.
- Fix for Editor focus lockup when creating an FBX Prefab Variant on Mac.

## [3.2.0-preview.2] - 2020-05-19
### Added
- Added an option to the Autodesk® Maya® integration Unity menu for creating an export set.
    - The option can be found in File > Unity > Create Export Set
    - Selecting this option will open a dialog allowing the user to select the desired export locations for model and animation files.
    - File > Unity > Export [Model Only|Animation Only] will also open the same dialog if the objects selected for export
      are not already in an export set.

### Changed
- Do not search for Autodesk® installs in `D:/Program Files/Autodesk` (not a standard drive).
- Update Unity Recorder dependency to version 2.2.0-preview.4.

### Fixed
- Added a null check when inspecting whether a Timeline Clip is selected for export. This fixes a NullReferenceException when an object in the selection is null.
- Fix issue where different Materials and Meshes with identical names export as a single material/mesh.
- Fix skinned mesh always exports in bind pose regardless of current pose.
- Import/Export in Maya Integration fails if FBX Import/Export settings file missing.

## [3.1.0-preview.1] - 2020-04-02
### Fixed
- Blendshapes naming in FBX so that multiple blendshapes all import correctly in Autodesk® Maya®. Thank you to @lazlo-bonin for the fix.
- Don't override transforms when creating FBX Linked Prefab, so that the prefab updates properly when the FBX transforms are modified.
- Changed FBX Linked Prefab to keep Unity materials instead of using materials exported to FBX file.
    - To revert to using the FBX materials in the Linked Prefab, open the prefab editor and remove the material overrides.
- Fix issue where root bone is imported as null object in Autodesk® Maya® if it doesn't have any descendants that are also bones.
- Don't reduce keyframes after recording as it can create unnecessary errors/discrepancies in the exported curve.
- Updated to latest com.autodesk.fbx (3.0.1-preview.1), to fix DLL not found errors if building for non-standalone platforms (e.g. Android, WebGL).

## [3.0.1-preview.2] - 2020-01-22
### Added
- Added option to export geometry when recording with the FBX recorder (in previous version geometry was always exported).
- Added settings to transfer animation between two transforms in the recorded hierarchy.

### Fixed
- It is now possible to record animated characters with the FBX recorder.

## [3.0.0-preview.2] - 2020-01-13
### Added
- Added FBX Recorder to record animations from the Unity Recorder directly to FBX (adds dependency to Unity Recorder).
- Export animated focal length and lens shift of cameras.

### Changed
- Updated dependency to com.autodesk.fbx version 3.0.0-preview.1, which means we update to [FBX SDK 2020](http://help.autodesk.com/view/FBX/2020/ENU/).

### Fixed
- Fixed camera aspect and gate fit exporting as incorrect values.

### Known Issues
- Using the FBX Recorder to record animated characters is not supported yet, and fails in some cases.

## [2.0.3-preview.3] - 2019-09-24

FIXES
* Integrations were missing in 2.0.2 and 2.0.1 due to a packaging bug. They are back now.

## [2.0.2-preview.1] - 2019-06-20

NEW FEATURES

* It is no longer necessary to manually create Prefab Variants for FBX files. 
* Added **Convert to FBX Linked Prefab** menu item for creating FBX Linked Prefabs. FBX Linked Prefabs are Prefab Variants of the exported FBX's Model Prefab.
* Updated the documentation.

FIXES
* Fixed error when exporting selected Timeline Clip

## [2.0.1-preview.11] - 2019-04-10

CHANGES
* Fixed ExportTimelineClipTest failing in unit tests.

## [2.0.1-preview.10] - 2019-04-01
FIXES
* Fixed the integration files that were still missing. These were ignored by ``.npmignore` (created when running Package Validation).

## [2.0.1-preview.9] - 2019-04-01
FIXES
* Fixed the missing integration files in the previous release.

## [2.0.1-preview.8] - 2019-03-29
FIXES
* Fixed the `FbxExportSettings` compile error on 2018.3.

## [2.0.1-preview.7] - 2019-03-22
FIXES
* Fixed the issue where the Autodesk® 3ds Max® 2020 integration was hanging during installation.
* Fixed the duplicate DCCs showing in the integration install dropdown menu if `MAYA_LOCATION` was set.

## [2.0.1-preview.6] - 2019-02-08
CHANGES
* Updated the `package.json` manifest file.
* Reverted the change to the Runtime asmdef file.
* Fixed the non-deterministic behavior in tests.
* Updated the dependence on **com.autodesk.fbx** to version **2.0.0-preview.7**.

## [2.0.1-preview.5] - 2019-02-01

CHANGES
* Updated the dependence on **com.autodesk.fbx** to version **2.0.0-preview.6**.
* Updated the asmdef files to only include Editor platforms.

## [2.0.1-preview.4] - 2019-01-31
CHANGES
* Updated the **unityRelease** version in the `package.json` manifest file.

## [2.0.1-preview.3] - 2019-01-24
CHANGES
* Moved tests to a separate `.tests` package
* Added a dependency on Timeline.
* Export of blendshapes is experimental, YMMV.

## [2.0.1-preview.2] - 2018-12-05

CHANGES
* Updated the dependence on **com.autodesk.fbx** to version **2.0.0-preview.4**.

## [2.0.1-preview.1] - 2018-12-04
CHANGES
* Updated the dependence on **com.autodesk.fbx** to version **2.0.0-preview.3**.

## [2.0.1-preview] - 2018-11-13
NEW FEATURES
* For Unity 2018.3 and later, Prefab Variants replaced Linked Prefabs. Linked Prefabs were created by adding an `FbxPrefab` component to a Regular Prefab in order to connect it to an FBX file.
* The **Convert To Linked Prefab** menu items have been removed.
* Updated the documentation.

FIXES
* Fixed the error when exporting SkinnedMesh with bones that are not descendants of the root bone.
* Fixed an issue where animation-only exporting was not actually exporting animation in v2.0.0.
* Fixed calculating the center of root objects when exporting "Local Pivot"/"Local Centered".

KNOWN ISSUES
* In Unity 2018.3, exported blendshape normals may not match the original blendshape normals.

## [2.0.0] - 2018-06-22
NEW FEATURES
* The FBX Exporter is now distributed via the Package Manager.
* Added support for Physical Cameras
* The FBX Exporter is now compatible with Unity 2018.2.
* Roundtripping Assets can now be started from Autodesk® Maya® with Assets that have not been exported from Unity.
* The DCC integration plug-in sources have been removed from the packages folder. You can still find them in the zip file.
* The FBX Exporter now uses the FBX SDK version 2018.1.
* Conformed to Unity's API guidelines.
* Added support for exporting constraints (Rotation, Aim, Position, Scale, and Parent).
* ConvertToPrefab: Add the ability to convert an FBX file or a Prefab Asset from the Project view.
  * Right-click on an FBX file in the Project view and then select **Convert to Linked Prefab** to create a Linked Prefab Asset for the FBX file. It will not create an instance in the Scene.
  * Right-click on a Prefab in the Project view and select **Convert to Linked Prefab** to export the Prefab to an FBX file and link the existing Prefab to the newly created FBX file.

FIXES
* Fixed skinned mesh bone update when the number of bones changes between updates.
* Keyframes were sometimes missing when exporting animation curves.
* Fixed the visibility of the file name fields in the FBX Export dialog in Unity Pro's dark theme.

KNOWN ISSUES
* ConvertToPrefab: the UI doesn't provide feedback about whether it will convert an existing file or create new files.
  * When converting an existing FBX file, the FBX filename and FBX Export options are ignored (but not greyed out).
  * When converting an existing Prefab, the Prefab filename is ignored (but not greyed out)

## [1.7.0] - 2018-06-01

FIXES

* Fixed violations of the C# Framework Design Guidelines (FDG).
* Fixed errors reported while running the Package Validation Suite.

## [1.6.0] - 2018-05-29

NEW FEATURES

* Added support for Physical Cameras.

FIXES

* Fixed skinned mesh bone updates.

## [1.5.0]

NEW FEATURES

* Roundtripping Assets can now be started from Maya using Assets that have not been exported from Unity.
* DCC integration plug-in sources have been moved out of the package.
* The Windows version is now using the FBX SDK version 2018.1.1.
* Streamlined public interface for the `ModelExporter` class.

FIXES:

* The DCC integration plug-ins now work with the Package Manager.

## [1.4.0]

NEW FEATURES

* The FBX Exporter is now distributed via the Package Manager.
* The FBX Exporter now exports Unity constraints to FBX.
* The FBX Exporter now adds the ability to convert an FBX or Prefab Asset from the Project view.

FIXES:

* The FBX Exporter is now compatible with Unity 2018.2.0b3.
* Fixed an issue where the last frame was sometimes not exported.
* Fixed an issue where the FBX export dialog was hard to read in Unity Pro's dark theme.

KNOWN ISSUES

* The UI doesn't provide feedback about whether it will be converting an existing file or creating new files with ConvertToPrefab.
* When converting an existing FBX file, the FBX Filename and FBX Export options are ignored (but not greyed out).
* When converting an existing Prefab, the Prefab Filename is ignored (but not greyed out).

## [1.3.0f1] - 2018-04-17
NEW FEATURES
* `Unity3dsMaxIntegration`: 
	* Allows multiple file import.
	* Allows multiple file export by scene selection.
* `FbxExporter`: Export animation clips from Timeline
* `FbxExportSettings`: 
	* Added new UI to set export settings.
	* Added option to transfer transform animation on export.
	* Added option to export model only.
	* Added option to export animation only.
	* Added option not to export animation on skinned meshes.
	* Added option to export meshes without renderers.
	* Added LOD export option.
* `UnityMayaIntegration`: 
	* Allows multiple file import.
	* Allows multiple file export by scene selection.
* `FbxPrefabAutoUpdater`: Added new UI to help manage name changes.
* `FbxExporter`: 
	* Added support for exporting Blendshapes.
	* Added support for exporting SkinnedMeshes with legacy and generic animation.
	* Added support for exporting Lights with animatable properties (Intensity, Spot Angle, Color).
	* Added support for exporting Cameras with animatable properties (Field of View).
	* Added ability to export animation on transforms.
* Added one-button import and export for Autodesk® Maya®, Autodesk® Maya® LT, and Autodesk® 3ds Max®.
* Added Camera export support.
* Added the ability to export FBX files from Unity.
* Added a linked Prefab converter to create a Prefab that auto-updates with the linked FBX file.

FIXES
* `ConvertToPrefab`: 
	* Fixed an issue where the Mesh Collider was not pointing to the exported Mesh after conversion.
	* Now no longer re-exports FBX Model instances.
* `FbxExporter`: 
	* Fixed an issue where Compatible Naming doesn't modify the Scene while exporting.
	* Now links Materials to objects connected to Mesh instances.
	* Now exports Meshes in Model Prefab instances as Mesh instances in the FBX file.
	* Fixed an issue where animating spot angle in Unity was failing to animate the cone angle in Autodesk® Maya® (not the penumbra).
	* Now exports the correct rotation order (xyz) for euler rotation animations (previously would export as zxy).
* `FbxExportSettings`: Fixed the console error on Mac when clicking **Install Unity Integration**.
* Fixed Universal Windows Platform build errors caused by `UnityFbxSdk.dll` being set as compatible with any platform instead of the Editor only.
* Fixed an issue where Object references were lost when using **Convert to Linked Prefab Instance**.
* Fixed an issue with Autodesk® Maya® Integration dropdown not appearing in the FBX Export options.

KNOWN ISSUES
* Cannot export animation only from Autodesk® 3ds Max®.
* `FbxExporter`: 
	* Animated skinned Meshes must be in the bind pose on export (that is, not being previewed in the Animation or Timeline windows, and the original rig's FBX must not contain animation).
	* Animated Meshes in bone hierarchy are not supported.
	* For skinned Meshes, all bones must be descendants of the root bone.
* `3DIntegration`: FBX files containing rigs must have file units in centimeters in order to properly apply animation exported from Unity.
* `ConvertToPrefab`: Converting Model instances that have been modified in the Scene won't re-export the FBX file.
* Requires Unity 2018.1.0.
* When exporting with an animated transform for a Camera or a Light, the resulting rotation does not take the forward direction into account and is off by 90 degrees.
* The FBX Exporter does not export key tangents and the default key tangent setting is different between Unity, the FBX SDK and Autodesk® Maya®. This causes the curve shape to change between Unity and Autodesk® Maya®.
* The FBX Exporter does not maintain animated continuous rotations.
* The FBX Exporter does not convert animated rotations with Euler Angles (Quaternion) or Quaternion interpolation, to the correct Euler equivalent.<|MERGE_RESOLUTION|>--- conflicted
+++ resolved
@@ -2,7 +2,13 @@
 
 ## [UNRELEASED] - 2020-09-29
 ### Changed
-<<<<<<< HEAD
+- The Export and Convert to Prefab options can now be changed in the FBX Export Settings in Edit > Project Settings > Fbx Export.
+    - The Export and Convert to Prefab Options windows will use these settings by default.
+    - When modifying the settings in the Export/Convert to Prefab windows, the Project Settings are no longer updated, but the changes persist for the remainder of the Unity session.
+- Disable buttons such as the "Install Integration" button when editing an FBX export setting preset.
+- Rename "Show Convert UI" in project settings to "Display Options Window" and use it for both the Convert and Export windows instead of just the Convert to Prefab window.
+- Made FBX SDK bindings Editor only so they are not copied into builds by default. In order to use at runtime, 
+  add the FBXSDK_RUNTIME define to Edit > Project Settings... > Player > Other Settings > Scripting Define Symbols.
 - Use DeepConvertScene from Autodesk® FBX SDK to convert from Unity (left handed system with odd parity) to Autodesk® Maya® (right handed system with odd parity) axis system.
     - Previously the conversion was performed by the FBX exporter.
     - For the majority of cases there will be no noticeable difference in the final export result. If any custom export code that is affected by the axis system has been added or modified, it will
@@ -11,26 +17,15 @@
 - Export animation curve tangents instead of baking animation.
     - For more details see https://docs.unity3d.com/Packages/com.unity.formats.fbx@4.0/manual/exporting.html#animation
 
-### Known issues
-- Negative scale will not export properly.
-    
-=======
-- The Export and Convert to Prefab options can now be changed in the FBX Export Settings in Edit > Project Settings > Fbx Export.
-    - The Export and Convert to Prefab Options windows will use these settings by default.
-    - When modifying the settings in the Export/Convert to Prefab windows, the Project Settings are no longer updated, but the changes persist for the remainder of the Unity session.
-- Disable buttons such as the "Install Integration" button when editing an FBX export setting preset.
-- Rename "Show Convert UI" in project settings to "Display Options Window" and use it for both the Convert and Export windows instead of just the Convert to Prefab window.
-- Made FBX SDK bindings Editor only so they are not copied into builds by default. In order to use at runtime, 
-  add the FBXSDK_RUNTIME define to Edit > Project Settings... > Player > Other Settings > Scripting Define Symbols.
-
 ### Fixed
 - Fix Export Model and Convert to Prefab Variant setting presets not serializing settings properly.
 - Fix NullReferenceException when modifying a preset for the FBX export settings in Edit > Project Settings > Fbx Export.
 - Fix error in an export when the project settings are not writeable (e.g. if you're using Perforce).
 - FBX SDK bindings no longer included in builds, fixing an issue with shipping on the Mac App Store.
 
-
->>>>>>> 473130a8
+### Known issues
+- Negative scale will not export properly.
+    
 ## [3.2.1-preview.2] - 2020-08-05
 ### Added
 - Add an export option to preserve model import settings when overwriting an fbx file.
