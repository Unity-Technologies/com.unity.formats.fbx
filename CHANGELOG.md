--- conflicted
+++ resolved
@@ -12,12 +12,9 @@
 - Fix warning about using absolute paths when overwriting an fbx file.
 - Fix exporting zero scale not importing correctly in 3ds Max.
 - Fix window size cutting off text in export window.
-<<<<<<< HEAD
 - Fix object name not being undone after undo convert to prefab.
-=======
 - Fix settings reset button not working.
 - Fix not being able to export to a new folder on Mac.
->>>>>>> 5fb46526
 
 ## [4.1.0-pre.2] - 2021-05-05
 ### Known Issues
