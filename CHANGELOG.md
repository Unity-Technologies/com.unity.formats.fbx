--- conflicted
+++ resolved
@@ -1,10 +1,6 @@
 # Changes in Fbx Exporter
 
-<<<<<<< HEAD
 ## [4.0.0-pre.2] - 2020-11-17
-=======
-## [Unreleased] - 2020-12-03
->>>>>>> c43174fa
 ### Changed
 - Added missing release date information to changelog.
 - Updated License.md.
