using System.IO;
using System.Collections.Generic;
using UnityEngine;
using UnityEngine.Animations;
using System.Linq;
using UnityEngine.Formats.FbxSdk;
using UnityEditor.Formats.Fbx.Exporter.Visitors;
using UnityEditor.Formats.Fbx.Exporter.CustomExtensions;

namespace UnityEditor.Formats.Fbx.Exporter
{ 
    public class ModelExporter : System.IDisposable
    {
        const string Title =
            "Created by FBX Exporter from Unity Technologies";

        const string Subject =
            "";

        const string Keywords =
            "Nodes Meshes Materials Textures Cameras Lights Skins Animation";

        const string Comments =
            @"";

        /// <summary>
        /// Path to the CHANGELOG file in Unity's virtual file system. Used to get the version number.
        /// </summary>
        const string ChangeLogPath = "Packages/com.unity.formats.fbx/CHANGELOG.md";

        // NOTE: The ellipsis at the end of the Menu Item name prevents the context
        //       from being passed to command, thus resulting in OnContextItem()
        //       being called only once regardless of what is selected.
        const string MenuItemName = "GameObject/Export To FBX...";

        const string TimelineClipMenuItemName = "GameObject/Export Selected Timeline Clip...";

        const string ProgressBarTitle = "Fbx Export";

        const char MayaNamespaceSeparator = ':';

        // replace invalid chars with this one
        const char InvalidCharReplacement = '_';

        const string RegexCharStart = "[";
        const string RegexCharEnd = "]";

        internal const float UnitScaleFactor = 100f;

        internal const string PACKAGE_UI_NAME = "FBX Exporter";

        /// <summary>
        /// name of the scene's default camera
        /// </summary>
        private static string DefaultCamera = "";

        private const string SkeletonPrefix = "_Skel";

        private const string SkinPrefix = "_Skin";

        /// <summary>
        /// name prefix for custom properties
        /// </summary>
        const string NamePrefix = "Unity_";

        private static string MakeName (string basename)
        {
            return NamePrefix + basename;
        }

        /// <summary>
        /// Create instance of exporter.
        /// </summary>
        static ModelExporter Create ()
        {
            return new ModelExporter ();
        }

        /// <summary>
        /// Which components map from Unity Object to Fbx Object
        /// </summary>
        public enum FbxNodeRelationType
        {
            NodeAttribute,
            Property,
            Material
        }

        internal static Dictionary<System.Type, KeyValuePair<System.Type,FbxNodeRelationType>> MapsToFbxObject = new Dictionary<System.Type, KeyValuePair<System.Type,FbxNodeRelationType>> ()
        {
            { typeof(Transform),            new KeyValuePair<System.Type, FbxNodeRelationType>(typeof(FbxProperty), FbxNodeRelationType.Property) },
            { typeof(MeshFilter),           new KeyValuePair<System.Type, FbxNodeRelationType>(typeof(FbxMesh), FbxNodeRelationType.NodeAttribute) },
            { typeof(SkinnedMeshRenderer),  new KeyValuePair<System.Type, FbxNodeRelationType>(typeof(FbxMesh), FbxNodeRelationType.NodeAttribute) },
            { typeof(Light),                new KeyValuePair<System.Type, FbxNodeRelationType>(typeof(FbxLight), FbxNodeRelationType.NodeAttribute) },
            { typeof(Camera),               new KeyValuePair<System.Type, FbxNodeRelationType>(typeof(FbxCamera), FbxNodeRelationType.NodeAttribute) },
            { typeof(Material),             new KeyValuePair<System.Type, FbxNodeRelationType>(typeof(FbxSurfaceMaterial), FbxNodeRelationType.Material) },
        };

        /// <summary>
        /// keep a map between GameObject and FbxNode for quick lookup when we export
        /// animation.
        /// </summary>
        Dictionary<GameObject, FbxNode> MapUnityObjectToFbxNode = new Dictionary<GameObject, FbxNode> ();

        /// <summary>
        /// keep a map between the constrained FbxNode (in Unity this is the GameObject with constraint component)
        /// and its FbxConstraints for quick lookup when exporting constraint animations.
        /// </summary>
        Dictionary<FbxNode, Dictionary<FbxConstraint, System.Type>> MapConstrainedObjectToConstraints = new Dictionary<FbxNode, Dictionary<FbxConstraint, System.Type>>();

        /// <summary>
        /// Map Unity material name to FBX material object
        /// </summary>
        Dictionary<string, FbxSurfaceMaterial> MaterialMap = new Dictionary<string, FbxSurfaceMaterial> ();

        /// <summary>
        /// Map texture filename name to FBX texture object
        /// </summary>
        Dictionary<string, FbxTexture> TextureMap = new Dictionary<string, FbxTexture> ();

        /// <summary>
        /// Map the name of a prefab to an FbxMesh (for preserving instances) 
        /// </summary>
        Dictionary<string, FbxMesh> SharedMeshes = new Dictionary<string, FbxMesh> ();

        /// <summary>
        /// Map for the Name of an Object to number of objects with this name.
        /// Used for enforcing unique names on export.
        /// </summary>
        Dictionary<string, int> NameToIndexMap = new Dictionary<string, int> ();

        /// <summary>
        /// Format for creating unique names
        /// </summary>
        const string UniqueNameFormat = "{0}_{1}";

        /// <summary>
        /// The animation fbx file format.
        /// </summary>
        const string AnimFbxFileFormat = "{0}/{1}@{2}.fbx";

        /// <summary>
        /// Gets the export settings.
        /// </summary>
        internal static ExportSettings ExportSettings {
            get { return ExportSettings.instance; }
        }

<<<<<<< HEAD
        private IExportOptions m_exportOptions;
        private IExportOptions ExportOptions {
            get {
                if (m_exportOptions == null) {
                    // get default settings;
                    m_exportOptions = new ExportModelSettingsSerialize();
=======
            internal static EditorTools.IExportOptions DefaultOptions {
                get { return new ExportModelSettingsSerialize(); }
            }

            private EditorTools.IExportOptions m_exportOptions;
            private EditorTools.IExportOptions ExportOptions {
                get {
                    if (m_exportOptions == null) {
                        // get default settings;
                        m_exportOptions = DefaultOptions;
                    }
                    return m_exportOptions;
>>>>>>> 839e5fe5
                }
                return m_exportOptions;
            }
            set { m_exportOptions = value; }
        }

        /// <summary>
        /// Gets the Unity default material.
        /// </summary>
        internal static Material DefaultMaterial {
            get {
                if (!s_defaultMaterial) {
                    var obj = GameObject.CreatePrimitive (PrimitiveType.Quad);
                    s_defaultMaterial = obj.GetComponent<Renderer> ().sharedMaterial;
                    Object.DestroyImmediate (obj);
                }
                return s_defaultMaterial;
            }
        }

        static Material s_defaultMaterial = null;

        static Dictionary<UnityEngine.LightType, FbxLight.EType> MapLightType = new Dictionary<UnityEngine.LightType, FbxLight.EType> () {
            { UnityEngine.LightType.Directional,    FbxLight.EType.eDirectional },
            { UnityEngine.LightType.Spot,           FbxLight.EType.eSpot },
            { UnityEngine.LightType.Point,          FbxLight.EType.ePoint },
            { UnityEngine.LightType.Area,           FbxLight.EType.eArea },
        };

        /// <summary>
        /// Gets the version number of the FbxExporters plugin from the readme.
        /// </summary>
        internal static string GetVersionFromReadme()
        {
            if (!File.Exists (ChangeLogPath)) {
                Debug.LogWarning (string.Format("Could not find version number, the ChangeLog file is missing from: {0}", ChangeLogPath));
                return null;
            }

            try {
                // The standard format is:
                //   ## [a.b.c-whatever] - yyyy-mm-dd
                // Another format is:
                //   **Version**: a.b.c-whatever
                // we handle either one and read out the version
                var lines = File.ReadAllLines (ChangeLogPath);
                var regexes = new string [] {
                    @"^\s*##\s*\[(.*)\]",
                    @"^\s*\*\*Version\*\*:\s*(.*)\s*"
                };
                foreach (var line in lines) {
                    foreach (var regex in regexes) {
                        var match = System.Text.RegularExpressions.Regex.Match(line, regex);
                        if (match.Success) {
                            var version = match.Groups[1].Value;
                            return version.Trim ();
                        }
                    }
                }

                // If we're here, we didn't find any match.
                Debug.LogWarning (string.Format("Could not find most recent version number in {0}", ChangeLogPath));
                return null;
            }
            catch(IOException e){
                Debug.LogException (e);
                Debug.LogWarning (string.Format("Error reading file {0} ({1})", ChangeLogPath, e));
                return null;
            }

        }

        /// <summary>
        /// Get a layer (to store UVs, normals, etc) on the mesh.
        /// If it doesn't exist yet, create it.
        /// </summary>
        internal static FbxLayer GetOrCreateLayer(FbxMesh fbxMesh, int layer = 0 /* default layer */)
        {
            int maxLayerIndex = fbxMesh.GetLayerCount() - 1;
            while (layer > maxLayerIndex) {
                // We'll have to create the layer (potentially several).
                // Make sure to avoid infinite loops even if there's an
                // FbxSdk bug.
                int newLayerIndex = fbxMesh.CreateLayer();
                if (newLayerIndex <= maxLayerIndex) {
                    // Error!
                    throw new System.Exception (
                        "Internal error: Unable to create mesh layer "
                        + (maxLayerIndex + 1)
                        + " on mesh " + fbxMesh.GetName ());
                }
                maxLayerIndex = newLayerIndex;
            }
            return fbxMesh.GetLayer (layer);
        }

        /// <summary>
        /// Export the mesh's attributes using layer 0.
        /// </summary>
        private bool ExportComponentAttributes (MeshInfo mesh, FbxMesh fbxMesh, int[] unmergedTriangles)
        {
            // return true if any attribute was exported
            bool exportedAttribute = false;

            // Set the normals on Layer 0.
            FbxLayer fbxLayer = GetOrCreateLayer(fbxMesh);

            if (mesh.HasValidNormals()) {
                using (var fbxLayerElement = FbxLayerElementNormal.Create (fbxMesh, "Normals")) {
                    fbxLayerElement.SetMappingMode (FbxLayerElement.EMappingMode.eByPolygonVertex);
                    fbxLayerElement.SetReferenceMode (FbxLayerElement.EReferenceMode.eDirect);

                    // Add one normal per each vertex face index (3 per triangle)
                    FbxLayerElementArray fbxElementArray = fbxLayerElement.GetDirectArray ();

                    for (int n = 0; n < unmergedTriangles.Length; n++) {
                        int unityTriangle = unmergedTriangles [n];
                        fbxElementArray.Add (ConvertToRightHanded (mesh.Normals [unityTriangle]));
                    }

                    fbxLayer.SetNormals (fbxLayerElement);
                }
                exportedAttribute = true;
            }

            /// Set the binormals on Layer 0.
            if (mesh.HasValidBinormals()) {
                using (var fbxLayerElement = FbxLayerElementBinormal.Create (fbxMesh, "Binormals")) {
                    fbxLayerElement.SetMappingMode (FbxLayerElement.EMappingMode.eByPolygonVertex);
                    fbxLayerElement.SetReferenceMode (FbxLayerElement.EReferenceMode.eDirect);

                    // Add one normal per each vertex face index (3 per triangle)
                    FbxLayerElementArray fbxElementArray = fbxLayerElement.GetDirectArray ();

                    for (int n = 0; n < unmergedTriangles.Length; n++) {
                        int unityTriangle = unmergedTriangles [n];
                        fbxElementArray.Add (ConvertToRightHanded (mesh.Binormals [unityTriangle]));
                    }
                    fbxLayer.SetBinormals (fbxLayerElement);
                }
                exportedAttribute = true;
            }

            /// Set the tangents on Layer 0.
            if (mesh.HasValidTangents()) {
                using (var fbxLayerElement = FbxLayerElementTangent.Create (fbxMesh, "Tangents")) {
                    fbxLayerElement.SetMappingMode (FbxLayerElement.EMappingMode.eByPolygonVertex);
                    fbxLayerElement.SetReferenceMode (FbxLayerElement.EReferenceMode.eDirect);

                    // Add one normal per each vertex face index (3 per triangle)
                    FbxLayerElementArray fbxElementArray = fbxLayerElement.GetDirectArray ();

                    for (int n = 0; n < unmergedTriangles.Length; n++) {
                        int unityTriangle = unmergedTriangles [n];
                        fbxElementArray.Add (ConvertToRightHanded (
                            new Vector3 (
                                mesh.Tangents [unityTriangle] [0],
                                mesh.Tangents [unityTriangle] [1],
                                mesh.Tangents [unityTriangle] [2]
                            )));
                    }
                    fbxLayer.SetTangents (fbxLayerElement);
                }
                exportedAttribute = true;
            }

            exportedAttribute |= ExportUVs (fbxMesh, mesh, unmergedTriangles);

            if (mesh.HasValidVertexColors()) {
                using (var fbxLayerElement = FbxLayerElementVertexColor.Create (fbxMesh, "VertexColors")) {
                    fbxLayerElement.SetMappingMode (FbxLayerElement.EMappingMode.eByPolygonVertex);
                    fbxLayerElement.SetReferenceMode (FbxLayerElement.EReferenceMode.eIndexToDirect);

                    // set texture coordinates per vertex
                    FbxLayerElementArray fbxElementArray = fbxLayerElement.GetDirectArray ();

                    // (Uni-31596) only copy unique UVs into this array, and index appropriately
                    for (int n = 0; n < mesh.VertexColors.Length; n++) {
                        // Converting to Color from Color32, as Color32 stores the colors
                        // as ints between 0-255, while FbxColor and Color
                        // use doubles between 0-1
                        Color color = mesh.VertexColors [n];
                        fbxElementArray.Add (new FbxColor (color.r,
                            color.g,
                            color.b,
                            color.a));
                    }

                    // For each face index, point to a texture uv
                    FbxLayerElementArray fbxIndexArray = fbxLayerElement.GetIndexArray ();
                    fbxIndexArray.SetCount (unmergedTriangles.Length);

                    for (int i = 0; i < unmergedTriangles.Length; i++) {
                        fbxIndexArray.SetAt (i, unmergedTriangles [i]);
                    }
                    fbxLayer.SetVertexColors (fbxLayerElement);
                }
                exportedAttribute = true;
            }
            return exportedAttribute;
        }

        /// <summary>
        /// Unity has up to 4 uv sets per mesh. Export all the ones that exist.
        /// </summary>
        /// <param name="fbxMesh">Fbx mesh.</param>
        /// <param name="mesh">Mesh.</param>
        /// <param name="unmergedTriangles">Unmerged triangles.</param>
        private static bool ExportUVs(FbxMesh fbxMesh, MeshInfo mesh, int[] unmergedTriangles)
        {
            Vector2[][] uvs = new Vector2[][] {
                mesh.UV,
                mesh.mesh.uv2,
                mesh.mesh.uv3,
                mesh.mesh.uv4
            };

            int k = 0;
            for (int i = 0; i < uvs.Length; i++) {
                if (uvs [i] == null || uvs [i].Length == 0) {
                    continue; // don't have these UV's, so skip
                }

                FbxLayer fbxLayer = GetOrCreateLayer (fbxMesh, k);
                using (var fbxLayerElement = FbxLayerElementUV.Create (fbxMesh, "UVSet" + i))
                {
                    fbxLayerElement.SetMappingMode (FbxLayerElement.EMappingMode.eByPolygonVertex);
                    fbxLayerElement.SetReferenceMode (FbxLayerElement.EReferenceMode.eIndexToDirect);

                    // set texture coordinates per vertex
                    FbxLayerElementArray fbxElementArray = fbxLayerElement.GetDirectArray ();

                    // (Uni-31596) only copy unique UVs into this array, and index appropriately
                    for (int n = 0; n < uvs[i].Length; n++) {
                        fbxElementArray.Add (new FbxVector2 (uvs[i] [n] [0],
                            uvs[i] [n] [1]));
                    }

                    // For each face index, point to a texture uv
                    FbxLayerElementArray fbxIndexArray = fbxLayerElement.GetIndexArray ();
                    fbxIndexArray.SetCount (unmergedTriangles.Length);

                    for(int j = 0; j < unmergedTriangles.Length; j++){
                        fbxIndexArray.SetAt (j, unmergedTriangles [j]);
                    }
                    fbxLayer.SetUVs (fbxLayerElement, FbxLayerElement.EType.eTextureDiffuse);
                }
                k++;
            }

            // if we incremented k, then at least on set of UV's were exported
            return k > 0;
        }

        /// <summary>
        /// Export the mesh's blend shapes.
        /// </summary>
        private bool ExportBlendShapes(MeshInfo mesh, FbxMesh fbxMesh, FbxScene fbxScene, int[] unmergedTriangles)
        {
            var umesh = mesh.mesh;
            if (umesh.blendShapeCount == 0)
                return false;

            var fbxBlendShape = FbxBlendShape.Create(fbxScene, umesh.name + "_BlendShape");
            fbxMesh.AddDeformer(fbxBlendShape);

            var numVertices = umesh.vertexCount;
            var basePoints = umesh.vertices;
            var baseNormals = umesh.normals;
            var baseTangents = umesh.tangents;
            var deltaPoints = new Vector3[numVertices];
            var deltaNormals = new Vector3[numVertices];
            var deltaTangents = new Vector3[numVertices];

            for (int bi = 0; bi < umesh.blendShapeCount; ++bi)
            {
                var bsName = umesh.GetBlendShapeName(bi);
                var numFrames = umesh.GetBlendShapeFrameCount(bi);
                var fbxChannel = FbxBlendShapeChannel.Create(fbxScene, bsName);
                fbxBlendShape.AddBlendShapeChannel(fbxChannel);

                for (int fi = 0; fi < numFrames; ++fi)
                {
                    var weight = umesh.GetBlendShapeFrameWeight(bi, fi);
                    umesh.GetBlendShapeFrameVertices(bi, fi, deltaPoints, deltaNormals, deltaTangents);

                    var fbxShape = FbxShape.Create(fbxScene, "");
                    fbxChannel.AddTargetShape(fbxShape, weight);

                    // control points
                    fbxShape.InitControlPoints(ControlPointToIndex.Count());
                    for (int vi = 0; vi < numVertices; ++vi)
                    {
                        int ni = ControlPointToIndex[basePoints[vi]];
                        var v = basePoints[vi] + deltaPoints[vi];
                        fbxShape.SetControlPointAt(ConvertToRightHanded(v, UnitScaleFactor), ni);
                    }

                    // normals
                    if (mesh.HasValidNormals())
                    {
                        var elemNormals = fbxShape.CreateElementNormal();
                        elemNormals.SetMappingMode(FbxLayerElement.EMappingMode.eByPolygonVertex);
                        elemNormals.SetReferenceMode(FbxLayerElement.EReferenceMode.eDirect);
                        var dstNormals = elemNormals.GetDirectArray();
                        dstNormals.SetCount(unmergedTriangles.Length);
                        for (int ii = 0; ii < unmergedTriangles.Length; ++ii)
                        {
                            int vi = unmergedTriangles[ii];
                            var n = baseNormals[vi] + deltaNormals[vi];
                            dstNormals.SetAt(ii, ConvertToRightHanded(n));
                        }
                    }

                    // tangents
                    if (mesh.HasValidTangents())
                    {
                        var elemTangents = fbxShape.CreateElementTangent();
                        elemTangents.SetMappingMode(FbxLayerElement.EMappingMode.eByPolygonVertex);
                        elemTangents.SetReferenceMode(FbxLayerElement.EReferenceMode.eDirect);
                        var dstTangents = elemTangents.GetDirectArray();
                        dstTangents.SetCount(unmergedTriangles.Length);
                        for (int ii = 0; ii < unmergedTriangles.Length; ++ii)
                        {
                            int vi = unmergedTriangles[ii];
                            var t = (Vector3)baseTangents[vi] + deltaTangents[vi];
                            dstTangents.SetAt(ii, ConvertToRightHanded(t));
                        }
                    }
                }
            }
            return true;
        }

        /// <summary>
        /// Takes in a left-handed UnityEngine.Vector3 denoting a normal,
        /// returns a right-handed FbxVector4.
        ///
        /// Unity is left-handed, Maya and Max are right-handed.
        /// The FbxSdk conversion routines can't handle changing handedness.
        ///
        /// Remember you also need to flip the winding order on your polygons.
        /// </summary>
        internal static FbxVector4 ConvertToRightHanded(Vector3 leftHandedVector, float unitScale = 1f)
        {
            // negating the x component of the vector converts it from left to right handed coordinates
            return unitScale * new FbxVector4 (
                -leftHandedVector[0],
                leftHandedVector[1],
                leftHandedVector[2]);
        }

        /// <summary>
        /// Exports a texture from Unity to FBX.
        /// The texture must be a property on the unityMaterial; it gets
        /// linked to the FBX via a property on the fbxMaterial.
        ///
        /// The texture file must be a file on disk; it is not embedded within the FBX.
        /// </summary>
        /// <param name="unityMaterial">Unity material.</param>
        /// <param name="unityPropName">Unity property name, e.g. "_MainTex".</param>
        /// <param name="fbxMaterial">Fbx material.</param>
        /// <param name="fbxPropName">Fbx property name, e.g. <c>FbxSurfaceMaterial.sDiffuse</c>.</param>
        internal bool ExportTexture (Material unityMaterial, string unityPropName,
                                    FbxSurfaceMaterial fbxMaterial, string fbxPropName)
        {
            if (!unityMaterial) {
                return false;
            }

            // Get the texture on this property, if any.
            if (!unityMaterial.HasProperty (unityPropName)) {
                return false;
            }
            var unityTexture = unityMaterial.GetTexture (unityPropName);
            if (!unityTexture) {
                return false;
            }

            // Find its filename
            var textureSourceFullPath = AssetDatabase.GetAssetPath (unityTexture);
            if (textureSourceFullPath == "") {
                return false;
            }

            // get absolute filepath to texture
            textureSourceFullPath = Path.GetFullPath (textureSourceFullPath);

            if (Verbose) {
                Debug.Log (string.Format ("{2}.{1} setting texture path {0}", textureSourceFullPath, fbxPropName, fbxMaterial.GetName ()));
            }

            // Find the corresponding property on the fbx material.
            var fbxMaterialProperty = fbxMaterial.FindProperty (fbxPropName);
            if (fbxMaterialProperty == null || !fbxMaterialProperty.IsValid ()) {
                Debug.Log ("property not found");
                return false;
            }

            // Find or create an fbx texture and link it up to the fbx material.
            if (!TextureMap.ContainsKey (textureSourceFullPath)) {
                var fbxTexture = FbxFileTexture.Create (fbxMaterial, fbxPropName + "_Texture");
                fbxTexture.SetFileName (textureSourceFullPath);
                fbxTexture.SetTextureUse (FbxTexture.ETextureUse.eStandard);
                fbxTexture.SetMappingType (FbxTexture.EMappingType.eUV);
                TextureMap.Add (textureSourceFullPath, fbxTexture);
            }
            TextureMap [textureSourceFullPath].ConnectDstProperty (fbxMaterialProperty);

            return true;
        }

        /// <summary>
        /// Get the color of a material, or grey if we can't find it.
        /// </summary>
        internal FbxDouble3 GetMaterialColor (Material unityMaterial, string unityPropName, float defaultValue = 1)
        {
            if (!unityMaterial) {
                return new FbxDouble3(defaultValue);
            }
            if (!unityMaterial.HasProperty (unityPropName)) {
                return new FbxDouble3(defaultValue);
            }
            var unityColor = unityMaterial.GetColor (unityPropName);
            return new FbxDouble3 (unityColor.r, unityColor.g, unityColor.b);
        }

        /// <summary>
        /// Export (and map) a Unity PBS material to FBX classic material
        /// </summary>
        internal bool ExportMaterial (Material unityMaterial, FbxScene fbxScene, FbxNode fbxNode)
        {
            if (!unityMaterial) {
                unityMaterial = DefaultMaterial;
            }

            var unityName = unityMaterial.name;
            if (MaterialMap.ContainsKey (unityName)) {
                fbxNode.AddMaterial (MaterialMap [unityName]);
                return true;
            }

            var fbxName = ExportOptions.UseMayaCompatibleNames
                ? ConvertToMayaCompatibleName(unityName) : unityName;

            if (Verbose) {
                if (unityName != fbxName) {
                    Debug.Log (string.Format ("exporting material {0} as {1}", unityName, fbxName));
                } else {
                    Debug.Log(string.Format("exporting material {0}", unityName));
                }
            }

            // We'll export either Phong or Lambert. Phong if it calls
            // itself specular, Lambert otherwise.
            var shader = unityMaterial.shader;
            bool specular = shader.name.ToLower ().Contains ("specular");

            var fbxMaterial = specular
                ? FbxSurfacePhong.Create (fbxScene, fbxName)
                : FbxSurfaceLambert.Create (fbxScene, fbxName);

            // Copy the flat colours over from Unity standard materials to FBX.
            fbxMaterial.Diffuse.Set (GetMaterialColor (unityMaterial, "_Color"));
            fbxMaterial.Emissive.Set (GetMaterialColor (unityMaterial, "_EmissionColor", 0));
            fbxMaterial.Ambient.Set (new FbxDouble3 ());

            fbxMaterial.BumpFactor.Set (unityMaterial.HasProperty ("_BumpScale") ? unityMaterial.GetFloat ("_BumpScale") : 0);

            if (specular) {
                (fbxMaterial as FbxSurfacePhong).Specular.Set (GetMaterialColor (unityMaterial, "_SpecColor"));
            }

            // Export the textures from Unity standard materials to FBX.
            ExportTexture (unityMaterial, "_MainTex", fbxMaterial, FbxSurfaceMaterial.sDiffuse);
            ExportTexture (unityMaterial, "_EmissionMap", fbxMaterial, FbxSurfaceMaterial.sEmissive);
            ExportTexture (unityMaterial, "_BumpMap", fbxMaterial, FbxSurfaceMaterial.sNormalMap);
            if (specular) {
                ExportTexture (unityMaterial, "_SpecGlosMap", fbxMaterial, FbxSurfaceMaterial.sSpecular);
            }

            MaterialMap.Add (unityName, fbxMaterial);
            fbxNode.AddMaterial (fbxMaterial);
            return true;
        }

        /// <summary>
        /// Sets up the material to polygon mapping for fbxMesh.
        /// To determine which part of the mesh uses which material, look at the submeshes
        /// and which polygons they represent.
        /// Assuming equal number of materials as submeshes, and that they are in the same order.
        /// (i.e. submesh 1 uses material 1)
        /// </summary>
        /// <param name="fbxMesh">Fbx mesh.</param>
        /// <param name="mesh">Mesh.</param>
        /// <param name="materials">Materials.</param>
        private void AssignLayerElementMaterial(FbxMesh fbxMesh, Mesh mesh, int materialCount)
        {
            // Add FbxLayerElementMaterial to layer 0 of the node
            FbxLayer fbxLayer = fbxMesh.GetLayer (0 /* default layer */);
            if (fbxLayer == null) {
                fbxMesh.CreateLayer ();
                fbxLayer = fbxMesh.GetLayer (0 /* default layer */);
            }

            using (var fbxLayerElement = FbxLayerElementMaterial.Create (fbxMesh, "Material")) {
                // if there is only one material then set everything to that material
                if (materialCount == 1) {
                    fbxLayerElement.SetMappingMode (FbxLayerElement.EMappingMode.eAllSame);
                    fbxLayerElement.SetReferenceMode (FbxLayerElement.EReferenceMode.eIndexToDirect);

                    FbxLayerElementArray fbxElementArray = fbxLayerElement.GetIndexArray ();
                    fbxElementArray.Add (0);
                } else {
                    fbxLayerElement.SetMappingMode (FbxLayerElement.EMappingMode.eByPolygon);
                    fbxLayerElement.SetReferenceMode (FbxLayerElement.EReferenceMode.eIndexToDirect);

                    FbxLayerElementArray fbxElementArray = fbxLayerElement.GetIndexArray ();

                    for (int subMeshIndex = 0; subMeshIndex < mesh.subMeshCount; subMeshIndex++) {
                        var topology = mesh.GetTopology (subMeshIndex);
                        int polySize;

                        switch (topology) {
                        case MeshTopology.Triangles:
                            polySize = 3;
                            break;
                        case MeshTopology.Quads:
                            polySize = 4;
                            break;
                        case MeshTopology.Lines:
                            throw new System.NotImplementedException();
                        case MeshTopology.Points:
                            throw new System.NotImplementedException();
                        case MeshTopology.LineStrip:
                            throw new System.NotImplementedException();
                        default:
                            throw new System.NotImplementedException ();
                        }

                        // Specify the material index for each polygon.
                        // Material index should match subMeshIndex.
                        var indices = mesh.GetIndices (subMeshIndex);
                        for(int j = 0, n = indices.Length / polySize; j < n; j++){
                            fbxElementArray.Add (subMeshIndex);
                        }
                    }
                }
                fbxLayer.SetMaterials (fbxLayerElement);
            }
        }

        /// <summary>
        /// Exports a unity mesh and attaches it to the node as an FbxMesh.
        ///
        /// Able to export materials per sub-mesh as well (by default, exports with the default material).
        ///
        /// Use fbxNode.GetMesh() to access the exported mesh.
        /// </summary>
        internal bool ExportMesh (Mesh mesh, FbxNode fbxNode, Material[] materials = null)
        {
            var meshInfo = new MeshInfo(mesh, materials);
            return ExportMesh(meshInfo, fbxNode);
        }

        /// <summary>
        /// Keeps track of the index of each point in the exported vertex array.
        /// </summary>
        private Dictionary<Vector3, int> ControlPointToIndex = new Dictionary<Vector3, int> ();

        /// <summary>
        /// Exports a unity mesh and attaches it to the node as an FbxMesh.
        /// </summary>
        bool ExportMesh (MeshInfo meshInfo, FbxNode fbxNode)
        {
            if (!meshInfo.IsValid) {
                return false;
            }

            NumMeshes++;
            NumTriangles += meshInfo.Triangles.Length / 3;

            // create the mesh structure.
            var fbxScene = fbxNode.GetScene();
            FbxMesh fbxMesh = FbxMesh.Create (fbxScene, "Scene");

            // Create control points.
            ControlPointToIndex.Clear();
            {
                var vertices = meshInfo.Vertices;
                for (int v = 0, n = meshInfo.VertexCount; v < n; v++) {
                    if (ControlPointToIndex.ContainsKey (vertices [v])) {
                        continue;
                    }
                    ControlPointToIndex [vertices [v]] = ControlPointToIndex.Count();
                }
                fbxMesh.InitControlPoints (ControlPointToIndex.Count());

                foreach (var kvp in ControlPointToIndex) {
                    var controlPoint = kvp.Key;
                    var index = kvp.Value;
                    fbxMesh.SetControlPointAt (ConvertToRightHanded(controlPoint, UnitScaleFactor), index);
                }
            }

            var unmergedPolygons = new List<int> ();
            var mesh = meshInfo.mesh;
            for (int s = 0; s < mesh.subMeshCount; s++) {
                var topology = mesh.GetTopology (s);
                var indices = mesh.GetIndices (s);

                int polySize;
                int[] vertOrder;

                switch (topology) {
                case MeshTopology.Triangles:
                    polySize = 3;
                    // flip winding order so that Maya and Unity import it properly
                    vertOrder = new int[]{ 0, 2, 1 };
                    break;
                case MeshTopology.Quads:
                    polySize = 4;
                    // flip winding order so that Maya and Unity import it properly
                    vertOrder = new int[]{ 0, 3, 2, 1 };
                    break;
                case MeshTopology.Lines:
                    throw new System.NotImplementedException();
                case MeshTopology.Points:
                    throw new System.NotImplementedException();
                case MeshTopology.LineStrip:
                    throw new System.NotImplementedException();
                default: 
                    throw new System.NotImplementedException ();
                }

                for (int f = 0; f < indices.Length / polySize; f++) {
                    fbxMesh.BeginPolygon ();

                    foreach (int val in vertOrder) {
                        int polyVert = indices [polySize * f + val];

                        // Save the polygon order (without merging vertices) so we
                        // properly export UVs, normals, binormals, etc.
                        unmergedPolygons.Add(polyVert);

                        polyVert = ControlPointToIndex [meshInfo.Vertices [polyVert]];
                        fbxMesh.AddPolygon (polyVert);

                    }
                    fbxMesh.EndPolygon ();
                }
            }

            // Set up materials per submesh.
            foreach (var mat in meshInfo.Materials) {
                ExportMaterial (mat, fbxScene, fbxNode);
            }
            AssignLayerElementMaterial (fbxMesh, meshInfo.mesh, meshInfo.Materials.Length);

            // Set up normals, etc.
            ExportComponentAttributes (meshInfo, fbxMesh, unmergedPolygons.ToArray());

            // Set up blend shapes.
            ExportBlendShapes(meshInfo, fbxMesh, fbxScene, unmergedPolygons.ToArray());

            // set the fbxNode containing the mesh
            fbxNode.SetNodeAttribute (fbxMesh);
            fbxNode.SetShadingMode (FbxNode.EShadingMode.eWireFrame);
            return true;
        }

        /// <summary>
        /// Export GameObject as a skinned mesh with material, bones, a skin and, a bind pose.
        /// </summary>
        protected bool ExportSkinnedMesh (GameObject unityGo, FbxScene fbxScene, FbxNode fbxNode)
        {
            SkinnedMeshRenderer unitySkin
            = unityGo.GetComponent<SkinnedMeshRenderer> ();

            if (unitySkin == null) {
                return false;
            }

            var mesh = unitySkin.sharedMesh;
            if (!mesh) {
                return false;
            }

            if (Verbose)
                Debug.Log (string.Format ("exporting {0} {1}", "Skin", fbxNode.GetName ()));


            var meshInfo = new MeshInfo(unitySkin.sharedMesh, unitySkin.sharedMaterials);

            FbxMesh fbxMesh = null;
            if (ExportMesh(meshInfo, fbxNode))
            {
                fbxMesh = fbxNode.GetMesh();
            }
            if (fbxMesh == null)
            {
                Debug.LogError("Could not find mesh");
                return false;
            }

            Dictionary<SkinnedMeshRenderer, Transform[]> skinnedMeshToBonesMap;
            // export skeleton
            if (ExportSkeleton (unitySkin, fbxScene, out skinnedMeshToBonesMap)) {
                // bind mesh to skeleton
                ExportSkin (unitySkin, meshInfo, fbxScene, fbxMesh, fbxNode);

                // add bind pose
                ExportBindPose (unitySkin, fbxNode, fbxScene, skinnedMeshToBonesMap);
            }

            return true;
        }

        /// <summary>
        /// Gets the bind pose for the Unity bone.
        /// </summary>
        /// <returns>The bind pose.</returns>
        /// <param name="unityBone">Unity bone.</param>
        /// <param name="bindPoses">Bind poses.</param>
        /// <param name="boneDict">Dictionary of bone to index.</param>
        /// <param name="skinnedMesh">Skinned mesh.</param>
        private Matrix4x4 GetBindPose(
            Transform unityBone, Matrix4x4[] bindPoses,
            Dictionary<Transform, int> boneDict, SkinnedMeshRenderer skinnedMesh
        ){
            Matrix4x4 bindPose;
            int index;
            if (boneDict.TryGetValue (unityBone, out index)) {
                bindPose = bindPoses [index];
            } else {
                bindPose = unityBone.worldToLocalMatrix * skinnedMesh.transform.localToWorldMatrix;
            }
            return bindPose;
        }

        /// <summary>
        /// Export bones of skinned mesh, if this is a skinned mesh with
        /// bones and bind poses.
        /// </summary>
        private bool ExportSkeleton (SkinnedMeshRenderer skinnedMesh, FbxScene fbxScene, out Dictionary<SkinnedMeshRenderer, Transform[]> skinnedMeshToBonesMap)
        {
            skinnedMeshToBonesMap = new Dictionary<SkinnedMeshRenderer, Transform[]> ();

            if (!skinnedMesh) {
                return false;
            }
            var bones = skinnedMesh.bones;
            if (bones == null || bones.Length == 0) {
                return false;
            }
            var mesh = skinnedMesh.sharedMesh;
            if (!mesh) {
                return false;
            }

            var bindPoses = mesh.bindposes;
            if (bindPoses == null || bindPoses.Length != bones.Length) {
                return false;
            }

            // Three steps:
            // 0. Set up the map from bone to index.
            // 1. Gather complete list of bones
            // 2. Set the transforms.

            // Step 0: map transform to index so we can look up index by bone.
            Dictionary<Transform, int> index = new Dictionary<Transform, int>();
            for (int boneIndex = 0; boneIndex < bones.Length; boneIndex++) {
                Transform unityBoneTransform = bones [boneIndex];
                index[unityBoneTransform] = boneIndex;
            }

            // Step 1: gather all the bones
            HashSet<Transform> boneSet = new HashSet<Transform> ();
            var s = new Stack<Transform> (bones);
            var root = skinnedMesh.rootBone;
            while (s.Count > 0) {
                var t = s.Pop ();

                if (!boneSet.Add (t)) {
                    continue;
                }

                if (t.parent == null) {
                    Debug.LogWarningFormat (
                        "FbxExporter: {0} is a bone but not a descendant of {1}'s mesh's root bone.",
                        t.name, skinnedMesh.name
                    );
                    continue;
                }

                // Each skinned mesh in Unity has one root bone, but may have objects
                // between the root bone and leaf bones that are not in the bone list.
                // However all objects between two bones in a hierarchy should be bones
                // as well. 
                // e.g. in rootBone -> bone1 -> obj1 -> bone2, obj1 should be a bone
                //
                // Traverse from all leaf bones to the root bone adding everything in between
                // to the boneSet regardless of whether it is in the skinned mesh's bone list.
                if (t != root && !boneSet.Contains(t.parent)) {
                    s.Push (t.parent);
                }
            }

            var boneList = boneSet.ToArray();
            skinnedMeshToBonesMap.Add (skinnedMesh, boneList);

            // Step 2: Set transforms
            var boneInfo = new SkinnedMeshBoneInfo (skinnedMesh, index);
            foreach (var bone in boneList) {
                var fbxBone = MapUnityObjectToFbxNode [bone.gameObject];
                ExportBoneTransform (fbxBone, fbxScene, bone, boneInfo);
            }
            return true;
        }

        /// <summary>
        /// Export binding of mesh to skeleton
        /// </summary>
        private bool ExportSkin (SkinnedMeshRenderer skinnedMesh, 
                                    MeshInfo meshInfo, FbxScene fbxScene, FbxMesh fbxMesh,
                                    FbxNode fbxRootNode)
        {
            FbxSkin fbxSkin = FbxSkin.Create (fbxScene, (skinnedMesh.name + SkinPrefix));

            FbxAMatrix fbxMeshMatrix = fbxRootNode.EvaluateGlobalTransform ();

            // keep track of the bone index -> fbx cluster mapping, so that we can add the bone weights afterwards
            Dictionary<int, FbxCluster> boneCluster = new Dictionary<int, FbxCluster> ();

            for(int i = 0; i < skinnedMesh.bones.Length; i++) {
                FbxNode fbxBoneNode = MapUnityObjectToFbxNode [skinnedMesh.bones[i].gameObject];

                // Create the deforming cluster
                FbxCluster fbxCluster = FbxCluster.Create (fbxScene, "BoneWeightCluster");

                fbxCluster.SetLink (fbxBoneNode);
                fbxCluster.SetLinkMode (FbxCluster.ELinkMode.eNormalize);

                boneCluster.Add (i, fbxCluster);

                // set the Transform and TransformLink matrix
                fbxCluster.SetTransformMatrix (fbxMeshMatrix);

                FbxAMatrix fbxLinkMatrix = fbxBoneNode.EvaluateGlobalTransform ();
                fbxCluster.SetTransformLinkMatrix (fbxLinkMatrix);

                // add the cluster to the skin
                fbxSkin.AddCluster (fbxCluster);
            }

            // set the vertex weights for each bone
            SetVertexWeights(meshInfo, boneCluster);

            // Add the skin to the mesh after the clusters have been added
            fbxMesh.AddDeformer (fbxSkin);

            return true;
        }

        /// <summary>
        /// set vertex weights in cluster
        /// </summary>
        private void SetVertexWeights (MeshInfo meshInfo, Dictionary<int, FbxCluster> boneCluster)
        {
            HashSet<int> visitedVertices = new HashSet<int> ();

            // set the vertex weights for each bone
            for (int i = 0; i < meshInfo.BoneWeights.Length; i++) {
                var actualIndex = ControlPointToIndex [meshInfo.Vertices [i]];

                if (visitedVertices.Contains (actualIndex)) {
                    continue;
                }
                visitedVertices.Add (actualIndex);

                var boneWeights = meshInfo.BoneWeights;
                int[] indices = {
                    boneWeights [i].boneIndex0,
                    boneWeights [i].boneIndex1,
                    boneWeights [i].boneIndex2,
                    boneWeights [i].boneIndex3
                };
                float[] weights = {
                    boneWeights [i].weight0,
                    boneWeights [i].weight1,
                    boneWeights [i].weight2,
                    boneWeights [i].weight3
                };

                for (int j = 0; j < indices.Length; j++) {
                    if (weights [j] <= 0) {
                        continue;
                    }
                    if (!boneCluster.ContainsKey (indices [j])) {
                        continue;
                    }
                    // add vertex and weighting on vertex to this bone's cluster
                    boneCluster [indices [j]].AddControlPointIndex (actualIndex, weights [j]);
                }
            }
        }

        /// <summary>
        /// Export bind pose of mesh to skeleton
        /// </summary>
        protected bool ExportBindPose (SkinnedMeshRenderer skinnedMesh, FbxNode fbxMeshNode,
                                FbxScene fbxScene, Dictionary<SkinnedMeshRenderer, Transform[]> skinnedMeshToBonesMap)
        {
            FbxPose fbxPose = FbxPose.Create (fbxScene, fbxMeshNode.GetName());

            // set as bind pose
            fbxPose.SetIsBindPose (true);

            // assume each bone node has one weighted vertex cluster
            Transform[] bones;
            if (!skinnedMeshToBonesMap.TryGetValue (skinnedMesh, out bones)) {
                return false;
            }
            for (int i = 0; i < bones.Length; i++) {
                FbxNode fbxBoneNode = MapUnityObjectToFbxNode [bones[i].gameObject];

                // EvaluateGlobalTransform returns an FbxAMatrix (affine matrix)
                // which has to be converted to an FbxMatrix so that it can be passed to fbxPose.Add().
                // The hierarchy for FbxMatrix and FbxAMatrix is as follows:
                //
                //      FbxDouble4x4
                //      /           \
                // FbxMatrix     FbxAMatrix
                //
                // Therefore we can't convert directly from FbxAMatrix to FbxMatrix,
                // however FbxMatrix has a constructor that takes an FbxAMatrix.
                FbxMatrix fbxBindMatrix = new FbxMatrix(fbxBoneNode.EvaluateGlobalTransform ());

                fbxPose.Add (fbxBoneNode, fbxBindMatrix);
            }

            fbxPose.Add (fbxMeshNode, new FbxMatrix (fbxMeshNode.EvaluateGlobalTransform ()));

            // add the pose to the scene
            fbxScene.AddPose (fbxPose);

            return true;
        }

        /// <summary>
        /// Takes a Quaternion and returns a Euler with XYZ rotation order.
        /// Also converts from left (Unity) to righthanded (Maya) coordinates.
        /// 
        /// Note: Cannot simply use the FbxQuaternion.DecomposeSphericalXYZ()
        ///       function as this returns the angle in spherical coordinates 
        ///       instead of Euler angles, which Maya does not import properly. 
        /// </summary>
        /// <returns>Euler with XYZ rotation order.</returns>
        internal static FbxDouble3 ConvertQuaternionToXYZEuler(Quaternion q)
        {
            FbxQuaternion quat = new FbxQuaternion (q.x, q.y, q.z, q.w);
            FbxAMatrix m = new FbxAMatrix ();
            m.SetQ (quat);
            var vector4 = m.GetR ();

            // Negate the y and z values of the rotation to convert 
            // from Unity to Maya coordinates (left to righthanded).
            return new FbxDouble3 (vector4.X, -vector4.Y, -vector4.Z);
        }

        internal static FbxVector4 ConvertQuaternionToXYZEuler (FbxQuaternion quat)
        {
            FbxAMatrix m = new FbxAMatrix ();
            m.SetQ (quat);
            var vector4 = m.GetR ();

            // Negate the y and z values of the rotation to convert 
            // from Unity to Maya coordinates (left to righthanded).
            return new FbxVector4 (vector4.X, -vector4.Y, -vector4.Z, vector4.W);
        }

        internal static FbxDouble3 ToFbxDouble3(Vector3 v)
        {
            return new FbxDouble3(v.x, v.y, v.z);
        }

        internal static FbxDouble3 ToFbxDouble3(FbxVector4 v)
        {
            return new FbxDouble3(v.X, v.Y, v.Z);
        }

        internal static FbxVector4 ToFbxVector4(FbxDouble3 v)
        {
            return new FbxVector4(v.X, v.Y, v.Z);
        }

        internal static FbxDouble3 ConvertToRightHandedEuler(Vector3 rot)
        {
            rot.y *= -1;
            rot.z *= -1;
            return ToFbxDouble3(rot);
        }

        /// <summary>
        /// Euler to quaternion without axis conversion.
        /// </summary>
        /// <returns>a quaternion.</returns>
        /// <param name="euler">Euler.</param>
        internal static FbxQuaternion EulerToQuaternion(FbxVector4 euler)
        {
            FbxAMatrix m = new FbxAMatrix ();
            m.SetR (euler);
            return m.GetQ ();
        }

        /// <summary>
        /// Quaternion to euler without axis conversion.
        /// </summary>
        /// <returns>a euler.</returns>
        /// <param name="quat">Quaternion.</param>
        internal static FbxVector4 QuaternionToEuler(FbxQuaternion quat)
        {
            FbxAMatrix m = new FbxAMatrix ();
            m.SetQ (quat);
            return m.GetR ();
        }

        // get a fbxNode's global default position.
        internal bool ExportTransform (UnityEngine.Transform unityTransform, FbxNode fbxNode, Vector3 newCenter, TransformExportType exportType)
        {
            // Fbx rotation order is XYZ, but Unity rotation order is ZXY.
            // This causes issues when converting euler to quaternion, causing the final
            // rotation to be slighlty off.
            // Fixed by exporting the rotations as eulers with XYZ rotation order.
            // Can't just set the rotation order to ZXY on export as Maya incorrectly imports the
            // rotation. Appears to first convert to XYZ rotation then set rotation order to ZXY.
            fbxNode.SetRotationOrder (FbxNode.EPivotSet.eSourcePivot, FbxEuler.EOrder.eOrderXYZ);

            UnityEngine.Vector3 unityTranslate;
            FbxDouble3 fbxRotate;
            UnityEngine.Vector3 unityScale;

            switch (exportType) {
            case TransformExportType.Reset:
                unityTranslate = Vector3.zero;
                fbxRotate = new FbxDouble3 (0);
                unityScale = Vector3.one;
                break;
            case TransformExportType.Global:
                unityTranslate = GetRecenteredTranslation(unityTransform, newCenter);
                fbxRotate = ConvertQuaternionToXYZEuler(unityTransform.rotation);
                unityScale = unityTransform.lossyScale;
                break;
            default: /*case TransformExportType.Local*/
                unityTranslate = unityTransform.localPosition;
                fbxRotate = ConvertQuaternionToXYZEuler(unityTransform.localRotation);
                unityScale = unityTransform.localScale;
                break;
            }

            // Transfer transform data from Unity to Fbx
            var fbxTranslate = ConvertToRightHanded(unityTranslate, UnitScaleFactor);
            var fbxScale = new FbxDouble3 (unityScale.x, unityScale.y, unityScale.z);

            // set the local position of fbxNode
            fbxNode.LclTranslation.Set (new FbxDouble3(fbxTranslate.X, fbxTranslate.Y, fbxTranslate.Z));
            fbxNode.LclRotation.Set (fbxRotate);
            fbxNode.LclScaling.Set (fbxScale);

            return true;
        }

        /// <summary>
        /// if this game object is a model prefab then export with shared components
        /// </summary>
        protected bool ExportInstance (GameObject unityGo, FbxNode fbxNode, FbxScene fbxScene)
        {
            PrefabType unityPrefabType = PrefabUtility.GetPrefabType(unityGo);

            if (unityPrefabType != PrefabType.PrefabInstance &&
                unityPrefabType != PrefabType.ModelPrefabInstance) return false;

            Object unityPrefabParent = PrefabUtility.GetCorrespondingObjectFromSource(unityGo);

            if (Verbose)
                Debug.Log (string.Format ("exporting instance {0}({1})", unityGo.name, unityPrefabParent.name));

            FbxMesh fbxMesh = null;

            if (!SharedMeshes.TryGetValue (unityPrefabParent.name, out fbxMesh))
            {
                if (ExportMesh (unityGo, fbxNode) && fbxNode.GetMesh() != null) {
                    SharedMeshes [unityPrefabParent.name] = fbxNode.GetMesh ();
                    return true;
                }
                return false;
            }
                
            // We don't export the mesh because we already have it from the parent, but we still need to assign the material
            var renderer = unityGo.GetComponent<Renderer>();
            var materials = renderer ? renderer.sharedMaterials : null;

            UnityEngine.Formats.FbxSdk.FbxSurfaceMaterial newMaterial = null;
            if (materials != null)
            {
                foreach (var mat in materials) {
                    if (MaterialMap.TryGetValue(mat.name, out newMaterial))
                    {
                        fbxNode.AddMaterial(newMaterial);
                    }
                }
            }

            // set the fbxNode containing the mesh
            fbxNode.SetNodeAttribute (fbxMesh);
            fbxNode.SetShadingMode (FbxNode.EShadingMode.eWireFrame);

            return true;
        }

        /// <summary>
        /// Exports camera component
        /// </summary>
        protected bool ExportCamera (GameObject unityGO, FbxScene fbxScene, FbxNode fbxNode)
        {
            Camera unityCamera = unityGO.GetComponent<Camera> ();
            if (unityCamera == null) {
                return false;
            }

            FbxCamera fbxCamera = FbxCamera.Create (fbxScene.GetFbxManager(), unityCamera.name);
            if (fbxCamera == null) {
                return false;
            }

            CameraVisitor.ConfigureCamera(unityCamera, fbxCamera);
                
            fbxNode.SetNodeAttribute (fbxCamera);

            // set +90 post rotation to counteract for FBX camera's facing +X direction by default
            fbxNode.SetPostRotation(FbxNode.EPivotSet.eSourcePivot, new FbxVector4(0,90,0));
            // have to set rotation active to true in order for post rotation to be applied
            fbxNode.SetRotationActive (true);

            // make the last camera exported the default camera
            DefaultCamera = fbxNode.GetName ();

            return true;
        }

        /// <summary>
        /// Exports light component.
        /// Supported types: point, spot and directional
        /// Cookie => Gobo
        /// </summary>
        protected bool ExportLight (GameObject unityGo, FbxScene fbxScene, FbxNode fbxNode)
        {
            Light unityLight = unityGo.GetComponent<Light> ();

            if (unityLight == null)
                return false;

            FbxLight.EType fbxLightType;

            // Is light type supported?
            if (!MapLightType.TryGetValue (unityLight.type, out fbxLightType))
                return false;
                
            FbxLight fbxLight = FbxLight.Create (fbxScene.GetFbxManager (), unityLight.name);

            // Set the type of the light.      
            fbxLight.LightType.Set(fbxLightType);

            switch (unityLight.type) 
            {
            case LightType.Directional : {
                    break;
                }
            case LightType.Spot : {
                    // Set the angle of the light's spotlight cone in degrees.
                    fbxLight.InnerAngle.Set(unityLight.spotAngle);
                    fbxLight.OuterAngle.Set(unityLight.spotAngle);
                    break;
                }
            case LightType.Point : {
                    break;
                }
            case LightType.Area : {
                    // TODO: areaSize: The size of the area light by scaling the node XY
                    break;
                }
            }
            // The color of the light.
            var unityLightColor = unityLight.color;
            fbxLight.Color.Set (new FbxDouble3(unityLightColor.r, unityLightColor.g, unityLightColor.b));

            // Set the Intensity of a light is multiplied with the Light color.
            fbxLight.Intensity.Set (unityLight.intensity * UnitScaleFactor /*compensate for Maya scaling by system units*/ );

            // Set the range of the light.
            // applies-to: Point & Spot
            // => FarAttenuationStart, FarAttenuationEnd
            fbxLight.FarAttenuationStart.Set (0.01f /* none zero start */);
            fbxLight.FarAttenuationEnd.Set(unityLight.range*UnitScaleFactor);

            // shadows           Set how this light casts shadows
            // applies-to: Point & Spot
            bool unityLightCastShadows = unityLight.shadows != LightShadows.None;
            fbxLight.CastShadows.Set (unityLightCastShadows);

            fbxNode.SetNodeAttribute (fbxLight);

            // set +90 post rotation on x to counteract for FBX light's facing -Y direction by default
            fbxNode.SetPostRotation(FbxNode.EPivotSet.eSourcePivot, new FbxVector4(90,0,0));
            // have to set rotation active to true in order for post rotation to be applied
            fbxNode.SetRotationActive (true);

            return true;
        }

        protected bool ExportCommonConstraintProperties<T,U>(T uniConstraint, U fbxConstraint, FbxNode fbxNode) where T : IConstraint where U : FbxConstraint
        {
            fbxConstraint.Active.Set(uniConstraint.constraintActive);
            fbxConstraint.Lock.Set(uniConstraint.locked);
            fbxConstraint.Weight.Set(uniConstraint.weight * UnitScaleFactor);

            AddFbxNodeToConstraintsMapping(fbxNode, fbxConstraint, typeof(T));
            return true;
        }

        protected struct ExpConstraintSource
        {
            public FbxNode node;
            public float weight;

            public ExpConstraintSource(FbxNode node, float weight)
            {
                this.node = node;
                this.weight = weight;
            }
        }

        protected List<ExpConstraintSource> GetConstraintSources(IConstraint unityConstraint)
        {
            var fbxSources = new List<ExpConstraintSource>();
            var sources = new List<ConstraintSource>();
            unityConstraint.GetSources(sources);
            foreach (var source in sources)
            {
                // ignore any sources that are not getting exported
                FbxNode sourceNode;
                if (!MapUnityObjectToFbxNode.TryGetValue(source.sourceTransform.gameObject, out sourceNode))
                {
                    continue;
                }
                fbxSources.Add(new ExpConstraintSource(sourceNode, source.weight * UnitScaleFactor));
            }
            return fbxSources;
        }

        protected void AddFbxNodeToConstraintsMapping<T>(FbxNode fbxNode, T fbxConstraint, System.Type uniConstraintType) where T : FbxConstraint
        {
            Dictionary<FbxConstraint, System.Type> constraintMapping;
            if (!MapConstrainedObjectToConstraints.TryGetValue(fbxNode, out constraintMapping))
            {
                constraintMapping = new Dictionary<FbxConstraint, System.Type>();
                MapConstrainedObjectToConstraints.Add(fbxNode, constraintMapping);
            }
            constraintMapping.Add(fbxConstraint, uniConstraintType);
        }

        protected bool ExportPositionConstraint(IConstraint uniConstraint, FbxScene fbxScene, FbxNode fbxNode)
        {
            var uniPosConstraint = uniConstraint as PositionConstraint;
            Debug.Assert (uniPosConstraint != null);

            FbxConstraintPosition fbxPosConstraint = FbxConstraintPosition.Create(fbxScene, fbxNode.GetName() + "_positionConstraint");
            fbxPosConstraint.SetConstrainedObject(fbxNode);
            var uniSources = GetConstraintSources(uniPosConstraint);
            uniSources.ForEach(uniSource => fbxPosConstraint.AddConstraintSource(uniSource.node, uniSource.weight));
            ExportCommonConstraintProperties(uniPosConstraint, fbxPosConstraint, fbxNode);

            var uniAffectedAxes = uniPosConstraint.translationAxis;
            fbxPosConstraint.AffectX.Set((uniAffectedAxes & Axis.X) == Axis.X);
            fbxPosConstraint.AffectY.Set((uniAffectedAxes & Axis.Y) == Axis.Y);
            fbxPosConstraint.AffectZ.Set((uniAffectedAxes & Axis.Z) == Axis.Z);

            var fbxTranslationOffset = ConvertToRightHanded(uniPosConstraint.translationOffset, UnitScaleFactor);
            fbxPosConstraint.Translation.Set(ToFbxDouble3(fbxTranslationOffset));

            // rest position is the position of the fbx node
            var fbxRestTranslation = ConvertToRightHanded(uniPosConstraint.translationAtRest, UnitScaleFactor);
            // set the local position of fbxNode
            fbxNode.LclTranslation.Set(ToFbxDouble3(fbxRestTranslation));
            return true;
        }

        protected bool ExportRotationConstraint(IConstraint uniConstraint, FbxScene fbxScene, FbxNode fbxNode)
        {
            var uniRotConstraint = uniConstraint as RotationConstraint;
            Debug.Assert(uniRotConstraint != null);

            FbxConstraintRotation fbxRotConstraint = FbxConstraintRotation.Create(fbxScene, fbxNode.GetName() + "_rotationConstraint");
            fbxRotConstraint.SetConstrainedObject(fbxNode);
            var uniSources = GetConstraintSources(uniRotConstraint);
            uniSources.ForEach(uniSource => fbxRotConstraint.AddConstraintSource(uniSource.node, uniSource.weight));
            ExportCommonConstraintProperties(uniRotConstraint, fbxRotConstraint, fbxNode);

            var uniAffectedAxes = uniRotConstraint.rotationAxis;
            fbxRotConstraint.AffectX.Set((uniAffectedAxes & Axis.X) == Axis.X);
            fbxRotConstraint.AffectY.Set((uniAffectedAxes & Axis.Y) == Axis.Y);
            fbxRotConstraint.AffectZ.Set((uniAffectedAxes & Axis.Z) == Axis.Z);

            // Not converting rotation offset to XYZ euler as it gives the incorrect result in both Maya and Unity.
            var uniRotationOffset = uniRotConstraint.rotationOffset;
            var fbxRotationOffset = ConvertToRightHandedEuler(uniRotationOffset);

            fbxRotConstraint.Rotation.Set(fbxRotationOffset);

            // rest rotation is the rotation of the fbx node
            var uniRestRotationQuat = Quaternion.Euler(uniRotConstraint.rotationAtRest);
            var fbxRestRotation = ConvertQuaternionToXYZEuler(uniRestRotationQuat);
            // set the local rotation of fbxNode
            fbxNode.LclRotation.Set(fbxRestRotation);
            return true;
        }

        protected bool ExportScaleConstraint(IConstraint uniConstraint, FbxScene fbxScene, FbxNode fbxNode)
        {
            var uniScaleConstraint = uniConstraint as ScaleConstraint;
            Debug.Assert(uniScaleConstraint != null);

            FbxConstraintScale fbxScaleConstraint = FbxConstraintScale.Create(fbxScene, fbxNode.GetName() + "_scaleConstraint");
            fbxScaleConstraint.SetConstrainedObject(fbxNode);
            var uniSources = GetConstraintSources(uniScaleConstraint);
            uniSources.ForEach(uniSource => fbxScaleConstraint.AddConstraintSource(uniSource.node, uniSource.weight));
            ExportCommonConstraintProperties(uniScaleConstraint, fbxScaleConstraint, fbxNode);

            var uniAffectedAxes = uniScaleConstraint.scalingAxis;
            fbxScaleConstraint.AffectX.Set((uniAffectedAxes & Axis.X) == Axis.X);
            fbxScaleConstraint.AffectY.Set((uniAffectedAxes & Axis.Y) == Axis.Y);
            fbxScaleConstraint.AffectZ.Set((uniAffectedAxes & Axis.Z) == Axis.Z);

            var uniScaleOffset = uniScaleConstraint.scaleOffset;
            var fbxScalingOffset = ToFbxDouble3(uniScaleOffset);
            fbxScaleConstraint.Scaling.Set(fbxScalingOffset);

            // rest rotation is the rotation of the fbx node
            var uniRestScale = uniScaleConstraint.scaleAtRest;
            var fbxRestScale = ToFbxDouble3(uniRestScale);
            // set the local rotation of fbxNode
            fbxNode.LclScaling.Set(fbxRestScale);
            return true;
        }

        protected bool ExportAimConstraint(IConstraint uniConstraint, FbxScene fbxScene, FbxNode fbxNode)
        {
            var uniAimConstraint = uniConstraint as AimConstraint;
            Debug.Assert(uniAimConstraint != null);

            FbxConstraintAim fbxAimConstraint = FbxConstraintAim.Create(fbxScene, fbxNode.GetName() + "_aimConstraint");
            fbxAimConstraint.SetConstrainedObject(fbxNode);
            var uniSources = GetConstraintSources(uniAimConstraint);
            uniSources.ForEach(uniSource => fbxAimConstraint.AddConstraintSource(uniSource.node, uniSource.weight));
            ExportCommonConstraintProperties(uniAimConstraint, fbxAimConstraint, fbxNode);

            var uniAffectedAxes = uniAimConstraint.rotationAxis;
            fbxAimConstraint.AffectX.Set((uniAffectedAxes & Axis.X) == Axis.X);
            fbxAimConstraint.AffectY.Set((uniAffectedAxes & Axis.Y) == Axis.Y);
            fbxAimConstraint.AffectZ.Set((uniAffectedAxes & Axis.Z) == Axis.Z);

            var uniRotationOffset = uniAimConstraint.rotationOffset;
            var fbxRotationOffset = ConvertToRightHandedEuler(uniRotationOffset);
            fbxAimConstraint.RotationOffset.Set(fbxRotationOffset);

            // rest rotation is the rotation of the fbx node
            var uniRestRotationQuat = Quaternion.Euler(uniAimConstraint.rotationAtRest);
            var fbxRestRotation = ConvertQuaternionToXYZEuler(uniRestRotationQuat);
            // set the local rotation of fbxNode
            fbxNode.LclRotation.Set(fbxRestRotation);

            FbxConstraintAim.EWorldUp fbxWorldUpType = FbxConstraintAim.EWorldUp.eAimAtNone;
            switch (uniAimConstraint.worldUpType)
            {
                case AimConstraint.WorldUpType.None:
                    fbxWorldUpType = FbxConstraintAim.EWorldUp.eAimAtNone;
                    break;
                case AimConstraint.WorldUpType.ObjectRotationUp:
                    fbxWorldUpType = FbxConstraintAim.EWorldUp.eAimAtObjectRotationUp;
                    break;
                case AimConstraint.WorldUpType.ObjectUp:
                    fbxWorldUpType = FbxConstraintAim.EWorldUp.eAimAtObjectUp;
                    break;
                case AimConstraint.WorldUpType.SceneUp:
                    fbxWorldUpType = FbxConstraintAim.EWorldUp.eAimAtSceneUp;
                    break;
                case AimConstraint.WorldUpType.Vector:
                    fbxWorldUpType = FbxConstraintAim.EWorldUp.eAimAtVector;
                    break;
                default:
                    throw new System.NotImplementedException();
            }
            fbxAimConstraint.WorldUpType.Set((int)fbxWorldUpType);
                
            var uniAimVector = ConvertToRightHanded(uniAimConstraint.aimVector);
            fbxAimConstraint.AimVector.Set(ToFbxDouble3(uniAimVector));
            fbxAimConstraint.UpVector.Set(ToFbxDouble3(uniAimConstraint.upVector));
            fbxAimConstraint.WorldUpVector.Set(ToFbxDouble3(uniAimConstraint.worldUpVector));

            if (uniAimConstraint.worldUpObject && MapUnityObjectToFbxNode.ContainsKey(uniAimConstraint.worldUpObject.gameObject))
            {
                fbxAimConstraint.SetWorldUpObject(MapUnityObjectToFbxNode[uniAimConstraint.worldUpObject.gameObject]);
            }
            return true;
        }

        protected bool ExportParentConstraint(IConstraint uniConstraint, FbxScene fbxScene, FbxNode fbxNode)
        {
            var uniParentConstraint = uniConstraint as ParentConstraint;
            Debug.Assert(uniParentConstraint != null);

            FbxConstraintParent fbxParentConstraint = FbxConstraintParent.Create(fbxScene, fbxNode.GetName() + "_parentConstraint");
            fbxParentConstraint.SetConstrainedObject(fbxNode);
            var uniSources = GetConstraintSources(uniParentConstraint);
            var uniTranslationOffsets = uniParentConstraint.translationOffsets;
            var uniRotationOffsets = uniParentConstraint.rotationOffsets;
            for(int i = 0; i < uniSources.Count; i++)
            {
                var uniSource = uniSources[i];
                var uniTranslationOffset = uniTranslationOffsets[i];
                var uniRotationOffset = uniRotationOffsets[i];

                fbxParentConstraint.AddConstraintSource(uniSource.node, uniSource.weight);
                    
                var fbxTranslationOffset = ConvertToRightHanded(uniTranslationOffset, UnitScaleFactor);
                fbxParentConstraint.SetTranslationOffset(uniSource.node, fbxTranslationOffset);
                    
                var fbxRotationOffset = ToFbxVector4(ConvertToRightHandedEuler(uniRotationOffset));
                fbxParentConstraint.SetRotationOffset(uniSource.node, fbxRotationOffset);
            }
            ExportCommonConstraintProperties(uniParentConstraint, fbxParentConstraint, fbxNode);

            var uniTranslationAxes = uniParentConstraint.translationAxis;
            fbxParentConstraint.AffectTranslationX.Set((uniTranslationAxes & Axis.X) == Axis.X);
            fbxParentConstraint.AffectTranslationY.Set((uniTranslationAxes & Axis.Y) == Axis.Y);
            fbxParentConstraint.AffectTranslationZ.Set((uniTranslationAxes & Axis.Z) == Axis.Z);

            var uniRotationAxes = uniParentConstraint.rotationAxis;
            fbxParentConstraint.AffectRotationX.Set((uniRotationAxes & Axis.X) == Axis.X);
            fbxParentConstraint.AffectRotationY.Set((uniRotationAxes & Axis.Y) == Axis.Y);
            fbxParentConstraint.AffectRotationZ.Set((uniRotationAxes & Axis.Z) == Axis.Z);

            // rest position is the position of the fbx node
            var fbxRestTranslation = ConvertToRightHanded(uniParentConstraint.translationAtRest, UnitScaleFactor);
            // set the local position of fbxNode
            fbxNode.LclTranslation.Set(ToFbxDouble3(fbxRestTranslation));

            // rest rotation is the rotation of the fbx node
            var uniRestRotationQuat = Quaternion.Euler(uniParentConstraint.rotationAtRest);
            var fbxRestRotation = ConvertQuaternionToXYZEuler(uniRestRotationQuat);
            // set the local rotation of fbxNode
            fbxNode.LclRotation.Set(fbxRestRotation);
            return true;
        }

        private delegate bool ExportConstraintDelegate(IConstraint c , FbxScene fs, FbxNode fn);

        protected bool ExportConstraints (GameObject unityGo, FbxScene fbxScene, FbxNode fbxNode)
        {
            var mapConstraintTypeToExportFunction = new Dictionary<System.Type, ExportConstraintDelegate>()
            {
                { typeof(PositionConstraint), ExportPositionConstraint },
                { typeof(RotationConstraint), ExportRotationConstraint },
                { typeof(ScaleConstraint), ExportScaleConstraint },
                { typeof(AimConstraint), ExportAimConstraint },
                { typeof(ParentConstraint), ExportParentConstraint }
            };

            // check if GameObject has one of the 5 supported constraints: aim, parent, position, rotation, scale
            var uniConstraints = unityGo.GetComponents<IConstraint>();

            foreach(var uniConstraint in uniConstraints)
            {
                var uniConstraintType = uniConstraint.GetType();
                ExportConstraintDelegate constraintDelegate;
                if (!mapConstraintTypeToExportFunction.TryGetValue(uniConstraintType, out constraintDelegate))
                {
                    Debug.LogWarningFormat("FbxExporter: Missing function to export constraint of type {0}", uniConstraintType.Name);
                    continue;
                }
                constraintDelegate(uniConstraint, fbxScene, fbxNode);
            }

            return true;
        }

        /// <summary>
        /// Return set of sample times to cover all keys on animation curves
        /// </summary>
        internal static HashSet<float> GetSampleTimes(AnimationCurve[] animCurves, double sampleRate)
        {
            var keyTimes = new HashSet<float>();
            double fs = 1.0/sampleRate;

            double firstTime = double.MaxValue, lastTime = double.MinValue;

            foreach (var ac in animCurves)
            {
                if (ac==null || ac.length<=0) continue;

                firstTime = System.Math.Min(firstTime, ac[0].time);
                lastTime = System.Math.Max(lastTime, ac[ac.length-1].time);
            }

            int firstframe = (int)System.Math.Floor(firstTime * sampleRate);
            int lastframe = (int)System.Math.Ceiling(lastTime * sampleRate);
            for (int i = firstframe; i <= lastframe; i++) {
                keyTimes.Add ((float)(i * fs));
            }

            return keyTimes;
        }

        /// <summary>
        /// Return set of all keys times on animation curves
        /// </summary>
        internal static HashSet<float> GetKeyTimes(AnimationCurve[] animCurves)
        {
            var keyTimes = new HashSet<float>();

            foreach (var ac in animCurves)
            {
                if (ac!=null) foreach(var key in ac.keys) { keyTimes.Add(key.time); }
            }

            return keyTimes;
        }

        /// <summary>
        /// Export animation curve key frames with key tangents 
        /// NOTE : This is a work in progress (WIP). We only export the key time and value on
        /// a Cubic curve using the default tangents.
        /// </summary>
        internal void ExportAnimationKeys (AnimationCurve uniAnimCurve, FbxAnimCurve fbxAnimCurve, 
            UnityToMayaConvertSceneHelper convertSceneHelper)
        {
            // TODO: complete the mapping between key tangents modes Unity and FBX
            Dictionary<AnimationUtility.TangentMode, List<FbxAnimCurveDef.ETangentMode>> MapUnityKeyTangentModeToFBX =
                new Dictionary<AnimationUtility.TangentMode, List<FbxAnimCurveDef.ETangentMode>>
            {
                //TangeantAuto|GenericTimeIndependent|GenericClampProgressive
                {AnimationUtility.TangentMode.Free, new List<FbxAnimCurveDef.ETangentMode>{FbxAnimCurveDef.ETangentMode.eTangentAuto,FbxAnimCurveDef.ETangentMode.eTangentGenericClampProgressive}},

                //TangeantAuto|GenericTimeIndependent
                {AnimationUtility.TangentMode.Auto, new List<FbxAnimCurveDef.ETangentMode>{FbxAnimCurveDef.ETangentMode.eTangentAuto,FbxAnimCurveDef.ETangentMode.eTangentGenericTimeIndependent}},

                //TangeantAuto|GenericTimeIndependent|GenericClampProgressive
                {AnimationUtility.TangentMode.ClampedAuto, new List<FbxAnimCurveDef.ETangentMode>{FbxAnimCurveDef.ETangentMode.eTangentAuto,FbxAnimCurveDef.ETangentMode.eTangentGenericClampProgressive}},
            };

            // Copy Unity AnimCurve to FBX AnimCurve.
            // NOTE: only cubic keys are supported by the FbxImporter
            using (new FbxAnimCurveModifyHelper(new List<FbxAnimCurve>{fbxAnimCurve}))
            {
                for (int keyIndex = 0; keyIndex < uniAnimCurve.length; ++keyIndex) 
                {
                    var uniKeyFrame = uniAnimCurve [keyIndex];
                    var fbxTime = FbxTime.FromSecondDouble (uniKeyFrame.time);

                    int fbxKeyIndex = fbxAnimCurve.KeyAdd (fbxTime);

                    fbxAnimCurve.KeySet (fbxKeyIndex, 
                        fbxTime, 
                        convertSceneHelper.Convert(uniKeyFrame.value)
                    );

                    // configure tangents
                    var lTangent = AnimationUtility.GetKeyLeftTangentMode(uniAnimCurve, keyIndex);
                    var rTangent = AnimationUtility.GetKeyRightTangentMode(uniAnimCurve, keyIndex);

                    if (!(MapUnityKeyTangentModeToFBX.ContainsKey(lTangent) && MapUnityKeyTangentModeToFBX.ContainsKey(rTangent)))
                    {
                        Debug.LogWarning(string.Format("key[{0}] missing tangent mapping ({1},{2})", keyIndex, lTangent.ToString(), rTangent.ToString()));
                        continue;
                    }

                    // TODO : handle broken tangents

                    // TODO : set key tangents
                }
            }
        }

        /// <summary>
        /// Export animation curve key samples
        /// </summary>
        internal void ExportAnimationSamples (AnimationCurve uniAnimCurve, FbxAnimCurve fbxAnimCurve,
            double sampleRate,
            UnityToMayaConvertSceneHelper convertSceneHelper)
        {
                
            using (new FbxAnimCurveModifyHelper(new List<FbxAnimCurve>{fbxAnimCurve}))
            {
                foreach (var currSampleTime in GetSampleTimes(new AnimationCurve[]{uniAnimCurve}, sampleRate)) 
                {
                    float currSampleValue = uniAnimCurve.Evaluate((float)currSampleTime);

                    var fbxTime = FbxTime.FromSecondDouble (currSampleTime);

                    int fbxKeyIndex = fbxAnimCurve.KeyAdd (fbxTime);

                    fbxAnimCurve.KeySet (fbxKeyIndex, 
                        fbxTime, 
                        convertSceneHelper.Convert(currSampleValue)
                    );
                }
            }
        }

        /// <summary>
        /// Get the FbxConstraint associated with the constrained node.
        /// </summary>
        /// <param name="constrainedNode"></param>
        /// <param name="uniConstraintType"></param>
        /// <returns></returns>
        protected FbxConstraint GetFbxConstraint(FbxNode constrainedNode, System.Type uniConstraintType)
        {
            if (!uniConstraintType.GetInterfaces().Contains(typeof(IConstraint)))
            {
                // not actually a constraint
                return null;
            }

            Dictionary<FbxConstraint, System.Type> constraints;
            if (!MapConstrainedObjectToConstraints.TryGetValue(constrainedNode, out constraints))
            {
                return null;
            }
                
            foreach (var constraint in constraints)
            {
                if (uniConstraintType != constraint.Value)
                {
                    continue;
                }

                return constraint.Key;
            }

            return null;
        }

        protected FbxProperty GetFbxProperty(FbxNode fbxNode, string fbxPropertyName, System.Type uniPropertyType)
        {
            // check if property maps to a constraint
            // check this first because both constraints and FbxNodes can contain a RotationOffset property,
            // but only the constraint one is animatable.
            var fbxConstraint = GetFbxConstraint(fbxNode, uniPropertyType);
            if(fbxConstraint != null)
            {
                var prop = fbxConstraint.FindProperty(fbxPropertyName, false);
                if (prop.IsValid())
                {
                    return prop;
                }
            }

            // map unity property name to fbx property
            var fbxProperty = fbxNode.FindProperty(fbxPropertyName, false);
            if (fbxProperty.IsValid())
            {
                return fbxProperty;
            }

            var fbxNodeAttribute = fbxNode.GetNodeAttribute();
            if (fbxNodeAttribute != null)
            {
                fbxProperty = fbxNodeAttribute.FindProperty(fbxPropertyName, false);
            }
            return fbxProperty;
        }

        /// <summary>
        /// Export an AnimationCurve.
        /// NOTE: This is not used for rotations, because we need to convert from
        /// quaternion to euler and various other stuff.
        /// </summary>
        protected void ExportAnimationCurve (FbxNode fbxNode,
                                                AnimationCurve uniAnimCurve,
                                                float frameRate,
                                                string uniPropertyName,
                                                System.Type uniPropertyType,
                                                FbxScene fbxScene,
                                                FbxAnimLayer fbxAnimLayer)
        {
            if (Verbose) {
                Debug.Log ("Exporting animation for " + fbxNode.GetName() + " (" + uniPropertyName + ")");
            }

            var fbxConstraint = GetFbxConstraint(fbxNode, uniPropertyType);
            FbxPropertyChannelPair[] fbxPropertyChannelPairs;
            if (!FbxPropertyChannelPair.TryGetValue (uniPropertyName, out fbxPropertyChannelPairs, fbxConstraint)) {
                Debug.LogWarning(string.Format("no mapping from Unity '{0}' to fbx property", uniPropertyName));
                return;
            }

            foreach (var fbxPropertyChannelPair in fbxPropertyChannelPairs) {
                // map unity property name to fbx property
                var fbxProperty = GetFbxProperty(fbxNode, fbxPropertyChannelPair.Property, uniPropertyType);
                if (!fbxProperty.IsValid ()) {
                    Debug.LogError (string.Format ("no fbx property {0} found on {1} node or nodeAttribute ", fbxPropertyChannelPair.Property, fbxNode.GetName ()));
                    return;
                }

                // Create the AnimCurve on the channel
                FbxAnimCurve fbxAnimCurve = fbxProperty.GetCurve (fbxAnimLayer, fbxPropertyChannelPair.Channel, true);

                // create a convert scene helper so that we can convert from Unity to Maya
                // AxisSystem (LeftHanded to RightHanded) and FBX's default units 
                // (Meters to Centimetres)
                var convertSceneHelper = new UnityToMayaConvertSceneHelper (uniPropertyName);

                // TODO: we'll resample the curve so we don't have to 
                // configure tangents
                if (ModelExporter.ExportSettings.BakeAnimation) {
                    ExportAnimationSamples (uniAnimCurve, fbxAnimCurve, frameRate, convertSceneHelper);
                } else {
                    ExportAnimationKeys (uniAnimCurve, fbxAnimCurve, convertSceneHelper);
                }
            }
        }

        internal class UnityToMayaConvertSceneHelper
        {
            bool convertDistance = false;
            bool convertLtoR = false;
            bool convertToRadian = false;

            float unitScaleFactor = 1f;

            public UnityToMayaConvertSceneHelper(string uniPropertyName)
            {
                System.StringComparison cc = System.StringComparison.CurrentCulture;

                bool partT = uniPropertyName.StartsWith("m_LocalPosition.", cc) || uniPropertyName.StartsWith("m_TranslationOffset", cc);
                bool partTx = uniPropertyName.EndsWith("Position.x", cc) || uniPropertyName.EndsWith("T.x", cc) || (uniPropertyName.StartsWith("m_TranslationOffset") && uniPropertyName.EndsWith(".x", cc));
                bool partRyz = uniPropertyName.StartsWith("m_RotationOffset", cc) && (uniPropertyName.EndsWith(".y") || uniPropertyName.EndsWith(".z"));

                convertLtoR |= partTx;
                convertLtoR |= partRyz;

                convertDistance |= partT;
                convertDistance |= uniPropertyName.StartsWith ("m_Intensity", cc);
                convertDistance |= uniPropertyName.ToLower().EndsWith("weight", cc);

                // The ParentConstraint's source Rotation Offsets are read in as radians, so make sure they are exported as radians
                convertToRadian = uniPropertyName.StartsWith("m_RotationOffsets.Array.data", cc);

                if (convertDistance)
                    unitScaleFactor = ModelExporter.UnitScaleFactor;

                if (convertLtoR)
                    unitScaleFactor = -unitScaleFactor;

                if (convertToRadian)
                {
                    unitScaleFactor *= (Mathf.PI / 180);
                }
            }

            public float Convert(float value)
            {
                // left handed to right handed conversion
                // meters to centimetres conversion
                return unitScaleFactor * value;
            }

        }

        /// <summary>
        /// Export an AnimationClip as a single take
        /// </summary>
        protected void ExportAnimationClip (AnimationClip uniAnimClip, GameObject uniRoot, FbxScene fbxScene)
        {
            if (!uniAnimClip) return;

            if (Verbose)
                Debug.Log (string.Format ("Exporting animation clip ({1}) for {0}", uniRoot.name, uniAnimClip.name));

            // setup anim stack
            FbxAnimStack fbxAnimStack = FbxAnimStack.Create (fbxScene, uniAnimClip.name);
            fbxAnimStack.Description.Set ("Animation Take: " + uniAnimClip.name);

            // add one mandatory animation layer
            FbxAnimLayer fbxAnimLayer = FbxAnimLayer.Create (fbxScene, "Animation Base Layer");
            fbxAnimStack.AddMember (fbxAnimLayer);

            // Set up the FPS so our frame-relative math later works out
            // Custom frame rate isn't really supported in FBX SDK (there's
            // a bug), so try hard to find the nearest time mode.
            FbxTime.EMode timeMode = FbxTime.EMode.eCustom;
            double precision = 1e-6;
            while (timeMode == FbxTime.EMode.eCustom && precision < 1000) {
                timeMode = FbxTime.ConvertFrameRateToTimeMode (uniAnimClip.frameRate, precision);
                precision *= 10;
            }
            if (timeMode == FbxTime.EMode.eCustom) {
                timeMode = FbxTime.EMode.eFrames30;
            }

            fbxScene.GetGlobalSettings ().SetTimeMode (timeMode);

            // set time correctly
            var fbxStartTime = FbxTime.FromSecondDouble (0);
            var fbxStopTime = FbxTime.FromSecondDouble (uniAnimClip.length);

            fbxAnimStack.SetLocalTimeSpan (new FbxTimeSpan (fbxStartTime, fbxStopTime));

            var unityCurves = new Dictionary<GameObject, List<UnityCurve>> ();

            // extract and store all necessary information from the curve bindings, namely the animation curves
            // and their corresponding property names for each GameObject.
            foreach (EditorCurveBinding uniCurveBinding in AnimationUtility.GetCurveBindings (uniAnimClip)) {
                Object uniObj = AnimationUtility.GetAnimatedObject (uniRoot, uniCurveBinding);
                if (!uniObj) {
                    continue;
                }

                AnimationCurve uniAnimCurve = AnimationUtility.GetEditorCurve (uniAnimClip, uniCurveBinding);
                if (uniAnimCurve == null) {
                    continue;
                }

                var uniGO = GetGameObject (uniObj);
                // Check if the GameObject has an FBX node to the animation. It might be null because the LOD selected doesn't match the one on the gameobject. 
                if (!uniGO || MapUnityObjectToFbxNode.ContainsKey(uniGO) == false) {
                    continue;
                }

                if (unityCurves.ContainsKey (uniGO)) {
                    unityCurves [uniGO].Add (new UnityCurve(uniCurveBinding.propertyName, uniAnimCurve, uniCurveBinding.type));
                    continue;
                }
                unityCurves.Add (uniGO, new List<UnityCurve> (){ new UnityCurve(uniCurveBinding.propertyName, uniAnimCurve, uniCurveBinding.type) });
            }

            // transfer root motion
            var animSource = ExportOptions.AnimationSource;
            var animDest = ExportOptions.AnimationDest;
            if (animSource && animDest && animSource != animDest) {
                // list of all transforms between source and dest, including source and dest
                var transformsFromSourceToDest = new List<Transform> ();
                var curr = animDest;
                while (curr != animSource) {
                    transformsFromSourceToDest.Add (curr);
                    curr = curr.parent;
                }
                transformsFromSourceToDest.Add (animSource);
                transformsFromSourceToDest.Reverse ();

                // while there are 2 transforms in the list, transfer the animation from the
                // first to the next transform.
                // Then remove the first transform from the list.
                while (transformsFromSourceToDest.Count >= 2) {
                    var source = transformsFromSourceToDest [0];
                    transformsFromSourceToDest.RemoveAt (0);
                    var dest = transformsFromSourceToDest [0];

                    TransferMotion (source, dest, uniAnimClip.frameRate, ref unityCurves);
                }
            }

            /* The major difficulty: Unity uses quaternions for rotation
                * (which is how it should be) but FBX uses Euler angles. So we
                * need to gather up the list of transform curves per object.
                * 
                * For euler angles, Unity uses ZXY rotation order while Maya uses XYZ.
                * Maya doesn't import files with ZXY rotation correctly, so have to convert to XYZ.
                * Need all 3 curves in order to convert.
                * 
                * Also, in both cases, prerotation has to be removed from the animated rotation if
                * there are bones being exported.
                */
            var rotations = new Dictionary<GameObject, RotationCurve>();

            // export the animation curves for each GameObject that has animation
            foreach (var kvp in unityCurves) {
                var uniGO = kvp.Key;
                foreach (var uniCurve in kvp.Value) {
                    var propertyName = uniCurve.propertyName;
                    var uniAnimCurve = uniCurve.uniAnimCurve;

                    // Do not create the curves if the component is a SkinnedMeshRenderer and if the option in FBX Export settings is toggled on.
                    if (!ExportOptions.AnimateSkinnedMesh && (uniGO.GetComponent<SkinnedMeshRenderer> () != null)) {
                        continue;    
                    }

                    FbxNode fbxNode;
                    if (!MapUnityObjectToFbxNode.TryGetValue(uniGO, out fbxNode))
                    {
                        Debug.LogError(string.Format("no FbxNode found for {0}", uniGO.name));
                        continue;
                    }

                    int index = QuaternionCurve.GetQuaternionIndex (propertyName);
                    if (index >= 0) {
                        // Rotation property; save it to convert quaternion -> euler later.
                        RotationCurve rotCurve = GetRotationCurve<QuaternionCurve> (uniGO, uniAnimClip.frameRate, ref rotations);
                        rotCurve.SetCurve (index, uniAnimCurve);
                        continue;
                    } 

                    index = EulerCurve.GetEulerIndex (propertyName);
                    if (index >= 0) {
                        RotationCurve rotCurve = GetRotationCurve<EulerCurve> (uniGO, uniAnimClip.frameRate, ref rotations);
                        rotCurve.SetCurve (index, uniAnimCurve);
                        continue;
                    }

                    // simple property (e.g. intensity), export right away
                    ExportAnimationCurve (fbxNode, uniAnimCurve, uniAnimClip.frameRate, 
                        propertyName, uniCurve.propertyType,
                        fbxScene, 
                        fbxAnimLayer);
                }
            }

            // now export all the quaternion curves 
            foreach (var kvp in rotations) {
                var unityGo = kvp.Key;
                var rot = kvp.Value;

                FbxNode fbxNode;
                if (!MapUnityObjectToFbxNode.TryGetValue (unityGo, out fbxNode)) {
                    Debug.LogError (string.Format ("no FbxNode found for {0}", unityGo.name));
                    continue;
                }
                rot.Animate (unityGo.transform, fbxNode, fbxAnimLayer, Verbose);
            }
        }

        /// <summary>
        /// Transfers transform animation from source to dest. Replaces dest's Unity Animation Curves with updated animations.
        /// NOTE: Source must be the parent of dest.
        /// </summary>
        /// <param name="source">Source animated object.</param>
        /// <param name="dest">Destination, child of the source.</param>
        /// <param name="sampleRate">Sample rate.</param>
        /// <param name="unityCurves">Unity curves.</param>
        private void TransferMotion(Transform source, Transform dest, float sampleRate, ref Dictionary<GameObject, List<UnityCurve>> unityCurves){
            // get sample times for curves in dest + source
            // at each sample time, evaluate all 18 transfom anim curves, creating 2 transform matrices
            // combine the matrices, get the new values, apply to the 9 new anim curves for dest
            if (dest.parent != source) {
                Debug.LogError ("dest must be a child of source");
                return;
            }

            List<UnityCurve> sourceUnityCurves;
            if (!unityCurves.TryGetValue (source.gameObject, out sourceUnityCurves)) {
                return; // nothing to do, source has no animation
            }

            List<UnityCurve> destUnityCurves;
            if (!unityCurves.TryGetValue (dest.gameObject, out destUnityCurves)) {
                destUnityCurves = new List<UnityCurve> ();
            }

            List<AnimationCurve> animCurves = new List<AnimationCurve> ();
            foreach (var curve in sourceUnityCurves) {
                // TODO: check if curve is anim related
                animCurves.Add(curve.uniAnimCurve);
            }
            foreach (var curve in destUnityCurves) {
                animCurves.Add (curve.uniAnimCurve);
            }

            var sampleTimes = GetSampleTimes (animCurves.ToArray (), sampleRate);
            // need to create 9 new UnityCurves, one for each property
            var posKeyFrames = new Keyframe[3][];
            var rotKeyFrames = new Keyframe[3][];
            var scaleKeyFrames = new Keyframe[3][];

            for (int k = 0; k < posKeyFrames.Length; k++) {
                posKeyFrames [k] = new Keyframe[sampleTimes.Count];
                rotKeyFrames[k] = new Keyframe[sampleTimes.Count];
                scaleKeyFrames[k] = new Keyframe[sampleTimes.Count];
            }

            // If we have a point in local coords represented as a column-vector x, the equation of x in coordinates relative to source's parent is:
            //   x_grandparent = source * dest * x
            // Now we're going to change dest to dest' which has the animation from source. And we're going to change
            // source to source' which has no animation. The equation of x will become:
            //   x_grandparent = source' * dest' * x
            // We're not changing x_grandparent and x, so we need that:
            //   source * dest = source' * dest'
            // We know dest and source (both animated) and source' (static). Solve for dest':
            //   dest' = (source')^-1 * source * dest
            int keyIndex = 0;
            var sourceStaticMatrixInverse = Matrix4x4.TRS(source.localPosition, source.localRotation, source.localScale).inverse;
            foreach (var currSampleTime in sampleTimes) 
            {
                var sourceLocalMatrix = GetTransformMatrix (currSampleTime, source, sourceUnityCurves);
                var destLocalMatrix = GetTransformMatrix (currSampleTime, dest, destUnityCurves);

                var newLocalMatrix = sourceStaticMatrixInverse * sourceLocalMatrix * destLocalMatrix;

                FbxVector4 translation, rotation, scale;
                GetTRSFromMatrix (newLocalMatrix, out translation, out rotation, out scale);

                // get rotation directly from matrix, as otherwise causes issues
                // with negative rotations.
                var rot = newLocalMatrix.rotation.eulerAngles;

                for (int k = 0; k < 3; k++) {
                    posKeyFrames [k][keyIndex] = new Keyframe(currSampleTime, (float)translation [k]);
                    rotKeyFrames [k][keyIndex] = new Keyframe(currSampleTime, (float)rot [k]);
                    scaleKeyFrames [k][keyIndex] = new Keyframe(currSampleTime, (float)scale [k]);
                }
                keyIndex++;
            }

            // create the new list of unity curves, and add it to dest's curves
            var newUnityCurves = new List<UnityCurve>();
            string posPropName = "m_LocalPosition.";
            string rotPropName = "localEulerAnglesRaw.";
            string scalePropName = "m_LocalScale.";
            var xyz = "xyz";
            for (int k = 0; k < 3; k++) {
                var posUniCurve = new UnityCurve ( posPropName + xyz[k], new AnimationCurve(posKeyFrames[k]), typeof(Transform));
                newUnityCurves.Add (posUniCurve);

                var rotUniCurve = new UnityCurve ( rotPropName + xyz[k], new AnimationCurve(rotKeyFrames[k]), typeof(Transform));
                newUnityCurves.Add (rotUniCurve);

                var scaleUniCurve = new UnityCurve ( scalePropName + xyz[k], new AnimationCurve(scaleKeyFrames[k]), typeof(Transform));
                newUnityCurves.Add (scaleUniCurve);
            }

            // remove old transform curves
            RemoveTransformCurves (ref sourceUnityCurves);
            RemoveTransformCurves (ref destUnityCurves);

            unityCurves [source.gameObject] = sourceUnityCurves;
            if (!unityCurves.ContainsKey(dest.gameObject)) {
                unityCurves.Add (dest.gameObject, newUnityCurves);
                return;
            }
            unityCurves [dest.gameObject].AddRange(newUnityCurves);

        }


        private void RemoveTransformCurves(ref List<UnityCurve> curves){
            var transformCurves = new List<UnityCurve> ();
            var transformPropNames = new string[]{"m_LocalPosition.", "m_LocalRotation", "localEulerAnglesRaw.", "m_LocalScale."};
            foreach (var curve in curves) {
                foreach (var prop in transformPropNames) {
                    if (curve.propertyName.StartsWith (prop)) {
                        transformCurves.Add (curve);
                        break;
                    }
                }
            }
            foreach (var curve in transformCurves) {
                curves.Remove (curve);
            }
        }

        private Matrix4x4 GetTransformMatrix(float currSampleTime, Transform orig, List<UnityCurve> unityCurves){
            var sourcePos = orig.localPosition;
            var sourceRot = orig.localRotation;
            var sourceScale = orig.localScale;

            foreach (var uniCurve in unityCurves) {
                float currSampleValue = uniCurve.uniAnimCurve.Evaluate(currSampleTime);
                string propName = uniCurve.propertyName;
                // try position, scale, quat then euler
                int temp = QuaternionCurve.GetQuaternionIndex(propName);
                if (temp >= 0) {
                    sourceRot [temp] = currSampleValue;
                    continue;
                }
                temp = EulerCurve.GetEulerIndex (propName);
                if (temp >= 0) {
                    var euler = sourceRot.eulerAngles;
                    euler [temp] = currSampleValue;
                    sourceRot.eulerAngles = euler;
                    continue;
                }
                temp = GetPositionIndex (propName);
                if (temp >= 0) {
                    sourcePos [temp] = currSampleValue;
                    continue;
                }
                temp = GetScaleIndex (propName);
                if (temp >= 0) {
                    sourceScale [temp] = currSampleValue;
                }
            }

            sourceRot = Quaternion.Euler(sourceRot.eulerAngles.x, sourceRot.eulerAngles.y, sourceRot.eulerAngles.z);
            return Matrix4x4.TRS(sourcePos, sourceRot, sourceScale); 
        }

        internal struct UnityCurve {
            public string propertyName;
            public AnimationCurve uniAnimCurve;
            public System.Type propertyType;

            public UnityCurve(string propertyName, AnimationCurve uniAnimCurve, System.Type propertyType){
                this.propertyName = propertyName;
                this.uniAnimCurve = uniAnimCurve;
                this.propertyType = propertyType;
            }
        }

        private int GetPositionIndex(string uniPropertyName){
            System.StringComparison ct = System.StringComparison.CurrentCulture;
            bool isPositionComponent = uniPropertyName.StartsWith ("m_LocalPosition.", ct);

            if (!isPositionComponent) { return -1; }

            switch (uniPropertyName [uniPropertyName.Length - 1]) {
            case 'x':
                return 0;
            case 'y':
                return 1;
            case 'z':
                return 2;
            default:
                return -1;
            }
        }

        private int GetScaleIndex(string uniPropertyName){
            System.StringComparison ct = System.StringComparison.CurrentCulture;
            bool isScaleComponent = uniPropertyName.StartsWith ("m_LocalScale.", ct);

            if (!isScaleComponent) { return -1; }

            switch (uniPropertyName [uniPropertyName.Length - 1]) {
            case 'x':
                return 0;
            case 'y':
                return 1;
            case 'z':
                return 2;
            default:
                return -1;
            }
        }

        /// <summary>
        /// Gets or creates the rotation curve for GameObject uniGO.
        /// </summary>
        /// <returns>The rotation curve.</returns>
        /// <param name="uniGO">Unity GameObject.</param>
        /// <param name="frameRate">Frame rate.</param>
        /// <param name="rotations">Rotations.</param>
        /// <typeparam name="T"> RotationCurve is abstract so specify type of RotationCurve to create.</typeparam>
        private RotationCurve GetRotationCurve<T>(
            GameObject uniGO, float frameRate,
            ref Dictionary<GameObject, RotationCurve> rotations
            ) where T : RotationCurve, new()
        {
            RotationCurve rotCurve;
            if (!rotations.TryGetValue (uniGO, out rotCurve)) {
                rotCurve = new T { sampleRate = frameRate };
                rotations.Add (uniGO, rotCurve);
            }
            return rotCurve;
        }

        /// <summary>
        /// Export the Animator component on this game object
        /// </summary>
        protected void ExportAnimation (GameObject uniRoot, FbxScene fbxScene)
        {
            var exportedClips = new HashSet<AnimationClip> ();

            var uniAnimator = uniRoot.GetComponent<Animator> ();
            if (uniAnimator)
            { 
                // Try the animator controller (mecanim)
                var controller = uniAnimator.runtimeAnimatorController;

                if (controller) 
                { 
                    // Only export each clip once per game object.
                    foreach (var clip in controller.animationClips) {
                        if (exportedClips.Add (clip)) {
                            ExportAnimationClip (clip, uniRoot, fbxScene);
                        }
                    }
                }
            }

            // Try the playable director
            var director = uniRoot.GetComponent<UnityEngine.Playables.PlayableDirector> ();
            if (director)
            {
                Debug.LogWarning(string.Format("Exporting animation from PlayableDirector on {0} not supported", uniRoot.name));
                // TODO: export animationclips from playabledirector
            }

            // Try the animation (legacy)
            var uniAnimation = uniRoot.GetComponent<Animation> ();
            if (uniAnimation) 
            { 
                // Only export each clip once per game object.
                foreach (var uniAnimObj in uniAnimation) {
                    AnimationState uniAnimState = uniAnimObj as AnimationState;
                    if (uniAnimState)
                    {
                        AnimationClip uniAnimClip = uniAnimState.clip;
                        if (exportedClips.Add (uniAnimClip)) {
                            ExportAnimationClip (uniAnimClip, uniRoot, fbxScene);
                        }
                    }
                }
            }
        }

        /// <summary>
        /// configures default camera for the scene
        /// </summary>
        protected void SetDefaultCamera (FbxScene fbxScene)
        {
            if (DefaultCamera == "")
                DefaultCamera = Globals.FBXSDK_CAMERA_PERSPECTIVE;

            fbxScene.GetGlobalSettings ().SetDefaultCamera (DefaultCamera);
        }

        /// <summary>
        /// Ensures that the inputted name is unique.
        /// If a duplicate name is found, then it is incremented.
        /// e.g. Sphere becomes Sphere_1
        /// </summary>
        /// <returns>Unique name</returns>
        /// <param name="name">Name</param>
        private string GetUniqueName(string name)
        {
            var uniqueName = name;
            if (NameToIndexMap.ContainsKey (name)) {
                uniqueName = string.Format (UniqueNameFormat, name, NameToIndexMap [name]);
                NameToIndexMap [name]++;
            } else {
                NameToIndexMap [name] = 1;
            }
            return uniqueName;
        }

        /// <summary>
        /// Creates an FbxNode for each GameObject.
        /// </summary>
        /// <returns>The number of nodes exported.</returns>
        internal int ExportTransformHierarchy(
            GameObject  unityGo, FbxScene fbxScene, FbxNode fbxNodeParent,
            int exportProgress, int objectCount, Vector3 newCenter,
            TransformExportType exportType = TransformExportType.Local,
            ExportSettings.LODExportType lodExportType = ExportSettings.LODExportType.All
        )
        {
            int numObjectsExported = exportProgress;

            string fbxName = unityGo.name;
            if (ExportOptions.UseMayaCompatibleNames) {
                fbxName = ConvertToMayaCompatibleName (unityGo.name);
                if (ExportOptions.AllowSceneModification)
                {
                    unityGo.name = fbxName;
                }
            }

            // create an FbxNode and add it as a child of parent
            FbxNode fbxNode = FbxNode.Create (fbxScene, GetUniqueName (fbxName));
            MapUnityObjectToFbxNode [unityGo] = fbxNode;

            if (Verbose)
                Debug.Log (string.Format ("exporting {0}", fbxNode.GetName ()));

            numObjectsExported++;
            if (EditorUtility.DisplayCancelableProgressBar (
                    ProgressBarTitle,
                    string.Format ("Creating FbxNode {0}/{1}", numObjectsExported, objectCount),
                    (numObjectsExported / (float)objectCount) * 0.25f)) {
                // cancel silently
                return -1;
            }

            // Default inheritance type in FBX is RrSs, which causes scaling issues in Maya as
            // both Maya and Unity use RSrs inheritance by default.
            // Note: MotionBuilder uses RrSs inheritance by default as well, though it is possible
            //       to select a different inheritance type in the UI.
            // Use RSrs as the scaling inheritance instead.
            fbxNode.SetTransformationInheritType (FbxTransform.EInheritType.eInheritRSrs);

            ExportTransform (unityGo.transform, fbxNode, newCenter, exportType);

            fbxNodeParent.AddChild (fbxNode);

            // if this object has an LOD group, then export according to the LOD preference setting
            var lodGroup = unityGo.GetComponent<LODGroup>();
            if (lodGroup && lodExportType != ExportSettings.LODExportType.All) {
                LOD[] lods = lodGroup.GetLODs ();

                // LODs are ordered from highest to lowest.
                // If exporting lowest LOD, reverse the array
                if (lodExportType == ExportSettings.LODExportType.Lowest) {
                    // reverse the array
                    LOD[] tempLods = new LOD[lods.Length];
                    System.Array.Copy (lods, tempLods, lods.Length);
                    System.Array.Reverse (tempLods);
                    lods = tempLods;
                }

                for(int i = 0; i < lods.Length; i++){
                    var lod = lods [i];
                    bool exportedRenderer = false;
                    foreach (var renderer in lod.renderers) {
                        // only export if parented under LOD group
                        if (renderer.transform.parent == unityGo.transform) {
                            numObjectsExported = ExportTransformHierarchy (renderer.gameObject, fbxScene, fbxNode, numObjectsExported, objectCount, newCenter, lodExportType: lodExportType);
                            exportedRenderer = true;
                        } else if(Verbose) {
                            Debug.LogFormat ("FbxExporter: Not exporting LOD {0}: {1}", i, renderer.name);
                        }
                    }

                    // if at least one renderer for this LOD was exported, then we succeeded
                    // so stop exporting.
                    if (exportedRenderer) {
                        return numObjectsExported;
                    }
                }
            }

<<<<<<< HEAD
            // now  unityGo  through our children and recurse
            foreach (Transform childT in  unityGo.transform) {
                numObjectsExported = ExportTransformHierarchy (childT.gameObject, fbxScene, fbxNode, numObjectsExported, objectCount, newCenter, lodExportType: lodExportType);
            }

            return numObjectsExported;
        }

        /// <summary>
        /// Export data containing what to export when
        /// exporting animation only.
        /// </summary>
        internal struct AnimationOnlyExportData {
            // map from animation clip to GameObject that has Animation/Animator
            // component containing clip
            public Dictionary<AnimationClip, GameObject> animationClips;

            // set of all GameObjects to export
            public HashSet<GameObject> goExportSet;

            // map from GameObject to component type to export
            public Dictionary<GameObject, System.Type> exportComponent;

            // first clip to export
            public AnimationClip defaultClip;

            public AnimationOnlyExportData(
                Dictionary<AnimationClip, GameObject> animClips,
                HashSet<GameObject> exportSet,
                Dictionary<GameObject, System.Type> exportComponent
            ){
                this.animationClips = animClips;
                this.goExportSet = exportSet;
                this.exportComponent = exportComponent;
                this.defaultClip = null;
            }

            public void ComputeObjectsInAnimationClips(
                AnimationClip[] animClips, 
                GameObject animationRootObject,
                bool exportSkinnedMeshAnim = true
            ){
                // NOTE: the object (animationRootObject) containing the animation is not necessarily animated
                // when driven by an animator or animation component.

                foreach (var animClip in animClips) {
                    if (this.animationClips.ContainsKey(animClip)) {
                        // we have already exported gameobjects for this clip
                        continue;
                    }

                    this.animationClips.Add (animClip, animationRootObject);

                    foreach (EditorCurveBinding uniCurveBinding in AnimationUtility.GetCurveBindings (animClip)) {
                        Object uniObj = AnimationUtility.GetAnimatedObject (animationRootObject, uniCurveBinding);
                        if (!uniObj) {
                            continue;
=======
            /// <summary>
            /// Exports all animation clips in the hierarchy along with
            /// the minimum required GameObject information.
            /// i.e. Animated GameObjects, their ancestors, and their transforms are exported, 
            ///     but components are only exported if explicitly animated. Meshes are not exported.
            /// </summary>
            /// <returns>The number of nodes exported.</returns>
            internal int ExportAnimationOnly(
                GameObject unityGO,
                FbxScene fbxScene,
                int exportProgress,
                int objectCount,
                Vector3 newCenter,
                IExportData data,
                TransformExportType exportType = TransformExportType.Local
            ){
                AnimationOnlyExportData exportData = (AnimationOnlyExportData)data;

                // export any bones
                var skinnedMeshRenderers = unityGO.GetComponentsInChildren<SkinnedMeshRenderer> ();
                int numObjectsExported = exportProgress;

                foreach (var skinnedMesh in skinnedMeshRenderers) {
                    var boneArray = skinnedMesh.bones;
                    var bones = new HashSet<GameObject>();
                    var boneDict = new Dictionary<Transform, int> ();

                    for (int i = 0; i < boneArray.Length; i++) {
                        bones.Add (boneArray [i].gameObject);
                        boneDict.Add (boneArray [i], i);
                    }

                    // get the bones that are also in the export set
                    bones.IntersectWith (exportData.Objects);

                    // remove the exported bones from the export set
                    exportData.Objects.ExceptWith (bones);

                    var boneInfo = new SkinnedMeshBoneInfo (skinnedMesh, boneDict);
                    foreach (var bone in bones) {
                        FbxNode node;
                        if (!ExportGameObjectAndParents (
                            bone.gameObject, unityGO, fbxScene, out node, newCenter, 
                            exportType, ref numObjectsExported, objectCount,
                            boneInfo
                           )) {
                            // export cancelled
                            return -1;
>>>>>>> 839e5fe5
                        }

<<<<<<< HEAD
                        GameObject unityGo = GetGameObject (uniObj);
                        if (!unityGo) {
                            continue;
                        }

                        if (!exportSkinnedMeshAnim && unityGo.GetComponent<SkinnedMeshRenderer>()) {
                            continue;
                        }

                        // If we have a clip driving a camera or light then force the export of FbxNodeAttribute
                        // so that they point the right way when imported into Maya.
                        if (unityGo.GetComponent<Light>())
                            this.exportComponent[unityGo] = typeof(Light);
                        else if (unityGo.GetComponent<Camera>())
                            this.exportComponent[unityGo] = typeof(Camera);

                        this.goExportSet.Add (unityGo);
                    }
=======
                // make sure anim destination node is exported as well
                var exportSet = exportData.Objects;
                if (ExportOptions.AnimationDest && ExportOptions.AnimationSource) {
                    exportSet.Add (ExportOptions.AnimationDest.gameObject);
>>>>>>> 839e5fe5
                }
            }
        }

        /// <summary>
        /// Exports all animation clips in the hierarchy along with
        /// the minimum required GameObject information.
        /// i.e. Animated GameObjects, their ancestors, and their transforms are exported, 
        ///     but components are only exported if explicitly animated. Meshes are not exported.
        /// </summary>
        /// <returns>The number of nodes exported.</returns>
        internal int ExportAnimationOnly(
            GameObject unityGO,
            FbxScene fbxScene,
            int exportProgress,
            int objectCount,
            Vector3 newCenter,
            AnimationOnlyExportData exportData,
            TransformExportType exportType = TransformExportType.Local
        ){
            // export any bones
            var skinnedMeshRenderers = unityGO.GetComponentsInChildren<SkinnedMeshRenderer> ();
            int numObjectsExported = exportProgress;

            foreach (var skinnedMesh in skinnedMeshRenderers) {
                var boneArray = skinnedMesh.bones;
                var bones = new HashSet<GameObject>();
                var boneDict = new Dictionary<Transform, int> ();

                for (int i = 0; i < boneArray.Length; i++) {
                    bones.Add (boneArray [i].gameObject);
                    boneDict.Add (boneArray [i], i);
                }

                // get the bones that are also in the export set
                bones.IntersectWith (exportData.goExportSet);

                // remove the exported bones from the export set
                exportData.goExportSet.ExceptWith (bones);

                var boneInfo = new SkinnedMeshBoneInfo (skinnedMesh, boneDict);
                foreach (var bone in bones) {
                    FbxNode node;
                    if (!ExportGameObjectAndParents (
                        bone.gameObject, unityGO, fbxScene, out node, newCenter, 
                        exportType, ref numObjectsExported, objectCount,
                        boneInfo
                        )) {
                        // export cancelled
                        return -1;
                    }
                }
            }

            // make sure anim destination node is exported as well
            var exportSet = exportData.goExportSet;
            if (ExportOptions.AnimationDest && ExportOptions.AnimationSource) {
                exportSet.Add (ExportOptions.AnimationDest.gameObject);
            }

            // export everything else
            foreach (var go in exportSet) {
                FbxNode node;
                if (!ExportGameObjectAndParents (
                    go, unityGO, fbxScene, out node, newCenter, exportType, ref numObjectsExported, objectCount
                    )) {
                    // export cancelled
                    return -1;
                }

                ExportConstraints(go, fbxScene, node);

                System.Type compType;
                if (exportData.exportComponent.TryGetValue (go, out compType)) {
                    if (compType == typeof(Light)) {
                        ExportLight (go, fbxScene, node);
                    } else if (compType == typeof(Camera)) {
                        ExportCamera (go, fbxScene, node);
                    }
                }
            }

            // export animation
            // export default clip first
            if (exportData.defaultClip != null) {
                var defaultClip = exportData.defaultClip;
                ExportAnimationClip (defaultClip, exportData.animationClips[defaultClip], fbxScene);
                exportData.animationClips.Remove (defaultClip);
            }

            foreach (var animClip in exportData.animationClips) {
                ExportAnimationClip (animClip.Key, animClip.Value, fbxScene);
            }

            return numObjectsExported;
        }

        internal class SkinnedMeshBoneInfo {
            public SkinnedMeshRenderer skinnedMesh;
            public Dictionary<Transform, int> boneDict;
            public Dictionary<Transform, Matrix4x4> boneToBindPose;

            public SkinnedMeshBoneInfo(SkinnedMeshRenderer skinnedMesh, Dictionary<Transform, int> boneDict){
                this.skinnedMesh = skinnedMesh;
                this.boneDict = boneDict;
                this.boneToBindPose = new Dictionary<Transform, Matrix4x4>();
            }
        }

        /// <summary>
        /// Exports the Gameobject and its ancestors.
        /// </summary>
        /// <returns><c>true</c>, if game object and parents were exported,
        ///  <c>false</c> if export cancelled.</returns>
        private bool ExportGameObjectAndParents(
            GameObject unityGo,
            GameObject rootObject,
            FbxScene fbxScene, 
            out FbxNode fbxNode,
            Vector3 newCenter,
            TransformExportType exportType,
            ref int exportProgress,
            int objectCount,
            SkinnedMeshBoneInfo boneInfo = null)
        {
            // node already exists
            if (MapUnityObjectToFbxNode.TryGetValue (unityGo, out fbxNode)) {
                return true;
            }

            string fbxName = unityGo.name;
            if (ExportOptions.UseMayaCompatibleNames) {
                fbxName = ConvertToMayaCompatibleName (unityGo.name);
            }

            // create an FbxNode and add it as a child of parent
            fbxNode = FbxNode.Create (fbxScene, GetUniqueName (fbxName));
            MapUnityObjectToFbxNode [unityGo] = fbxNode;

            exportProgress++;
            if (EditorUtility.DisplayCancelableProgressBar (
                    ProgressBarTitle,
                string.Format ("Creating FbxNode {0}/{1}", exportProgress, objectCount),
                (exportProgress / (float)objectCount) * 0.5f)) {
                // cancel silently
                return false;
            }

            // Default inheritance type in FBX is RrSs, which causes scaling issues in Maya as
            // both Maya and Unity use RSrs inheritance by default.
            // Note: MotionBuilder uses RrSs inheritance by default as well, though it is possible
            //       to select a different inheritance type in the UI.
            // Use RSrs as the scaling inhertiance instead.
            fbxNode.SetTransformationInheritType (FbxTransform.EInheritType.eInheritRSrs);

            // TODO: check if GO is a bone and export accordingly
            var exportedBoneTransform = boneInfo != null? 
                ExportBoneTransform (fbxNode, fbxScene, unityGo.transform, boneInfo) : false;

            // export regular transform if we are not a bone or failed to export as a bone
            if(!exportedBoneTransform){
                ExportTransform (unityGo.transform, fbxNode, newCenter, exportType);
            }

            if (unityGo == rootObject || unityGo.transform.parent == null) {
                fbxScene.GetRootNode ().AddChild (fbxNode);
                return true;
            }

            SkinnedMeshBoneInfo parentBoneInfo = null;
            if (boneInfo != null && boneInfo.skinnedMesh.rootBone != null && unityGo.transform != boneInfo.skinnedMesh.rootBone) {
                parentBoneInfo = boneInfo;
            }

            FbxNode fbxNodeParent;
            if (!ExportGameObjectAndParents (
                unityGo.transform.parent.gameObject,
                rootObject,
                fbxScene,
                out fbxNodeParent,
                newCenter,
                TransformExportType.Local,
                ref exportProgress,
                objectCount,
                parentBoneInfo
            )) {
                // export cancelled
                return false;
            }
            fbxNodeParent.AddChild (fbxNode);

            return true;
        }

        /// <summary>
        /// Exports the bone transform.
        /// </summary>
        /// <returns><c>true</c>, if bone transform was exported, <c>false</c> otherwise.</returns>
        /// <param name="fbxNode">Fbx node.</param>
        /// <param name="fbxScene">Fbx scene.</param>
        /// <param name="unityBone">Unity bone.</param>
        /// <param name="boneInfo">Bone info.</param>
        private bool ExportBoneTransform(
            FbxNode fbxNode, FbxScene fbxScene, Transform unityBone, SkinnedMeshBoneInfo boneInfo
        ){
            if (boneInfo == null || boneInfo.skinnedMesh == null || boneInfo.boneDict == null || unityBone == null) {
                return false;
            }

            var skinnedMesh = boneInfo.skinnedMesh;
            var boneDict = boneInfo.boneDict;
            var rootBone = skinnedMesh.rootBone;

            // setup the skeleton
            var fbxSkeleton = fbxNode.GetSkeleton ();
            if (fbxSkeleton == null) {
                fbxSkeleton = FbxSkeleton.Create (fbxScene, unityBone.name + SkeletonPrefix);

                fbxSkeleton.Size.Set (1.0f * UnitScaleFactor);
                fbxNode.SetNodeAttribute (fbxSkeleton);
            }
            var fbxSkeletonType = rootBone != unityBone
                ? FbxSkeleton.EType.eLimbNode : FbxSkeleton.EType.eRoot;
            fbxSkeleton.SetSkeletonType (fbxSkeletonType);

            var bindPoses = skinnedMesh.sharedMesh.bindposes;

            // get bind pose
            Matrix4x4 bindPose;
            if (!boneInfo.boneToBindPose.TryGetValue (unityBone, out bindPose)) {
                bindPose = GetBindPose (unityBone, bindPoses, boneDict, skinnedMesh);
                boneInfo.boneToBindPose.Add (unityBone, bindPose);
            }

            Matrix4x4 pose;
            if (unityBone == rootBone) {
                pose = (unityBone.parent.worldToLocalMatrix * skinnedMesh.transform.localToWorldMatrix * bindPose.inverse);
            } else {
                // get parent's bind pose
                Matrix4x4 parentBindPose;
                if (!boneInfo.boneToBindPose.TryGetValue (unityBone.parent, out parentBindPose)) {
                    parentBindPose = GetBindPose (unityBone.parent, bindPoses, boneDict, skinnedMesh);
                    boneInfo.boneToBindPose.Add (unityBone.parent, parentBindPose);
                }
                pose = parentBindPose * bindPose.inverse;
            }

            FbxVector4 translation, rotation, scale;
            GetTRSFromMatrix (pose, out translation, out rotation, out scale);

            // Export bones with zero rotation, using a pivot instead to set the rotation
            // so that the bones are easier to animate and the rotation shows up as the "joint orientation" in Maya.
            fbxNode.LclTranslation.Set (new FbxDouble3(-translation.X*UnitScaleFactor, translation.Y*UnitScaleFactor, translation.Z*UnitScaleFactor));
            fbxNode.LclRotation.Set (new FbxDouble3(0,0,0));
            fbxNode.LclScaling.Set (new FbxDouble3 (scale.X, scale.Y, scale.Z));

<<<<<<< HEAD
            // TODO (UNI-34294): add detailed comment about why we export rotation as pre-rotation
            fbxNode.SetRotationActive (true);
            fbxNode.SetPivotState (FbxNode.EPivotSet.eSourcePivot, FbxNode.EPivotState.ePivotReference);
            fbxNode.SetPreRotation (FbxNode.EPivotSet.eSourcePivot, new FbxVector4 (rotation.X, -rotation.Y, -rotation.Z));
=======
            /// <summary>
            /// Counts how many objects are between this object and the root (exclusive).
            /// </summary>
            /// <returns>The object to root count.</returns>
            /// <param name="startObject">Start object.</param>
            /// <param name="root">Root object.</param>
            private static int GetObjectToRootDepth(Transform startObject, Transform root){
                if (startObject == null) {
                    return 0;
                }
>>>>>>> 839e5fe5

            return true;
        }

        private void GetTRSFromMatrix(Matrix4x4 unityMatrix, out FbxVector4 translation, out FbxVector4 rotation, out FbxVector4 scale){
            // FBX is transposed relative to Unity: transpose as we convert.
            FbxMatrix matrix = new FbxMatrix ();
            matrix.SetColumn (0, new FbxVector4 (unityMatrix.GetRow (0).x, unityMatrix.GetRow (0).y, unityMatrix.GetRow (0).z, unityMatrix.GetRow (0).w));
            matrix.SetColumn (1, new FbxVector4 (unityMatrix.GetRow (1).x, unityMatrix.GetRow (1).y, unityMatrix.GetRow (1).z, unityMatrix.GetRow (1).w));
            matrix.SetColumn (2, new FbxVector4 (unityMatrix.GetRow (2).x, unityMatrix.GetRow (2).y, unityMatrix.GetRow (2).z, unityMatrix.GetRow (2).w));
            matrix.SetColumn (3, new FbxVector4 (unityMatrix.GetRow (3).x, unityMatrix.GetRow (3).y, unityMatrix.GetRow (3).z, unityMatrix.GetRow (3).w));

            // FBX wants translation, rotation (in euler angles) and scale.
            // We assume there's no real shear, just rounding error.
            FbxVector4 shear;
            double sign;
            matrix.GetElements (out translation, out rotation, out shear, out scale, out sign);
        }

        /// <summary>
        /// Counts how many objects are between this object and the root (exclusive).
        /// </summary>
        /// <returns>The object to root count.</returns>
        /// <param name="startObject">Start object.</param>
        /// <param name="root">Root object.</param>
        private int GetObjectToRootDepth(Transform startObject, Transform root){
            if (startObject == null) {
                return 0;
            }

            int count = 0;
            var parent = startObject.parent;
            while (parent != null && parent != root) {
                count++;
                parent = parent.parent;
            }
            return count;
        }

<<<<<<< HEAD

        /// <summary>
        /// Gets the count of animated objects to be exported.
        /// 
        /// In addition, collects the minimum set of what needs to be exported for each GameObject hierarchy.
        /// This contains all the animated GameObjects, their ancestors, their transforms, as well as any animated
        /// components and the animation clips. Also, the first animation to export, if any.
        /// </summary>
        /// <returns>The animation only hierarchy count.</returns>
        /// <param name="exportSet">GameObject hierarchies selected for export.</param>
        /// <param name="hierarchyToExportData">Map from GameObject hierarchy to animation export data.</param>
        internal int GetAnimOnlyHierarchyCount(Dictionary<GameObject, AnimationOnlyExportData> hierarchyToExportData)
        {
            // including any parents of animated objects that are exported
            var completeExpSet = new HashSet<GameObject>();
            foreach (var data in hierarchyToExportData.Values) {
                foreach (var go in data.goExportSet) {
                    completeExpSet.Add(go);

                    var parent = go.transform.parent;
                    while (parent != null && completeExpSet.Add(parent.gameObject)) {
                        parent = parent.parent;
=======
            /// <summary>
            /// Gets the count of animated objects to be exported.
            /// 
            /// In addition, collects the minimum set of what needs to be exported for each GameObject hierarchy.
            /// This contains all the animated GameObjects, their ancestors, their transforms, as well as any animated
            /// components and the animation clips. Also, the first animation to export, if any.
            /// </summary>
            /// <returns>The animation only hierarchy count.</returns>
            /// <param name="exportSet">GameObject hierarchies selected for export.</param>
            /// <param name="hierarchyToExportData">Map from GameObject hierarchy to animation export data.</param>
            internal int GetAnimOnlyHierarchyCount(Dictionary<GameObject, IExportData> hierarchyToExportData)
            {
                // including any parents of animated objects that are exported
                var completeExpSet = new HashSet<GameObject>();
                foreach (var data in hierarchyToExportData.Values) {
                    foreach (var go in data.Objects) {
                        completeExpSet.Add(go);

                        var parent = go.transform.parent;
                        while (parent != null && completeExpSet.Add(parent.gameObject)) {
                            parent = parent.parent;
                        }
>>>>>>> 839e5fe5
                    }
                }
            }

<<<<<<< HEAD
            return completeExpSet.Count;
        }

        internal Dictionary<GameObject, AnimationOnlyExportData> GetAnimationExportDataFromAnimationTrack(GameObject rootObject, AnimationTrack animationTrack)
        {
            // get animation clips for root object from animation track
            List<AnimationClip> clips = new List<AnimationClip>();

            foreach (TimelineClip myclip in animationTrack.GetClips())
            {
                clips.Add(myclip.animationClip);
            }

            return GetTimelineAnimationExportData(rootObject, clips);
        }


        internal Dictionary<GameObject, AnimationOnlyExportData> GetTimelineAnimationExportData(GameObject rootObject, List<AnimationClip> animationClipsList)
        {
            var goToExport = new HashSet<GameObject>();
            var animationClips = new Dictionary<AnimationClip, GameObject>();
            var exportComponent = new Dictionary<GameObject, System.Type>();

            var exportData = new AnimationOnlyExportData(animationClips, goToExport, exportComponent);
            exportData.ComputeObjectsInAnimationClips(animationClipsList.ToArray(), rootObject, ExportOptions.AnimateSkinnedMesh);

            Dictionary<GameObject, AnimationOnlyExportData> data = new Dictionary<GameObject, AnimationOnlyExportData>();
            data.Add(rootObject, exportData);
            return data;
        }

        internal Dictionary<GameObject, AnimationOnlyExportData> GetAnimationExportData(HashSet<GameObject> exportSet)
        {
            Dictionary<GameObject, AnimationOnlyExportData>  hierarchyToExportData = new Dictionary<GameObject, AnimationOnlyExportData>();

            foreach (var go in exportSet)
            {
                // gather all animation clips
                var legacyAnim = go.GetComponentsInChildren<Animation>();
                var genericAnim = go.GetComponentsInChildren<Animator>();

                var goToExport = new HashSet<GameObject>();
                var animationClips = new Dictionary<AnimationClip, GameObject>();
                var exportComponent = new Dictionary<GameObject, System.Type>();

                var exportData = new AnimationOnlyExportData(animationClips, goToExport, exportComponent);

                hierarchyToExportData.Add(go, exportData);

=======
            internal static Dictionary<GameObject, IExportData> GetExportData(Object[] objects, IExportOptions exportOptions = null)
            {
                if (exportOptions==null)
                    exportOptions = DefaultOptions;
                Debug.Assert(exportOptions!=null);

                Dictionary<GameObject, IExportData>  exportData = new Dictionary<GameObject, IExportData>();

                if (exportOptions.ModelAnimIncludeOption != ExportSettings.Include.Anim)
                {
                    return null;
                }

                foreach (var obj in objects) 
                {
                    GameObject go = ModelExporter.GetGameObject (obj);
                    if (go)
                    {
                        exportData[go] = GetExportData(go, exportOptions);
                    }
                    else if (IsEditorClip(obj)) 
                    {
                        KeyValuePair<GameObject, AnimationClip> pair = AnimationOnlyExportData.GetGameObjectAndAnimationClip(obj);
                        exportData[pair.Key] = GetExportData (pair.Key, pair.Value, exportOptions);
                    }
                }

                return exportData.Count == 0 ? null : exportData;
            }

            internal static IExportData GetExportData(GameObject rootObject, AnimationClip animationClip, IExportOptions exportOptions = null)
            {
                if (exportOptions==null)
                    exportOptions = DefaultOptions;
                Debug.Assert(exportOptions!=null);
                
                var exportData = new AnimationOnlyExportData();
                exportData.CollectDependencies(animationClip, rootObject, exportOptions);
                
                // could not find any dependencies, return null
                if(exportData.Objects.Count <= 0)
                {
                    return null;
                }
                return exportData;
            }

            internal static IExportData GetExportData(GameObject go, IExportOptions exportOptions = null)
            {
                if (exportOptions==null)
                    exportOptions = DefaultOptions;
                Debug.Assert(exportOptions!=null);

                // gather all animation clips
                var legacyAnim = go.GetComponentsInChildren<Animation>();
                var genericAnim = go.GetComponentsInChildren<Animator>();

                var exportData = new AnimationOnlyExportData();

>>>>>>> 839e5fe5
                int depthFromRootAnimation = int.MaxValue;
                Animation rootAnimation = null;
                foreach (var anim in legacyAnim)
                {
                    int count = GetObjectToRootDepth(anim.transform, go.transform);

                    if (count < depthFromRootAnimation)
                    {
                        depthFromRootAnimation = count;
                        rootAnimation = anim;
                    }

                    var animClips = AnimationUtility.GetAnimationClips(anim.gameObject);
<<<<<<< HEAD
                    exportData.ComputeObjectsInAnimationClips(animClips, anim.gameObject, ExportOptions.AnimateSkinnedMesh);
=======
                    exportData.CollectDependencies(animClips, anim.gameObject, exportOptions);
>>>>>>> 839e5fe5
                }

                int depthFromRootAnimator = int.MaxValue;
                Animator rootAnimator = null;
                foreach (var anim in genericAnim)
                {
                    int count = GetObjectToRootDepth(anim.transform, go.transform);

                    if (count < depthFromRootAnimator)
                    {
                        depthFromRootAnimator = count;
                        rootAnimator = anim;
                    }

                    // Try the animator controller (mecanim)
                    var controller = anim.runtimeAnimatorController;
                    if (controller)
                    {
<<<<<<< HEAD
                        exportData.ComputeObjectsInAnimationClips(controller.animationClips, anim.gameObject, ExportOptions.AnimateSkinnedMesh);
=======
                        exportData.CollectDependencies(controller.animationClips, anim.gameObject, exportOptions);
>>>>>>> 839e5fe5
                    }
                }

                // set the first clip to export
                if (depthFromRootAnimation < depthFromRootAnimator)
                {
                    exportData.defaultClip = rootAnimation.clip;
                }
                else if(rootAnimator)
                {
                    // Try the animator controller (mecanim)
                    var controller = rootAnimator.runtimeAnimatorController;
                    if (controller)
                    {
                        var dController = controller as UnityEditor.Animations.AnimatorController;
                        if (dController && dController.layers.Count() > 0)
                        {
                            var motion = dController.layers[0].stateMachine.defaultState.motion;
                            var defaultClip = motion as AnimationClip;
                            if (defaultClip)
<<<<<<< HEAD
                            {
                                exportData.defaultClip = defaultClip;
                            }
                            else
                            {
=======
                            {
                                exportData.defaultClip = defaultClip;
                            }
                            else
                            {
>>>>>>> 839e5fe5
                                Debug.LogWarningFormat("Couldn't export motion {0}", motion.name);
                            }
                        }
                    }
                }
<<<<<<< HEAD
=======
                return exportData;
>>>>>>> 839e5fe5
            }
            return hierarchyToExportData;
        }

        /// <summary>
        /// Export components on this game object.
        /// Transform components have already been exported.
        /// This function exports the other components and animation.
        /// </summary>
        protected bool ExportComponents(FbxScene fbxScene, bool exportAnim = true)
        {
            var animationNodes = new HashSet<GameObject> ();

            int numObjectsExported = 0;
            int objectCount = MapUnityObjectToFbxNode.Count;
            foreach (KeyValuePair<GameObject, FbxNode> entry in MapUnityObjectToFbxNode) {
                numObjectsExported++;
                if (EditorUtility.DisplayCancelableProgressBar (
                        ProgressBarTitle,
                        string.Format ("Exporting Components for GameObject {0}/{1}", numObjectsExported, objectCount),
                        ((numObjectsExported / (float)objectCount) * 0.25f) + 0.25f)) {
                    // cancel silently
                    return false;
                }

                var unityGo = entry.Key;
                var fbxNode = entry.Value;

                // try export mesh
                bool exportedMesh = ExportInstance (unityGo, fbxNode, fbxScene);

                if (!exportedMesh) {
                    exportedMesh = ExportMesh (unityGo, fbxNode);
                }

                // export camera, but only if no mesh was exported
                bool exportedCamera = false;
                if (!exportedMesh) {
                    exportedCamera = ExportCamera (unityGo, fbxScene, fbxNode);
                }

                // export light, but only if no mesh or camera was exported
                if (!exportedMesh && !exportedCamera) {
                    ExportLight (unityGo, fbxScene, fbxNode);
                }

                ExportConstraints(unityGo, fbxScene, fbxNode);

                // check if this object contains animation, keep track of it
                // if it does
                if (exportAnim && GameObjectHasAnimation (unityGo) ) {
                    animationNodes.Add (unityGo);
                }
            }

            // export all GameObjects that have animation
            if (animationNodes.Count > 0) {
                foreach (var go in animationNodes) {
                    ExportAnimation (go, fbxScene);
                }
            }

            return true;
        }

        /// <summary>
        /// Checks if the GameObject has animation.
        /// </summary>
        /// <returns><c>true</c>, if object has animation, <c>false</c> otherwise.</returns>
        /// <param name="go">Go.</param>
        protected bool GameObjectHasAnimation(GameObject go){
            return go != null &&
                go.GetComponent<Animator> () ||
                go.GetComponent<Animation> () ||
                go.GetComponent<UnityEngine.Playables.PlayableDirector> ();
        }

        /// <summary>
        /// A count of how many GameObjects we are exporting, to have a rough
        /// idea of how long creating the scene will take.
        /// </summary>
        /// <returns>The hierarchy count.</returns>
        /// <param name="exportSet">Export set.</param>
        internal int GetHierarchyCount (HashSet<GameObject> exportSet)
        {
            int count = 0;
            Queue<GameObject> queue = new Queue<GameObject> (exportSet);
            while (queue.Count > 0) {
                var obj = queue.Dequeue ();
                var objTransform = obj.transform;
                foreach (Transform child in objTransform) {
                    queue.Enqueue (child.gameObject);
                }
                count++;
            }
            return count;
        }

        /// <summary>
        /// Removes objects that will already be exported anyway.
        /// E.g. if a parent and its child are both selected, then the child
        ///      will be removed from the export set.
        /// </summary>
        /// <returns>The revised export set</returns>
        /// <param name="unityExportSet">Unity export set.</param>
        internal static HashSet<GameObject> RemoveRedundantObjects(IEnumerable<UnityEngine.Object> unityExportSet)
        {
            // basically just remove the descendents from the unity export set
            HashSet<GameObject> toExport = new HashSet<GameObject> ();
            HashSet<UnityEngine.Object> hashedExportSet = new HashSet<Object> (unityExportSet);

            foreach(var obj in unityExportSet){
                var unityGo = GetGameObject (obj);

                if (unityGo) {
                    // if any of this nodes ancestors is already in the export set,
                    // then ignore it, it will get exported already
                    bool parentInSet = false;
                    var parent = unityGo.transform.parent;
                    while (parent != null) {
                        if (hashedExportSet.Contains (parent.gameObject)) {
                            parentInSet = true;
                            break;
                        }
                        parent = parent.parent;
                    }

                    if (!parentInSet) {
                        toExport.Add (unityGo);
                    }
                }
            }
            return toExport;
        }

        /// <summary>
        /// Recursively go through the hierarchy, unioning the bounding box centers
        /// of all the children, to find the combined bounds.
        /// </summary>
        /// <param name="t">Transform.</param>
        /// <param name="boundsUnion">The Bounds that is the Union of all the bounds on this transform's hierarchy.</param>
        private static void EncapsulateBounds(Transform t, ref Bounds boundsUnion)
        {
            var bounds = GetBounds (t);
            boundsUnion.Encapsulate (bounds);

            foreach (Transform child in t) {
                EncapsulateBounds (child, ref boundsUnion);
            }
        }

        /// <summary>
        /// Gets the bounds of a transform. 
        /// Looks first at the Renderer, then Mesh, then Collider.
        /// Default to a bounds with center transform.position and size zero.
        /// </summary>
        /// <returns>The bounds.</returns>
        /// <param name="t">Transform.</param>
        private static Bounds GetBounds(Transform t)
        {
            var renderer = t.GetComponent<Renderer> ();
            if (renderer) {
                return renderer.bounds;
            }
            var mesh = t.GetComponent<Mesh> ();
            if (mesh) {
                return mesh.bounds;
            }
            var collider = t.GetComponent<Collider> ();
            if (collider) {
                return collider.bounds;
            }
            return new Bounds(t.position, Vector3.zero);
        }

        /// <summary>
        /// Finds the center of a group of GameObjects.
        /// </summary>
        /// <returns>Center of gameObjects.</returns>
        /// <param name="gameObjects">Game objects.</param>
        internal static Vector3 FindCenter(IEnumerable<GameObject> gameObjects)
        {
            Bounds bounds = new Bounds();
            // Assign the initial bounds to first GameObject's bounds
            // (if we initialize the bounds to 0, then 0 will be part of the bounds)
            foreach (var go in gameObjects) {
                var tempBounds = GetBounds (go.transform);
                bounds = new Bounds (tempBounds.center, tempBounds.size);
                break;
            }
            foreach (var go in gameObjects) {
                EncapsulateBounds (go.transform, ref bounds);
            }
            return bounds.center;
        }

        /// <summary>
        /// Gets the recentered translation.
        /// </summary>
        /// <returns>The recentered translation.</returns>
        /// <param name="t">Transform.</param>
        /// <param name="center">Center point.</param>
        internal static Vector3 GetRecenteredTranslation(Transform t, Vector3 center)
        {
            return t.position - center;
        }

<<<<<<< HEAD
        internal enum TransformExportType { Local, Global, Reset };

        /// <summary>
        /// Export all the objects in the set.
        /// Return the number of objects in the set that we exported.
        ///
        /// This refreshes the asset database.
        /// </summary>
        internal int ExportAll (
            IEnumerable<UnityEngine.Object> unityExportSet, 
            Dictionary<GameObject, AnimationOnlyExportData> animationExportData)
        {
            exportCancelled = false;
=======
            /// <summary>
            /// Export all the objects in the set.
            /// Return the number of objects in the set that we exported.
            ///
            /// This refreshes the asset database.
            /// </summary>
            internal int ExportAll (
                IEnumerable<UnityEngine.Object> unityExportSet, 
                Dictionary<GameObject, IExportData> exportData)
            {
                exportCancelled = false;
>>>>>>> 839e5fe5

            // Export first to a temporary file
            // in case the export is cancelled.
            // This way we won't overwrite existing files.
            try{
                m_tempFilePath = Path.GetTempFileName();
            }
            catch(IOException){
                return 0;
            }
            m_lastFilePath = LastFilePath;

            if (string.IsNullOrEmpty (m_tempFilePath)) {
                return 0;
            }

<<<<<<< HEAD
            try {
                bool animOnly = animationExportData != null ;
                bool status = false;
                // Create the FBX manager
                using (var fbxManager = FbxManager.Create ()) {
                    // Configure fbx IO settings.
                    fbxManager.SetIOSettings (FbxIOSettings.Create (fbxManager, Globals.IOSROOT));

                    // Create the exporter
                    var fbxExporter = FbxExporter.Create (fbxManager, "Exporter");

                    // Initialize the exporter.
                    // fileFormat must be binary if we are embedding textures
                    int fileFormat = -1;
                    if (ExportOptions.ExportFormat == ExportSettings.ExportFormat.ASCII)
                    {
                        fileFormat = fbxManager.GetIOPluginRegistry().FindWriterIDByDescription("FBX ascii (*.fbx)");
                    }                        
=======
                try {
                    bool animOnly = exportData != null ;
                    bool status = false;
                    // Create the FBX manager
                    using (var fbxManager = FbxManager.Create ()) {
                        // Configure fbx IO settings.
                        fbxManager.SetIOSettings (FbxIOSettings.Create (fbxManager, Globals.IOSROOT));

                        // Create the exporter
                        var fbxExporter = FbxExporter.Create (fbxManager, "Exporter");

                        // Initialize the exporter.
                        // fileFormat must be binary if we are embedding textures
                        int fileFormat = -1;
                        if (ExportOptions.ExportFormat == ExportSettings.ExportFormat.ASCII)
                        {
                            fileFormat = fbxManager.GetIOPluginRegistry().FindWriterIDByDescription("FBX ascii (*.fbx)");
                        }                        
>>>>>>> 839e5fe5
                        
                    status = fbxExporter.Initialize (m_tempFilePath, fileFormat, fbxManager.GetIOSettings ());
                    // Check that initialization of the fbxExporter was successful
                    if (!status)
                        return 0;

<<<<<<< HEAD
                    // Set compatibility to 2014
                    fbxExporter.SetFileExportVersion ("FBX201400");

                    // Set the progress callback.
                    fbxExporter.SetProgressCallback (ExportProgressCallback);

                    // Create a scene
                    var fbxScene = FbxScene.Create (fbxManager, "Scene");

                    // set up the scene info
                    FbxDocumentInfo fbxSceneInfo = FbxDocumentInfo.Create (fbxManager, "SceneInfo");
                    fbxSceneInfo.mTitle = Title;
                    fbxSceneInfo.mSubject = Subject;
                    fbxSceneInfo.mAuthor = "Unity Technologies";
                    fbxSceneInfo.mRevision = "1.0";
                    fbxSceneInfo.mKeywords = Keywords;
                    fbxSceneInfo.mComment = Comments;
                    fbxSceneInfo.Original_ApplicationName.Set(string.Format("Unity {0}", PACKAGE_UI_NAME));
                    // set last saved to be the same as original, as this is a new file.
                    fbxSceneInfo.LastSaved_ApplicationName.Set(fbxSceneInfo.Original_ApplicationName.Get());

                    var version = GetVersionFromReadme();
                    if(version != null){
                        fbxSceneInfo.Original_ApplicationVersion.Set(version);
                        fbxSceneInfo.LastSaved_ApplicationVersion.Set(fbxSceneInfo.Original_ApplicationVersion.Get());
                    }
                    fbxScene.SetSceneInfo (fbxSceneInfo);

                    // Set up the axes (Y up, Z forward, X to the right) and units (centimeters)
                    // Exporting in centimeters as this is the default unit for FBX files, and easiest
                    // to work with when importing into Maya or Max
                    var fbxSettings = fbxScene.GetGlobalSettings ();
                    fbxSettings.SetSystemUnit (FbxSystemUnit.cm);

                    // The Unity axis system has Y up, Z forward, X to the right (left handed system with odd parity).
                    // The Maya axis system has Y up, Z forward, X to the left (right handed system with odd parity).
                    // We need to export right-handed for Maya because ConvertScene can't switch handedness:
                    // https://forums.autodesk.com/t5/fbx-forum/get-confused-with-fbxaxissystem-convertscene/td-p/4265472
                    fbxSettings.SetAxisSystem (FbxAxisSystem.MayaYUp);

                    // export set of object
                    FbxNode fbxRootNode = fbxScene.GetRootNode ();
                    // stores how many objects we have exported, -1 if export was cancelled
                    int exportProgress = 0;
                    var revisedExportSet = RemoveRedundantObjects(unityExportSet);

                    int count = 0;
                    if(animOnly){
                        count = GetAnimOnlyHierarchyCount(animationExportData);
                    } else {
                        count = GetHierarchyCount (revisedExportSet);
                           
                    }
=======
                        // Set compatibility to 2014
                        fbxExporter.SetFileExportVersion ("FBX201400");

                        // Set the progress callback.
                        fbxExporter.SetProgressCallback (ExportProgressCallback);

                        // Create a scene
                        var fbxScene = FbxScene.Create (fbxManager, "Scene");

                        // set up the scene info
                        FbxDocumentInfo fbxSceneInfo = FbxDocumentInfo.Create (fbxManager, "SceneInfo");
                        fbxSceneInfo.mTitle = Title;
                        fbxSceneInfo.mSubject = Subject;
                        fbxSceneInfo.mAuthor = "Unity Technologies";
                        fbxSceneInfo.mRevision = "1.0";
                        fbxSceneInfo.mKeywords = Keywords;
                        fbxSceneInfo.mComment = Comments;
                        fbxSceneInfo.Original_ApplicationName.Set(string.Format("Unity {0}", PACKAGE_UI_NAME));
                        // set last saved to be the same as original, as this is a new file.
                        fbxSceneInfo.LastSaved_ApplicationName.Set(fbxSceneInfo.Original_ApplicationName.Get());

                        var version = GetVersionFromReadme();
                        if(version != null){
                            fbxSceneInfo.Original_ApplicationVersion.Set(version);
                            fbxSceneInfo.LastSaved_ApplicationVersion.Set(fbxSceneInfo.Original_ApplicationVersion.Get());
                        }
                        fbxScene.SetSceneInfo (fbxSceneInfo);

                        // Set up the axes (Y up, Z forward, X to the right) and units (centimeters)
                        // Exporting in centimeters as this is the default unit for FBX files, and easiest
                        // to work with when importing into Maya or Max
                        var fbxSettings = fbxScene.GetGlobalSettings ();
                        fbxSettings.SetSystemUnit (FbxSystemUnit.cm);

                        // The Unity axis system has Y up, Z forward, X to the right (left handed system with odd parity).
                        // The Maya axis system has Y up, Z forward, X to the left (right handed system with odd parity).
                        // We need to export right-handed for Maya because ConvertScene can't switch handedness:
                        // https://forums.autodesk.com/t5/fbx-forum/get-confused-with-fbxaxissystem-convertscene/td-p/4265472
                        fbxSettings.SetAxisSystem (FbxAxisSystem.MayaYUp);

                        // export set of object
                        FbxNode fbxRootNode = fbxScene.GetRootNode ();
                        // stores how many objects we have exported, -1 if export was cancelled
                        int exportProgress = 0;
                        IEnumerable<GameObject> revisedExportSet = null;

                        int count = 0;
                        if(animOnly){
                            count = GetAnimOnlyHierarchyCount(exportData);
                            revisedExportSet = from entry in exportData select entry.Key;
                        } else {
                            var revisedGOSet = RemoveRedundantObjects(unityExportSet);
                            count = GetHierarchyCount (revisedGOSet);
                            revisedExportSet = revisedGOSet;
                        }
>>>>>>> 839e5fe5

                    if(count <= 0){
                        // nothing to export
                        Debug.LogWarning("Nothing to Export");
                        return 0;
                    }

<<<<<<< HEAD
                    Vector3 center = Vector3.zero;
                    TransformExportType transformExportType = TransformExportType.Global;
                    switch(ExportOptions.ObjectPosition){
                    case ExportSettings.ObjectPosition.LocalCentered:
                        // one object to export -> move to (0,0,0)
                        if(revisedExportSet.Count == 1){
                            var tempList = new List<GameObject>(revisedExportSet);
                            center = tempList[0].transform.position;
=======
                        Vector3 center = Vector3.zero;
                        TransformExportType transformExportType = TransformExportType.Global;
                        switch(ExportOptions.ObjectPosition){
                        case ExportSettings.ObjectPosition.LocalCentered:
                            // one object to export -> move to (0,0,0)
                            if(count == 1){
                                var tempList = new List<GameObject>(revisedExportSet);
                                center = tempList[0].transform.position;
                                break;
                            }
                            // more than one object to export -> get bounding center
                            center = FindCenter(revisedExportSet);
                            break;
                        case ExportSettings.ObjectPosition.Reset:
                            transformExportType = TransformExportType.Reset;
                            break;
                        // absolute center -> don't do anything
                        default:
                            center = Vector3.zero;
>>>>>>> 839e5fe5
                            break;
                        }
                        // more than one object to export -> get bounding center
                        center = FindCenter(revisedExportSet);
                        break;
                    case ExportSettings.ObjectPosition.Reset:
                        transformExportType = TransformExportType.Reset;
                        break;
                    // absolute center -> don't do anything
                    default:
                        center = Vector3.zero;
                        break;
                    }

<<<<<<< HEAD
                    foreach (var unityGo in revisedExportSet) {
                        AnimationOnlyExportData data;
                        if(animOnly && animationExportData.TryGetValue(unityGo, out data)){
                            exportProgress = this.ExportAnimationOnly(unityGo, fbxScene, exportProgress, count, center, data, transformExportType);
=======
                        foreach (var unityGo in revisedExportSet) {
                            IExportData data;
                            if(animOnly && exportData.TryGetValue(unityGo, out data)){
                                exportProgress = this.ExportAnimationOnly(unityGo, fbxScene, exportProgress, count, center, data, transformExportType);
                            }
                            else {
                                exportProgress = this.ExportTransformHierarchy (unityGo, fbxScene, fbxRootNode,
                                    exportProgress, count, center, transformExportType, ExportOptions.LODExportType);
                            }
                            if (exportCancelled || exportProgress < 0) {
                                Debug.LogWarning ("Export Cancelled");
                                return 0;
                            }
>>>>>>> 839e5fe5
                        }
                        else {
                            exportProgress = this.ExportTransformHierarchy (unityGo, fbxScene, fbxRootNode,
                                exportProgress, count, center, transformExportType, ExportOptions.LODExportType);
                        }
                        if (exportCancelled || exportProgress < 0) {
                            Debug.LogWarning ("Export Cancelled");
                            return 0;
                        }
                    }

                    if(!animOnly){
                        if(!ExportComponents(fbxScene, ExportOptions.ModelAnimIncludeOption != ExportSettings.Include.Model)){
                            Debug.LogWarning ("Export Cancelled");
                            return 0;
                        }
                    }

                    // Set the scene's default camera.
                    SetDefaultCamera (fbxScene);

                    // Export the scene to the file.
                    status = fbxExporter.Export (fbxScene);

                    // cleanup
                    fbxScene.Destroy ();
                    fbxExporter.Destroy ();
                }

                if (exportCancelled) {
                    Debug.LogWarning ("Export Cancelled");
                    return 0;
                }
                // delete old file, move temp file
                ReplaceFile();
                AssetDatabase.Refresh();

                return status == true ? NumNodes : 0;
            }
            finally {
                // You must clear the progress bar when you're done,
                // otherwise it never goes away and many actions in Unity
                // are blocked (e.g. you can't quit).
                EditorUtility.ClearProgressBar ();

                // make sure the temp file is deleted, no matter
                // when we return
                DeleteTempFile();
            }
        }

        static bool exportCancelled = false;

        static bool ExportProgressCallback (float percentage, string status)
        {
            // Convert from percentage to [0,1].
            // Then convert from that to [0.5,1] because the first half of
            // the progress bar was for creating the scene.
            var progress01 = 0.5f * (1f + (percentage / 100.0f));

            bool cancel = EditorUtility.DisplayCancelableProgressBar (ProgressBarTitle, "Exporting Scene...", progress01);

            if (cancel) {
                exportCancelled = true;
            }

            // Unity says "true" for "cancel"; FBX wants "true" for "continue"
            return !cancel;
        }

        /// <summary>
        /// Deletes the file that got created while exporting.
        /// </summary>
        private void DeleteTempFile ()
        {
            if (!File.Exists (m_tempFilePath)) {
                return;
            }

            try {
                File.Delete (m_tempFilePath);
            } catch (IOException) {
            }

            if (File.Exists (m_tempFilePath)) {
                Debug.LogWarning ("Failed to delete file: " + m_tempFilePath);
            }
        }

        /// <summary>
        /// Replaces the file we are overwriting with
        /// the temp file that was exported to.
        /// </summary>
        private void ReplaceFile ()
        {
            if (m_tempFilePath.Equals (m_lastFilePath) || !File.Exists (m_tempFilePath)) {
                return;
            }
            // delete old file
            try {
                File.Delete (m_lastFilePath);
            } catch (IOException) {
            }

            // refresh the database so Unity knows the file's been deleted
            AssetDatabase.Refresh();

            if (File.Exists (m_lastFilePath)) {
                Debug.LogWarning ("Failed to delete file: " + m_lastFilePath);
            }

<<<<<<< HEAD
            // rename the new file
            try{
                File.Move(m_tempFilePath, m_lastFilePath);
            } catch(IOException){
                Debug.LogWarning (string.Format("Failed to move file {0} to {1}", m_tempFilePath, m_lastFilePath));
=======
            /// <summary>
            /// GameObject/Export Selected Timeline Clip...
            /// </summary>
            /// <param name="command"></param>
			[MenuItem(TimelineClipMenuItemName, false, 31)]
            static void OnClipContextClick(MenuCommand command)
            {
                Object[] selectedObjects = Selection.objects;

                foreach (Object editorClipSelected in selectedObjects)
                {
                    // export first selected editor clip.
                    if (IsEditorClip(editorClipSelected)) {
                        ExportSingleTimelineClip(editorClipSelected);
                        return;
                    }
                }
>>>>>>> 839e5fe5
            }
        }

        /// <summary>
        /// GameObject/Export Selected Timeline Clip...
        /// </summary>
        /// <param name="command"></param>
		[MenuItem(TimelineClipMenuItemName, false, 31)]
        static void OnClipContextClick(MenuCommand command)
        {
            Object[] selectedObjects = Selection.objects;

<<<<<<< HEAD
            foreach (Object editorClipSelected in selectedObjects)
            {
                // export first selected editor clip.
                if (ExportSingleEditorClip (editorClipSelected)) {
                    return;
=======
                foreach (Object editorClipSelected in selectedObjects)
                {
                    if (IsEditorClip(editorClipSelected))
                    {         
                        return true;
                    }
>>>>>>> 839e5fe5
                }
            }
        }

        /// <summary>
        /// Validate the menu item defined by the function OnClipContextClick.
        /// </summary>
        [MenuItem(TimelineClipMenuItemName, true, 31)]
        static bool ValidateOnClipContextClick()
        {
            Object[] selectedObjects = Selection.objects;

<<<<<<< HEAD
            foreach (Object editorClipSelected in selectedObjects)
            {
                if (editorClipSelected.GetType().Name.Contains("EditorClip"))
                {         
                    return true;
                }
=======
            internal static bool IsEditorClip(object obj)
            {
                return obj.GetType().Name.Contains("EditorClip");
>>>>>>> 839e5fe5
            }
            return false;
        }

<<<<<<< HEAD
        protected static bool ExportSingleEditorClip(Object editorClipSelected)
        {
            if (editorClipSelected.GetType().Name.Contains("EditorClip"))
            {
                object selClip = editorClipSelected.GetType().GetProperty("clip").GetValue(editorClipSelected, null);
				UnityEngine.Timeline.TimelineClip timeLineClip = selClip as UnityEngine.Timeline.TimelineClip;

				object selClipItem = editorClipSelected.GetType().GetProperty("item").GetValue(editorClipSelected, null);
				object selClipItemParentTrack = selClipItem.GetType().GetProperty("parentTrack").GetValue(selClipItem, null);
				AnimationTrack editorClipAnimationTrack = selClipItemParentTrack as AnimationTrack;

#if UNITY_2018_2_OR_NEWER
                Object animationTrackObject = UnityEditor.Timeline.TimelineEditor.inspectedDirector.GetGenericBinding(editorClipAnimationTrack);
#else // UNITY_2018_2_OR_NEWER
                Object animationTrackObject = UnityEditor.Timeline.TimelineEditor.playableDirector.GetGenericBinding(editorClipAnimationTrack);
#endif // UNITY_2018_2_OR_NEWER

                GameObject animationTrackGO = null;
                if (animationTrackObject is GameObject)
                {
                    animationTrackGO = animationTrackObject as GameObject;
                }
                else if (animationTrackObject is Animator)
                {
                    animationTrackGO = (animationTrackObject as Animator).gameObject;
                }
                    
                if(animationTrackGO == null) 
                {
                    Debug.LogErrorFormat("Could not export animation track object of type {0}", animationTrackObject.GetType().Name);
                    return false;
                }
=======
            internal static void ExportSingleTimelineClip(Object editorClipSelected)
            {
                UnityEngine.Object[] exportArray = new UnityEngine.Object[] { editorClipSelected };

                ExportModelEditorWindow.Init (exportArray, AnimationOnlyExportData.GetFileName(editorClipSelected), isTimelineAnim: true);
            }
>>>>>>> 839e5fe5

                ExportSingleTimelineClip(timeLineClip, animationTrackGO);
                return true;
            } 
            return false;
        }

        internal static void ExportSingleTimelineClip(TimelineClip timelineClipSelected, GameObject animationTrackGObject, string filePath = null)
        {

            UnityEngine.Object[] exportArray = new UnityEngine.Object[] {
                animationTrackGObject,
                timelineClipSelected.animationClip
            };

            if (!string.IsNullOrEmpty (filePath)) {
                ExportObjects (filePath, exportArray);
                return;
            }

            string AnimFbxFormat = "{0}@{1}";
            if (timelineClipSelected.displayName.Contains("@"))
            {
                AnimFbxFormat = "{1}";
            }
            ExportModelEditorWindow.Init (exportArray, string.Format (AnimFbxFormat, animationTrackGObject.name, timelineClipSelected.displayName), isTimelineAnim: true);
        }

        internal static void ExportAllTimelineClips(GameObject objectWithPlayableDirector, string folderPath, IExportOptions exportOptions = null)
        {
            PlayableDirector pd = objectWithPlayableDirector.GetComponent<PlayableDirector>();
            if (pd == null)
            {
                return;
            }
            foreach (PlayableBinding output in pd.playableAsset.outputs)
            {
                AnimationTrack at = output.sourceObject as AnimationTrack;

                GameObject atObject = pd.GetGenericBinding(output.sourceObject) as GameObject;
                // One file by animation clip
                foreach (TimelineClip timelineClip in at.GetClips()) {
                    string AnimFbxFormat = AnimFbxFileFormat;
                    if (timelineClip.displayName.Contains("@"))
                    {
                        AnimFbxFormat = "{0}/{2}.fbx";
                    }
                    string filePath = string.Format(AnimFbxFormat, folderPath, atObject.name, timelineClip.displayName);
                    UnityEngine.Object[] myArray = new UnityEngine.Object[] { atObject, timelineClip.animationClip };
                    ExportObjects (filePath, myArray, exportOptions);
                }
            }
        }

        /// <summary>
        /// Add a menu item "Export Model..." to a GameObject's context menu.
        /// </summary>
        /// <param name="command">Command.</param>
        [MenuItem (MenuItemName, false, 30)]
        static void OnContextItem (MenuCommand command)
        {
            if (Selection.objects.Length <= 0) {
                DisplayNoSelectionDialog ();
                return;
            }
            OnExport ();
        }

        /// <summary>
        /// Validate the menu item defined by the function OnContextItem.
        /// </summary>
        [MenuItem (MenuItemName, true, 30)]
        internal static bool OnValidateMenuItem ()
        {
            return true;
        }

        internal static void DisplayNoSelectionDialog()
        {
            UnityEditor.EditorUtility.DisplayDialog (
                string.Format("{0} Warning", PACKAGE_UI_NAME), 
                "No GameObjects selected for export.", 
                "Ok");
        }

        //
        // export mesh info from Unity
        //
        ///<summary>
        ///Information about the mesh that is important for exporting.
        ///</summary>
        internal class MeshInfo
        {
            public Mesh mesh;

            /// <summary>
            /// Return true if there's a valid mesh information
            /// </summary>
            public bool IsValid { get { return mesh; } }

            /// <summary>
            /// Gets the vertex count.
            /// </summary>
            /// <value>The vertex count.</value>
            public int VertexCount { get { return mesh.vertexCount; } }

            /// <summary>
            /// Gets the triangles. Each triangle is represented as 3 indices from the vertices array.
            /// Ex: if triangles = [3,4,2], then we have one triangle with vertices vertices[3], vertices[4], and vertices[2]
            /// </summary>
            /// <value>The triangles.</value>
            private int[] m_triangles;
            public int [] Triangles { get { 
                    if(m_triangles == null) { m_triangles = mesh.triangles; }
                    return m_triangles; 
                } }

            /// <summary>
            /// Gets the vertices, represented in local coordinates.
            /// </summary>
            /// <value>The vertices.</value>
            private Vector3[] m_vertices;
            public Vector3 [] Vertices { get { 
                    if(m_vertices == null) { m_vertices = mesh.vertices; }
                    return m_vertices; 
                } }

            /// <summary>
            /// Gets the normals for the vertices.
            /// </summary>
            /// <value>The normals.</value>
            private Vector3[] m_normals;
            public Vector3 [] Normals { get {
                    if (m_normals == null) {
                        m_normals = mesh.normals;
                    }
                    return m_normals; 
                }
            }

            /// <summary>
            /// Gets the binormals for the vertices.
            /// </summary>
            /// <value>The normals.</value>
            private Vector3[] m_Binormals;

            public Vector3 [] Binormals {
                get {
                    /// NOTE: LINQ
                    ///    return mesh.normals.Zip (mesh.tangents, (first, second)
                    ///    => Math.cross (normal, tangent.xyz) * tangent.w
                    if (m_Binormals == null || m_Binormals.Length == 0) 
                    {
                        var normals = Normals;
                        var tangents = Tangents;

                        if (HasValidNormals() && HasValidTangents()) {
                            m_Binormals = new Vector3 [normals.Length];

                            for (int i = 0; i < normals.Length; i++)
                                m_Binormals [i] = Vector3.Cross (normals [i],
                                    tangents [i])
                                * tangents [i].w;
                        }
                    }
                    return m_Binormals;
                }
            }

            /// <summary>
            /// Gets the tangents for the vertices.
            /// </summary>
            /// <value>The tangents.</value>
            private Vector4[] m_tangents;
            public Vector4 [] Tangents { get { 
                    if (m_tangents == null) {
                        m_tangents = mesh.tangents;
                    }
                    return m_tangents; 
                }
            }

            /// <summary>
            /// Gets the vertex colors for the vertices.
            /// </summary>
            /// <value>The vertex colors.</value>
            private Color32 [] m_vertexColors;
            public Color32 [] VertexColors { get { 
                    if (m_vertexColors == null) {
                        m_vertexColors = mesh.colors32;
                    }
                    return m_vertexColors; 
                }
            }

            /// <summary>
            /// Gets the uvs.
            /// </summary>
            /// <value>The uv.</value>
            private Vector2[] m_UVs;
            public Vector2 [] UV { get { 
                    if (m_UVs == null) {
                        m_UVs = mesh.uv;
                    }
                    return m_UVs; 
                }
            }

            /// <summary>
            /// The material(s) used.
            /// Always at least one.
            /// None are missing materials (we replace missing materials with the default material).
            /// </summary>
            public Material[] Materials { get ; private set; }

            private BoneWeight[] m_boneWeights;
            public BoneWeight[] BoneWeights { get {
                    if (m_boneWeights == null) {
                        m_boneWeights = mesh.boneWeights;
                    }
                    return m_boneWeights; 
                }
            }

            /// <summary>
            /// Set up the MeshInfo with the given mesh and materials.
            /// </summary>
            public MeshInfo (Mesh mesh, Material[] materials)
            {
                this.mesh = mesh;

                this.m_Binormals = null;
                this.m_vertices = null;
                this.m_triangles = null;
                this.m_normals = null;
                this.m_UVs = null;
                this.m_vertexColors = null;
                this.m_tangents = null;

                if (materials == null) {
                    this.Materials = new Material[] { DefaultMaterial };
                } else {
                    this.Materials = materials.Select (mat => mat ? mat : DefaultMaterial).ToArray ();
                    if (this.Materials.Length == 0) {
                        this.Materials = new Material[] { DefaultMaterial };
                    }
                }
            }

            public bool HasValidNormals(){
                return Normals != null && Normals.Length > 0;
            }

            public bool HasValidBinormals(){
                return HasValidNormals () &&
                    HasValidTangents () &&
                    Binormals != null;
            }

            public bool HasValidTangents(){
                return Tangents != null && Tangents.Length > 0;
            }

            public bool HasValidVertexColors(){
                return VertexColors != null && VertexColors.Length > 0;
            }
        }

        /// <summary>
        /// Get the GameObject
        /// </summary>
        internal static GameObject GetGameObject (Object obj)
        {
            if (obj is UnityEngine.Transform) {
                var xform = obj as UnityEngine.Transform;
                return xform.gameObject;
            } else if (obj is UnityEngine.GameObject) {
                return obj as UnityEngine.GameObject;
            } else if (obj is Behaviour) {
                var behaviour = obj as Behaviour;
                return behaviour.gameObject;
            }

            return null;
        }

        /// <summary>
        /// If your MonoBehaviour knows about some custom geometry that
        /// isn't in a MeshFilter or SkinnedMeshRenderer, use
        /// RegisterMeshCallback to get a callback when the exporter tries
        /// to export your component.
        ///
        /// The callback should return true, and output the mesh you want.
        ///
        /// Return false if you don't want to drive this game object.
        ///
        /// Return true and output a null mesh if you don't want the
        /// exporter to output anything.
        /// </summary>
        public delegate bool GetMeshForComponent<T>(ModelExporter exporter, T component, FbxNode fbxNode) where T : MonoBehaviour;
        public delegate bool GetMeshForComponent(ModelExporter exporter, MonoBehaviour component, FbxNode fbxNode);

        /// <summary>
        /// Map from type (must be a MonoBehaviour) to callback.
        /// The type safety is lost; the caller must ensure it at run-time.
        /// </summary>
        static Dictionary<System.Type, GetMeshForComponent> MeshForComponentCallbacks
            = new Dictionary<System.Type, GetMeshForComponent>();

        /// <summary>
        /// Register a callback to invoke if the object has a component of type T.
        ///
        /// This function is prefered over the other mesh callback
        /// registration methods because it's type-safe, efficient, and
        /// invocation order between types can be controlled in the UI by
        /// reordering the components.
        ///
        /// It's an error to register a callback for a component that
        /// already has one, unless 'replace' is set to true.
        /// </summary>
        internal static void RegisterMeshCallback<T>(GetMeshForComponent<T> callback, bool replace = false)
            where T: UnityEngine.MonoBehaviour
        {
            // Under the hood we lose type safety, but don't let the user notice!
            RegisterMeshCallback (typeof(T),
                (ModelExporter exporter, MonoBehaviour component, FbxNode fbxNode) =>
                        callback (exporter, (T)component, fbxNode),
                replace);
        }

        /// <summary>
        /// Register a callback to invoke if the object has a component of type T.
        ///
        /// The callback will be invoked with an argument of type T, it's
        /// safe to downcast.
        ///
        /// Normally you'll want to use the generic form, but this one is
        /// easier to use with reflection.
        /// </summary>
        internal static void RegisterMeshCallback(System.Type t,
                GetMeshForComponent callback,
                bool replace = false)
        {
            if (!t.IsSubclassOf(typeof(MonoBehaviour))) {
                throw new System.Exception("Registering a callback for a type that isn't derived from MonoBehaviour: " + t);
            }
            if (!replace && MeshForComponentCallbacks.ContainsKey(t)) {
                throw new System.Exception("Replacing a callback for type " + t);
            }
            MeshForComponentCallbacks[t] = callback;
        }

        /// <summary>
        /// Delegate used to convert a GameObject into a mesh.
        ///
        /// This is useful if you want to have broader control over
        /// the export process than the GetMeshForComponent callbacks
        /// provide. But it's less efficient because you'll get a callback
        /// on every single GameObject.
        /// </summary>
        public delegate bool GetMeshForObject(ModelExporter exporter, GameObject gameObject, FbxNode fbxNode);

        static List<GetMeshForObject> MeshForObjectCallbacks = new List<GetMeshForObject>();

        /// <summary>
        /// Register a callback to invoke on every GameObject we export.
        ///
        /// Avoid doing this if you can use a callback that depends on type.
        ///
        /// The GameObject-based callbacks are checked before the
        /// component-based ones.
        ///
        /// Multiple GameObject-based callbacks can be registered; they are
        /// checked in order of registration.
        /// </summary>
        internal static void RegisterMeshObjectCallback(GetMeshForObject callback)
        {
            MeshForObjectCallbacks.Add(callback);
        }

        /// <summary>
        /// Forget the callback linked to a component of type T.
        /// </summary>
        internal static void UnRegisterMeshCallback<T>()
        {
            MeshForComponentCallbacks.Remove(typeof(T));
        }

        /// <summary>
        /// Forget the callback linked to a component of type T.
        /// </summary>
        internal static void UnRegisterMeshCallback(System.Type t)
        {
            MeshForComponentCallbacks.Remove(t);
        }

        /// <summary>
        /// Forget a GameObject-based callback.
        /// </summary>
        internal static void UnRegisterMeshCallback(GetMeshForObject callback)
        {
            MeshForObjectCallbacks.Remove(callback);
        }

        /// <summary>
        /// Exports a mesh for a unity gameObject.
        ///
        /// This goes through the callback system to find the right mesh and
        /// allow plugins to substitute their own meshes.
        /// </summary>
        bool ExportMesh (GameObject gameObject, FbxNode fbxNode)
        {
            // First allow the object-based callbacks to have a hack at it.
            foreach(var callback in MeshForObjectCallbacks) {
                if (callback(this, gameObject, fbxNode)) {
                    return true;
                }
            }

            // Next iterate over components and allow the component-based
            // callbacks to have a hack at it. This is complicated by the
            // potential of subclassing. While we're iterating we keep the
            // first MeshFilter or SkinnedMeshRenderer we find.
            Component defaultComponent = null;
            foreach(var component in gameObject.GetComponents<Component>()) {
                if (!component) {
                    continue;
                }
                var monoBehaviour = component as MonoBehaviour;
                if (!monoBehaviour) {
                    // Check for default handling. But don't commit yet.
                    if (defaultComponent) {
                        continue;
                    } else if (component is MeshFilter) {
                        defaultComponent = component;
                    } else if (component is SkinnedMeshRenderer) {
                        defaultComponent = component;
                    }
                } else {
                    // Check if we have custom behaviour for this component type, or
                    // one of its base classes.
                    if (!monoBehaviour.enabled) {
                        continue;
                    }
                    var componentType = monoBehaviour.GetType ();
                    do {
                        GetMeshForComponent callback;
                        if (MeshForComponentCallbacks.TryGetValue (componentType, out callback)) {
                            if (callback (this, monoBehaviour, fbxNode)) {
                                return true;
                            }
                        }
                        componentType = componentType.BaseType;
                    } while(componentType.IsSubclassOf (typeof(MonoBehaviour)));
                }
            }

            // If we're here, custom handling didn't work.
            // Revert to default handling.

            // if user doesn't want to export mesh colliders, and this gameobject doesn't have a renderer
            // then don't export it.
            if (!ExportOptions.ExportUnrendered && (!gameObject.GetComponent<Renderer>() || !gameObject.GetComponent<Renderer>().enabled)) {
                return false;
            }

            var meshFilter = defaultComponent as MeshFilter;
            if (meshFilter) {
                var renderer = gameObject.GetComponent<Renderer>();
                var materials = renderer ? renderer.sharedMaterials : null;
                return ExportMesh(new MeshInfo(meshFilter.sharedMesh, materials), fbxNode);
            } else {
                var smr = defaultComponent as SkinnedMeshRenderer;
                if (smr) {
                    var result = ExportSkinnedMesh (gameObject, fbxNode.GetScene (), fbxNode);
                    if(!result){
                        // fall back to exporting as a static mesh
                        var mesh = new Mesh();
                        smr.BakeMesh(mesh);
                        var materials = smr.sharedMaterials;
                        result = ExportMesh(new MeshInfo(mesh, materials), fbxNode);
                        Object.DestroyImmediate(mesh);
                    }
                    return result;
                }
            }

            return false;
        }

        /// <summary>
        /// Number of nodes exported including siblings and decendents
        /// </summary>
        internal int NumNodes { get { return MapUnityObjectToFbxNode.Count; } }

        /// <summary>
        /// Number of meshes exported
        /// </summary>
        internal int NumMeshes { set; get; }

        /// <summary>
        /// Number of triangles exported
        /// </summary>
        internal int NumTriangles { set; get; }

        /// <summary>
        /// Clean up this class on garbage collection
        /// </summary>
        public void Dispose ()
        {
        }

        internal bool Verbose { set {;} get { return ExportSettings.instance.Verbose; } }

        /// <summary>
        /// manage the selection of a filename
        /// </summary>
        static string LastFilePath { get; set; }
        private string m_tempFilePath { get; set; }
        private string m_lastFilePath { get; set; }

        const string kFBXFileExtension = "fbx";
			
        private static string MakeFileName (string basename = "test", string extension = kFBXFileExtension)
        {
            return basename + "." + extension;
        }
                
<<<<<<< HEAD
        private static void OnExport ()
        {
            GameObject [] selectedGOs = Selection.GetFiltered<GameObject> (SelectionMode.TopLevel);
=======
            private static void OnExport ()
            {
                GameObject [] selectedGOs = Selection.GetFiltered<GameObject> (SelectionMode.TopLevel);

                var toExport = ModelExporter.RemoveRedundantObjects(selectedGOs);
                ExportModelEditorWindow.Init (System.Linq.Enumerable.Cast<UnityEngine.Object> (toExport), isTimelineAnim: false);
            }


            public static string ExportObjects(
                string filePath,
                UnityEngine.Object[] objects = null,
                IExportOptions exportOptions = null
            )
            {
                return ExportObjects(filePath, objects, exportOptions, exportData: null);
            }

            /// <summary>
            /// Export a list of (Game) objects to FBX file. 
            /// Use the SaveFile panel to allow user to enter a file name.
            /// <summary>
            internal static string ExportObjects (
                string filePath,
                UnityEngine.Object[] objects = null,
                IExportOptions exportOptions = null,
                Dictionary<GameObject, IExportData> exportData = null
            )
            {
                LastFilePath = filePath;

                using (var fbxExporter = Create ()) {
                    // ensure output directory exists
                    EnsureDirectory (filePath);
                    fbxExporter.ExportOptions = exportOptions;
>>>>>>> 839e5fe5

            var toExport = ModelExporter.RemoveRedundantObjects(selectedGOs);
            ExportModelEditorWindow.Init (System.Linq.Enumerable.Cast<UnityEngine.Object> (toExport), isTimelineAnim: false);
        }

<<<<<<< HEAD
        /// <summary>
        /// Export a list of (Game) objects to FBX file. 
        /// Use the SaveFile panel to allow user to enter a file name.
        /// <summary>
        public static string ExportObjects (
            string filePath,
            UnityEngine.Object[] objects = null,
            IExportOptions exportOptions = null)
        {
            LastFilePath = filePath;

            using (var fbxExporter = Create ()) {
                // ensure output directory exists
                EnsureDirectory (filePath);
                fbxExporter.ExportOptions = exportOptions;

                if (objects == null) {
                    objects = Selection.objects;
                }

                Dictionary<GameObject, AnimationOnlyExportData> animationExportData = null;
                // if there are only two objects for export and the second is an animation clip, then we are exporting from the timeline
                if (objects.Length == 2 && objects[1] is AnimationClip) {
                    // We expect the first argument in the list to be the GameObject, the second one is the Animation Clip/Track we are exporting from the timeline
                    GameObject rootObject = ModelExporter.GetGameObject (objects [0]);
                    AnimationClip timelineClip = objects [1] as AnimationClip;
                    List<AnimationClip> clipList = new List<AnimationClip> ();
                    clipList.Add (timelineClip);
                    animationExportData = fbxExporter.GetTimelineAnimationExportData (rootObject, clipList);
                }
                else if (fbxExporter.ExportOptions.ModelAnimIncludeOption == ExportSettings.Include.Anim) {
                    HashSet<GameObject> gos = new HashSet<GameObject> ();
                    foreach (var obj in objects) {
                        gos.Add (ModelExporter.GetGameObject (obj));
                    }
                    animationExportData = fbxExporter.GetAnimationExportData (gos);
                }

                if (fbxExporter.ExportAll (objects, animationExportData) > 0) {
                    string message = string.Format ("Successfully exported: {0}", filePath);
                    UnityEngine.Debug.Log (message);
=======
                    if (exportData==null)
                        exportData = ModelExporter.GetExportData (objects, exportOptions);

                    if (fbxExporter.ExportAll (objects, exportData) > 0) {
                        string message = string.Format ("Successfully exported: {0}", filePath);
                        UnityEngine.Debug.Log (message);
>>>>>>> 839e5fe5

                    return filePath;
                }
            }
            return null;
        }

<<<<<<< HEAD
        public static string ExportObject (
            string filePath, UnityEngine.Object root,
            IExportOptions exportOptions = null)
        {
            return ExportObjects(filePath, new Object[] { root }, exportOptions);
        }
=======
            public static string ExportObject (
                string filePath, 
                UnityEngine.Object root,
                IExportOptions exportOptions = null)
            {
                return ExportObjects(filePath, new Object[] { root }, exportOptions);
            }
>>>>>>> 839e5fe5

        private static void EnsureDirectory (string path)
        {
            //check to make sure the path exists, and if it doesn't then
            //create all the missing directories.
            FileInfo fileInfo = new FileInfo (path);

            if (!fileInfo.Exists) {
                Directory.CreateDirectory (fileInfo.Directory.FullName);
            }
        }

        /// <summary>
        /// Removes the diacritics (i.e. accents) from letters.
        /// e.g. é becomes e
        /// </summary>
        /// <returns>Text with accents removed.</returns>
        /// <param name="text">Text.</param>
        private static string RemoveDiacritics(string text) 
        {
            var normalizedString = text.Normalize(System.Text.NormalizationForm.FormD);
            var stringBuilder = new System.Text.StringBuilder();

            foreach (var c in normalizedString)
            {
                var unicodeCategory = System.Globalization.CharUnicodeInfo.GetUnicodeCategory(c);
                if (unicodeCategory != System.Globalization.UnicodeCategory.NonSpacingMark)
                {
                    stringBuilder.Append(c);
                }
            }

            return stringBuilder.ToString().Normalize(System.Text.NormalizationForm.FormC);
        }

        private static string ConvertToMayaCompatibleName(string name)
        {
            string newName = RemoveDiacritics (name);

            if (char.IsDigit (newName [0])) {
                newName = newName.Insert (0, InvalidCharReplacement.ToString());
            }

            for (int i = 0; i < newName.Length; i++) {
                if (!char.IsLetterOrDigit (newName, i)) {
                    if (i < newName.Length-1 && newName [i] == MayaNamespaceSeparator) {
                        continue;
                    }
                    newName = newName.Replace (newName [i], InvalidCharReplacement);
                }
            }
            return newName;
        }

        internal static string ConvertToValidFilename(string filename)
        {
            return System.Text.RegularExpressions.Regex.Replace (filename, 
                RegexCharStart + new string(Path.GetInvalidFileNameChars()) + RegexCharEnd,
                InvalidCharReplacement.ToString()
            );
        }
    }
}<|MERGE_RESOLUTION|>--- conflicted
+++ resolved
@@ -2,158 +2,154 @@
 using System.Collections.Generic;
 using UnityEngine;
 using UnityEngine.Animations;
+using UnityEditor;
 using System.Linq;
 using UnityEngine.Formats.FbxSdk;
-using UnityEditor.Formats.Fbx.Exporter.Visitors;
-using UnityEditor.Formats.Fbx.Exporter.CustomExtensions;
-
-namespace UnityEditor.Formats.Fbx.Exporter
-{ 
-    public class ModelExporter : System.IDisposable
+using FbxExporters.EditorTools;
+using FbxExporters.Visitors;
+using FbxExporters.CustomExtensions;
+
+namespace FbxExporters
+{
+    namespace Editor
     {
-        const string Title =
-            "Created by FBX Exporter from Unity Technologies";
-
-        const string Subject =
-            "";
-
-        const string Keywords =
-            "Nodes Meshes Materials Textures Cameras Lights Skins Animation";
-
-        const string Comments =
-            @"";
-
-        /// <summary>
-        /// Path to the CHANGELOG file in Unity's virtual file system. Used to get the version number.
-        /// </summary>
-        const string ChangeLogPath = "Packages/com.unity.formats.fbx/CHANGELOG.md";
-
-        // NOTE: The ellipsis at the end of the Menu Item name prevents the context
-        //       from being passed to command, thus resulting in OnContextItem()
-        //       being called only once regardless of what is selected.
-        const string MenuItemName = "GameObject/Export To FBX...";
-
-        const string TimelineClipMenuItemName = "GameObject/Export Selected Timeline Clip...";
-
-        const string ProgressBarTitle = "Fbx Export";
-
-        const char MayaNamespaceSeparator = ':';
-
-        // replace invalid chars with this one
-        const char InvalidCharReplacement = '_';
-
-        const string RegexCharStart = "[";
-        const string RegexCharEnd = "]";
-
-        internal const float UnitScaleFactor = 100f;
-
-        internal const string PACKAGE_UI_NAME = "FBX Exporter";
-
-        /// <summary>
-        /// name of the scene's default camera
-        /// </summary>
-        private static string DefaultCamera = "";
-
-        private const string SkeletonPrefix = "_Skel";
-
-        private const string SkinPrefix = "_Skin";
-
-        /// <summary>
-        /// name prefix for custom properties
-        /// </summary>
-        const string NamePrefix = "Unity_";
-
-        private static string MakeName (string basename)
+        public class ModelExporter : System.IDisposable
         {
-            return NamePrefix + basename;
-        }
-
-        /// <summary>
-        /// Create instance of exporter.
-        /// </summary>
-        static ModelExporter Create ()
-        {
-            return new ModelExporter ();
-        }
-
-        /// <summary>
-        /// Which components map from Unity Object to Fbx Object
-        /// </summary>
-        public enum FbxNodeRelationType
-        {
-            NodeAttribute,
-            Property,
-            Material
-        }
-
-        internal static Dictionary<System.Type, KeyValuePair<System.Type,FbxNodeRelationType>> MapsToFbxObject = new Dictionary<System.Type, KeyValuePair<System.Type,FbxNodeRelationType>> ()
-        {
-            { typeof(Transform),            new KeyValuePair<System.Type, FbxNodeRelationType>(typeof(FbxProperty), FbxNodeRelationType.Property) },
-            { typeof(MeshFilter),           new KeyValuePair<System.Type, FbxNodeRelationType>(typeof(FbxMesh), FbxNodeRelationType.NodeAttribute) },
-            { typeof(SkinnedMeshRenderer),  new KeyValuePair<System.Type, FbxNodeRelationType>(typeof(FbxMesh), FbxNodeRelationType.NodeAttribute) },
-            { typeof(Light),                new KeyValuePair<System.Type, FbxNodeRelationType>(typeof(FbxLight), FbxNodeRelationType.NodeAttribute) },
-            { typeof(Camera),               new KeyValuePair<System.Type, FbxNodeRelationType>(typeof(FbxCamera), FbxNodeRelationType.NodeAttribute) },
-            { typeof(Material),             new KeyValuePair<System.Type, FbxNodeRelationType>(typeof(FbxSurfaceMaterial), FbxNodeRelationType.Material) },
-        };
-
-        /// <summary>
-        /// keep a map between GameObject and FbxNode for quick lookup when we export
-        /// animation.
-        /// </summary>
-        Dictionary<GameObject, FbxNode> MapUnityObjectToFbxNode = new Dictionary<GameObject, FbxNode> ();
-
-        /// <summary>
-        /// keep a map between the constrained FbxNode (in Unity this is the GameObject with constraint component)
-        /// and its FbxConstraints for quick lookup when exporting constraint animations.
-        /// </summary>
-        Dictionary<FbxNode, Dictionary<FbxConstraint, System.Type>> MapConstrainedObjectToConstraints = new Dictionary<FbxNode, Dictionary<FbxConstraint, System.Type>>();
-
-        /// <summary>
-        /// Map Unity material name to FBX material object
-        /// </summary>
-        Dictionary<string, FbxSurfaceMaterial> MaterialMap = new Dictionary<string, FbxSurfaceMaterial> ();
-
-        /// <summary>
-        /// Map texture filename name to FBX texture object
-        /// </summary>
-        Dictionary<string, FbxTexture> TextureMap = new Dictionary<string, FbxTexture> ();
-
-        /// <summary>
-        /// Map the name of a prefab to an FbxMesh (for preserving instances) 
-        /// </summary>
-        Dictionary<string, FbxMesh> SharedMeshes = new Dictionary<string, FbxMesh> ();
-
-        /// <summary>
-        /// Map for the Name of an Object to number of objects with this name.
-        /// Used for enforcing unique names on export.
-        /// </summary>
-        Dictionary<string, int> NameToIndexMap = new Dictionary<string, int> ();
-
-        /// <summary>
-        /// Format for creating unique names
-        /// </summary>
-        const string UniqueNameFormat = "{0}_{1}";
-
-        /// <summary>
-        /// The animation fbx file format.
-        /// </summary>
-        const string AnimFbxFileFormat = "{0}/{1}@{2}.fbx";
-
-        /// <summary>
-        /// Gets the export settings.
-        /// </summary>
-        internal static ExportSettings ExportSettings {
-            get { return ExportSettings.instance; }
-        }
-
-<<<<<<< HEAD
-        private IExportOptions m_exportOptions;
-        private IExportOptions ExportOptions {
-            get {
-                if (m_exportOptions == null) {
-                    // get default settings;
-                    m_exportOptions = new ExportModelSettingsSerialize();
-=======
+            const string Title =
+                "Created by FBX Exporter from Unity Technologies";
+
+            const string Subject =
+                "";
+
+            const string Keywords =
+                "Nodes Meshes Materials Textures Cameras Lights Skins Animation";
+
+            const string Comments =
+                @"";
+
+            /// <summary>
+            /// Path to the CHANGELOG file in Unity's virtual file system. Used to get the version number.
+            /// </summary>
+            const string ChangeLogPath = "Packages/com.unity.formats.fbx/CHANGELOG.md";
+
+            // NOTE: The ellipsis at the end of the Menu Item name prevents the context
+            //       from being passed to command, thus resulting in OnContextItem()
+            //       being called only once regardless of what is selected.
+            const string MenuItemName = "GameObject/Export To FBX...";
+
+            const string TimelineClipMenuItemName = "GameObject/Export Selected Timeline Clip...";
+
+            const string ProgressBarTitle = "Fbx Export";
+
+            const char MayaNamespaceSeparator = ':';
+
+            // replace invalid chars with this one
+            const char InvalidCharReplacement = '_';
+
+            const string RegexCharStart = "[";
+            const string RegexCharEnd = "]";
+
+            internal const float UnitScaleFactor = 100f;
+
+            internal const string PACKAGE_UI_NAME = "FBX Exporter";
+
+            /// <summary>
+            /// name of the scene's default camera
+            /// </summary>
+            private static string DefaultCamera = "";
+
+            private const string SkeletonPrefix = "_Skel";
+
+            private const string SkinPrefix = "_Skin";
+
+            /// <summary>
+            /// name prefix for custom properties
+            /// </summary>
+            const string NamePrefix = "Unity_";
+
+            private static string MakeName (string basename)
+            {
+                return NamePrefix + basename;
+            }
+
+            /// <summary>
+            /// Create instance of exporter.
+            /// </summary>
+            static ModelExporter Create ()
+            {
+                return new ModelExporter ();
+            }
+
+            /// <summary>
+            /// Which components map from Unity Object to Fbx Object
+            /// </summary>
+            public enum FbxNodeRelationType
+            {
+                NodeAttribute,
+                Property,
+                Material
+            }
+
+            internal static Dictionary<System.Type, KeyValuePair<System.Type,FbxNodeRelationType>> MapsToFbxObject = new Dictionary<System.Type, KeyValuePair<System.Type,FbxNodeRelationType>> ()
+            {
+                { typeof(Transform),            new KeyValuePair<System.Type, FbxNodeRelationType>(typeof(FbxProperty), FbxNodeRelationType.Property) },
+                { typeof(MeshFilter),           new KeyValuePair<System.Type, FbxNodeRelationType>(typeof(FbxMesh), FbxNodeRelationType.NodeAttribute) },
+                { typeof(SkinnedMeshRenderer),  new KeyValuePair<System.Type, FbxNodeRelationType>(typeof(FbxMesh), FbxNodeRelationType.NodeAttribute) },
+                { typeof(Light),                new KeyValuePair<System.Type, FbxNodeRelationType>(typeof(FbxLight), FbxNodeRelationType.NodeAttribute) },
+                { typeof(Camera),               new KeyValuePair<System.Type, FbxNodeRelationType>(typeof(FbxCamera), FbxNodeRelationType.NodeAttribute) },
+                { typeof(Material),             new KeyValuePair<System.Type, FbxNodeRelationType>(typeof(FbxSurfaceMaterial), FbxNodeRelationType.Material) },
+            };
+
+            /// <summary>
+            /// keep a map between GameObject and FbxNode for quick lookup when we export
+            /// animation.
+            /// </summary>
+            Dictionary<GameObject, FbxNode> MapUnityObjectToFbxNode = new Dictionary<GameObject, FbxNode> ();
+
+            /// <summary>
+            /// keep a map between the constrained FbxNode (in Unity this is the GameObject with constraint component)
+            /// and its FbxConstraints for quick lookup when exporting constraint animations.
+            /// </summary>
+            Dictionary<FbxNode, Dictionary<FbxConstraint, System.Type>> MapConstrainedObjectToConstraints = new Dictionary<FbxNode, Dictionary<FbxConstraint, System.Type>>();
+
+            /// <summary>
+            /// Map Unity material name to FBX material object
+            /// </summary>
+            Dictionary<string, FbxSurfaceMaterial> MaterialMap = new Dictionary<string, FbxSurfaceMaterial> ();
+
+            /// <summary>
+            /// Map texture filename name to FBX texture object
+            /// </summary>
+            Dictionary<string, FbxTexture> TextureMap = new Dictionary<string, FbxTexture> ();
+
+            /// <summary>
+            /// Map the name of a prefab to an FbxMesh (for preserving instances) 
+            /// </summary>
+            Dictionary<string, FbxMesh> SharedMeshes = new Dictionary<string, FbxMesh> ();
+
+            /// <summary>
+            /// Map for the Name of an Object to number of objects with this name.
+            /// Used for enforcing unique names on export.
+            /// </summary>
+            Dictionary<string, int> NameToIndexMap = new Dictionary<string, int> ();
+
+            /// <summary>
+            /// Format for creating unique names
+            /// </summary>
+            const string UniqueNameFormat = "{0}_{1}";
+
+            /// <summary>
+            /// The animation fbx file format.
+            /// </summary>
+            const string AnimFbxFileFormat = "{0}/{1}@{2}.fbx";
+
+            /// <summary>
+            /// Gets the export settings.
+            /// </summary>
+            internal static EditorTools.ExportSettings ExportSettings {
+                get { return EditorTools.ExportSettings.instance; }
+            }
+
             internal static EditorTools.IExportOptions DefaultOptions {
                 get { return new ExportModelSettingsSerialize(); }
             }
@@ -166,2406 +162,2352 @@
                         m_exportOptions = DefaultOptions;
                     }
                     return m_exportOptions;
->>>>>>> 839e5fe5
-                }
-                return m_exportOptions;
-            }
-            set { m_exportOptions = value; }
-        }
-
-        /// <summary>
-        /// Gets the Unity default material.
-        /// </summary>
-        internal static Material DefaultMaterial {
-            get {
-                if (!s_defaultMaterial) {
-                    var obj = GameObject.CreatePrimitive (PrimitiveType.Quad);
-                    s_defaultMaterial = obj.GetComponent<Renderer> ().sharedMaterial;
-                    Object.DestroyImmediate (obj);
-                }
-                return s_defaultMaterial;
-            }
-        }
-
-        static Material s_defaultMaterial = null;
-
-        static Dictionary<UnityEngine.LightType, FbxLight.EType> MapLightType = new Dictionary<UnityEngine.LightType, FbxLight.EType> () {
-            { UnityEngine.LightType.Directional,    FbxLight.EType.eDirectional },
-            { UnityEngine.LightType.Spot,           FbxLight.EType.eSpot },
-            { UnityEngine.LightType.Point,          FbxLight.EType.ePoint },
-            { UnityEngine.LightType.Area,           FbxLight.EType.eArea },
-        };
-
-        /// <summary>
-        /// Gets the version number of the FbxExporters plugin from the readme.
-        /// </summary>
-        internal static string GetVersionFromReadme()
-        {
-            if (!File.Exists (ChangeLogPath)) {
-                Debug.LogWarning (string.Format("Could not find version number, the ChangeLog file is missing from: {0}", ChangeLogPath));
+                }
+                set { m_exportOptions = value; }
+            }
+
+            /// <summary>
+            /// Gets the Unity default material.
+            /// </summary>
+            internal static Material DefaultMaterial {
+                get {
+                    if (!s_defaultMaterial) {
+                        var obj = GameObject.CreatePrimitive (PrimitiveType.Quad);
+                        s_defaultMaterial = obj.GetComponent<Renderer> ().sharedMaterial;
+                        Object.DestroyImmediate (obj);
+                    }
+                    return s_defaultMaterial;
+                }
+            }
+
+            static Material s_defaultMaterial = null;
+
+            static Dictionary<UnityEngine.LightType, FbxLight.EType> MapLightType = new Dictionary<UnityEngine.LightType, FbxLight.EType> () {
+                { UnityEngine.LightType.Directional,    FbxLight.EType.eDirectional },
+                { UnityEngine.LightType.Spot,           FbxLight.EType.eSpot },
+                { UnityEngine.LightType.Point,          FbxLight.EType.ePoint },
+                { UnityEngine.LightType.Area,           FbxLight.EType.eArea },
+            };
+
+            /// <summary>
+            /// Gets the version number of the FbxExporters plugin from the readme.
+            /// </summary>
+            internal static string GetVersionFromReadme()
+            {
+                if (!File.Exists (ChangeLogPath)) {
+                    Debug.LogWarning (string.Format("Could not find version number, the ChangeLog file is missing from: {0}", ChangeLogPath));
+                    return null;
+                }
+
+                try {
+                    // The standard format is:
+                    //   ## [a.b.c-whatever] - yyyy-mm-dd
+                    // Another format is:
+                    //   **Version**: a.b.c-whatever
+                    // we handle either one and read out the version
+                    var lines = File.ReadAllLines (ChangeLogPath);
+                    var regexes = new string [] {
+                        @"^\s*##\s*\[(.*)\]",
+                        @"^\s*\*\*Version\*\*:\s*(.*)\s*"
+                    };
+                    foreach (var line in lines) {
+                        foreach (var regex in regexes) {
+                            var match = System.Text.RegularExpressions.Regex.Match(line, regex);
+                            if (match.Success) {
+                                var version = match.Groups[1].Value;
+                                return version.Trim ();
+                            }
+                        }
+                    }
+
+                    // If we're here, we didn't find any match.
+                    Debug.LogWarning (string.Format("Could not find most recent version number in {0}", ChangeLogPath));
+                    return null;
+                }
+                catch(IOException e){
+                    Debug.LogException (e);
+                    Debug.LogWarning (string.Format("Error reading file {0} ({1})", ChangeLogPath, e));
+                    return null;
+                }
+
+            }
+
+            /// <summary>
+            /// Get a layer (to store UVs, normals, etc) on the mesh.
+            /// If it doesn't exist yet, create it.
+            /// </summary>
+            internal static FbxLayer GetOrCreateLayer(FbxMesh fbxMesh, int layer = 0 /* default layer */)
+            {
+                int maxLayerIndex = fbxMesh.GetLayerCount() - 1;
+                while (layer > maxLayerIndex) {
+                    // We'll have to create the layer (potentially several).
+                    // Make sure to avoid infinite loops even if there's an
+                    // FbxSdk bug.
+                    int newLayerIndex = fbxMesh.CreateLayer();
+                    if (newLayerIndex <= maxLayerIndex) {
+                        // Error!
+                        throw new System.Exception (
+                            "Internal error: Unable to create mesh layer "
+                            + (maxLayerIndex + 1)
+                            + " on mesh " + fbxMesh.GetName ());
+                    }
+                    maxLayerIndex = newLayerIndex;
+                }
+                return fbxMesh.GetLayer (layer);
+            }
+
+            /// <summary>
+            /// Export the mesh's attributes using layer 0.
+            /// </summary>
+            private bool ExportComponentAttributes (MeshInfo mesh, FbxMesh fbxMesh, int[] unmergedTriangles)
+            {
+                // return true if any attribute was exported
+                bool exportedAttribute = false;
+
+                // Set the normals on Layer 0.
+                FbxLayer fbxLayer = GetOrCreateLayer(fbxMesh);
+
+                if (mesh.HasValidNormals()) {
+                    using (var fbxLayerElement = FbxLayerElementNormal.Create (fbxMesh, "Normals")) {
+                        fbxLayerElement.SetMappingMode (FbxLayerElement.EMappingMode.eByPolygonVertex);
+                        fbxLayerElement.SetReferenceMode (FbxLayerElement.EReferenceMode.eDirect);
+
+                        // Add one normal per each vertex face index (3 per triangle)
+                        FbxLayerElementArray fbxElementArray = fbxLayerElement.GetDirectArray ();
+
+                        for (int n = 0; n < unmergedTriangles.Length; n++) {
+                            int unityTriangle = unmergedTriangles [n];
+                            fbxElementArray.Add (ConvertToRightHanded (mesh.Normals [unityTriangle]));
+                        }
+
+                        fbxLayer.SetNormals (fbxLayerElement);
+                    }
+                    exportedAttribute = true;
+                }
+
+                /// Set the binormals on Layer 0.
+                if (mesh.HasValidBinormals()) {
+                    using (var fbxLayerElement = FbxLayerElementBinormal.Create (fbxMesh, "Binormals")) {
+                        fbxLayerElement.SetMappingMode (FbxLayerElement.EMappingMode.eByPolygonVertex);
+                        fbxLayerElement.SetReferenceMode (FbxLayerElement.EReferenceMode.eDirect);
+
+                        // Add one normal per each vertex face index (3 per triangle)
+                        FbxLayerElementArray fbxElementArray = fbxLayerElement.GetDirectArray ();
+
+                        for (int n = 0; n < unmergedTriangles.Length; n++) {
+                            int unityTriangle = unmergedTriangles [n];
+                            fbxElementArray.Add (ConvertToRightHanded (mesh.Binormals [unityTriangle]));
+                        }
+                        fbxLayer.SetBinormals (fbxLayerElement);
+                    }
+                    exportedAttribute = true;
+                }
+
+                /// Set the tangents on Layer 0.
+                if (mesh.HasValidTangents()) {
+                    using (var fbxLayerElement = FbxLayerElementTangent.Create (fbxMesh, "Tangents")) {
+                        fbxLayerElement.SetMappingMode (FbxLayerElement.EMappingMode.eByPolygonVertex);
+                        fbxLayerElement.SetReferenceMode (FbxLayerElement.EReferenceMode.eDirect);
+
+                        // Add one normal per each vertex face index (3 per triangle)
+                        FbxLayerElementArray fbxElementArray = fbxLayerElement.GetDirectArray ();
+
+                        for (int n = 0; n < unmergedTriangles.Length; n++) {
+                            int unityTriangle = unmergedTriangles [n];
+                            fbxElementArray.Add (ConvertToRightHanded (
+                                new Vector3 (
+                                    mesh.Tangents [unityTriangle] [0],
+                                    mesh.Tangents [unityTriangle] [1],
+                                    mesh.Tangents [unityTriangle] [2]
+                                )));
+                        }
+                        fbxLayer.SetTangents (fbxLayerElement);
+                    }
+                    exportedAttribute = true;
+                }
+
+                exportedAttribute |= ExportUVs (fbxMesh, mesh, unmergedTriangles);
+
+                if (mesh.HasValidVertexColors()) {
+                    using (var fbxLayerElement = FbxLayerElementVertexColor.Create (fbxMesh, "VertexColors")) {
+                        fbxLayerElement.SetMappingMode (FbxLayerElement.EMappingMode.eByPolygonVertex);
+                        fbxLayerElement.SetReferenceMode (FbxLayerElement.EReferenceMode.eIndexToDirect);
+
+                        // set texture coordinates per vertex
+                        FbxLayerElementArray fbxElementArray = fbxLayerElement.GetDirectArray ();
+
+                        // (Uni-31596) only copy unique UVs into this array, and index appropriately
+                        for (int n = 0; n < mesh.VertexColors.Length; n++) {
+                            // Converting to Color from Color32, as Color32 stores the colors
+                            // as ints between 0-255, while FbxColor and Color
+                            // use doubles between 0-1
+                            Color color = mesh.VertexColors [n];
+                            fbxElementArray.Add (new FbxColor (color.r,
+                                color.g,
+                                color.b,
+                                color.a));
+                        }
+
+                        // For each face index, point to a texture uv
+                        FbxLayerElementArray fbxIndexArray = fbxLayerElement.GetIndexArray ();
+                        fbxIndexArray.SetCount (unmergedTriangles.Length);
+
+                        for (int i = 0; i < unmergedTriangles.Length; i++) {
+                            fbxIndexArray.SetAt (i, unmergedTriangles [i]);
+                        }
+                        fbxLayer.SetVertexColors (fbxLayerElement);
+                    }
+                    exportedAttribute = true;
+                }
+                return exportedAttribute;
+            }
+
+            /// <summary>
+            /// Unity has up to 4 uv sets per mesh. Export all the ones that exist.
+            /// </summary>
+            /// <param name="fbxMesh">Fbx mesh.</param>
+            /// <param name="mesh">Mesh.</param>
+            /// <param name="unmergedTriangles">Unmerged triangles.</param>
+            private static bool ExportUVs(FbxMesh fbxMesh, MeshInfo mesh, int[] unmergedTriangles)
+            {
+                Vector2[][] uvs = new Vector2[][] {
+                    mesh.UV,
+                    mesh.mesh.uv2,
+                    mesh.mesh.uv3,
+                    mesh.mesh.uv4
+                };
+
+                int k = 0;
+                for (int i = 0; i < uvs.Length; i++) {
+                    if (uvs [i] == null || uvs [i].Length == 0) {
+                        continue; // don't have these UV's, so skip
+                    }
+
+                    FbxLayer fbxLayer = GetOrCreateLayer (fbxMesh, k);
+                    using (var fbxLayerElement = FbxLayerElementUV.Create (fbxMesh, "UVSet" + i))
+                    {
+                        fbxLayerElement.SetMappingMode (FbxLayerElement.EMappingMode.eByPolygonVertex);
+                        fbxLayerElement.SetReferenceMode (FbxLayerElement.EReferenceMode.eIndexToDirect);
+
+                        // set texture coordinates per vertex
+                        FbxLayerElementArray fbxElementArray = fbxLayerElement.GetDirectArray ();
+
+                        // (Uni-31596) only copy unique UVs into this array, and index appropriately
+                        for (int n = 0; n < uvs[i].Length; n++) {
+                            fbxElementArray.Add (new FbxVector2 (uvs[i] [n] [0],
+                                uvs[i] [n] [1]));
+                        }
+
+                        // For each face index, point to a texture uv
+                        FbxLayerElementArray fbxIndexArray = fbxLayerElement.GetIndexArray ();
+                        fbxIndexArray.SetCount (unmergedTriangles.Length);
+
+                        for(int j = 0; j < unmergedTriangles.Length; j++){
+                            fbxIndexArray.SetAt (j, unmergedTriangles [j]);
+                        }
+                        fbxLayer.SetUVs (fbxLayerElement, FbxLayerElement.EType.eTextureDiffuse);
+                    }
+                    k++;
+                }
+
+                // if we incremented k, then at least on set of UV's were exported
+                return k > 0;
+            }
+
+            /// <summary>
+            /// Export the mesh's blend shapes.
+            /// </summary>
+            private bool ExportBlendShapes(MeshInfo mesh, FbxMesh fbxMesh, FbxScene fbxScene, int[] unmergedTriangles)
+            {
+                var umesh = mesh.mesh;
+                if (umesh.blendShapeCount == 0)
+                    return false;
+
+                var fbxBlendShape = FbxBlendShape.Create(fbxScene, umesh.name + "_BlendShape");
+                fbxMesh.AddDeformer(fbxBlendShape);
+
+                var numVertices = umesh.vertexCount;
+                var basePoints = umesh.vertices;
+                var baseNormals = umesh.normals;
+                var baseTangents = umesh.tangents;
+                var deltaPoints = new Vector3[numVertices];
+                var deltaNormals = new Vector3[numVertices];
+                var deltaTangents = new Vector3[numVertices];
+
+                for (int bi = 0; bi < umesh.blendShapeCount; ++bi)
+                {
+                    var bsName = umesh.GetBlendShapeName(bi);
+                    var numFrames = umesh.GetBlendShapeFrameCount(bi);
+                    var fbxChannel = FbxBlendShapeChannel.Create(fbxScene, bsName);
+                    fbxBlendShape.AddBlendShapeChannel(fbxChannel);
+
+                    for (int fi = 0; fi < numFrames; ++fi)
+                    {
+                        var weight = umesh.GetBlendShapeFrameWeight(bi, fi);
+                        umesh.GetBlendShapeFrameVertices(bi, fi, deltaPoints, deltaNormals, deltaTangents);
+
+                        var fbxShape = FbxShape.Create(fbxScene, "");
+                        fbxChannel.AddTargetShape(fbxShape, weight);
+
+                        // control points
+                        fbxShape.InitControlPoints(ControlPointToIndex.Count());
+                        for (int vi = 0; vi < numVertices; ++vi)
+                        {
+                            int ni = ControlPointToIndex[basePoints[vi]];
+                            var v = basePoints[vi] + deltaPoints[vi];
+                            fbxShape.SetControlPointAt(ConvertToRightHanded(v, UnitScaleFactor), ni);
+                        }
+
+                        // normals
+                        if (mesh.HasValidNormals())
+                        {
+                            var elemNormals = fbxShape.CreateElementNormal();
+                            elemNormals.SetMappingMode(FbxLayerElement.EMappingMode.eByPolygonVertex);
+                            elemNormals.SetReferenceMode(FbxLayerElement.EReferenceMode.eDirect);
+                            var dstNormals = elemNormals.GetDirectArray();
+                            dstNormals.SetCount(unmergedTriangles.Length);
+                            for (int ii = 0; ii < unmergedTriangles.Length; ++ii)
+                            {
+                                int vi = unmergedTriangles[ii];
+                                var n = baseNormals[vi] + deltaNormals[vi];
+                                dstNormals.SetAt(ii, ConvertToRightHanded(n));
+                            }
+                        }
+
+                        // tangents
+                        if (mesh.HasValidTangents())
+                        {
+                            var elemTangents = fbxShape.CreateElementTangent();
+                            elemTangents.SetMappingMode(FbxLayerElement.EMappingMode.eByPolygonVertex);
+                            elemTangents.SetReferenceMode(FbxLayerElement.EReferenceMode.eDirect);
+                            var dstTangents = elemTangents.GetDirectArray();
+                            dstTangents.SetCount(unmergedTriangles.Length);
+                            for (int ii = 0; ii < unmergedTriangles.Length; ++ii)
+                            {
+                                int vi = unmergedTriangles[ii];
+                                var t = (Vector3)baseTangents[vi] + deltaTangents[vi];
+                                dstTangents.SetAt(ii, ConvertToRightHanded(t));
+                            }
+                        }
+                    }
+                }
+                return true;
+            }
+
+            /// <summary>
+            /// Takes in a left-handed UnityEngine.Vector3 denoting a normal,
+            /// returns a right-handed FbxVector4.
+            ///
+            /// Unity is left-handed, Maya and Max are right-handed.
+            /// The FbxSdk conversion routines can't handle changing handedness.
+            ///
+            /// Remember you also need to flip the winding order on your polygons.
+            /// </summary>
+            internal static FbxVector4 ConvertToRightHanded(Vector3 leftHandedVector, float unitScale = 1f)
+            {
+                // negating the x component of the vector converts it from left to right handed coordinates
+                return unitScale * new FbxVector4 (
+                    -leftHandedVector[0],
+                    leftHandedVector[1],
+                    leftHandedVector[2]);
+            }
+
+            /// <summary>
+            /// Exports a texture from Unity to FBX.
+            /// The texture must be a property on the unityMaterial; it gets
+            /// linked to the FBX via a property on the fbxMaterial.
+            ///
+            /// The texture file must be a file on disk; it is not embedded within the FBX.
+            /// </summary>
+            /// <param name="unityMaterial">Unity material.</param>
+            /// <param name="unityPropName">Unity property name, e.g. "_MainTex".</param>
+            /// <param name="fbxMaterial">Fbx material.</param>
+            /// <param name="fbxPropName">Fbx property name, e.g. <c>FbxSurfaceMaterial.sDiffuse</c>.</param>
+            internal bool ExportTexture (Material unityMaterial, string unityPropName,
+                                       FbxSurfaceMaterial fbxMaterial, string fbxPropName)
+            {
+                if (!unityMaterial) {
+                    return false;
+                }
+
+                // Get the texture on this property, if any.
+                if (!unityMaterial.HasProperty (unityPropName)) {
+                    return false;
+                }
+                var unityTexture = unityMaterial.GetTexture (unityPropName);
+                if (!unityTexture) {
+                    return false;
+                }
+
+                // Find its filename
+                var textureSourceFullPath = AssetDatabase.GetAssetPath (unityTexture);
+                if (textureSourceFullPath == "") {
+                    return false;
+                }
+
+                // get absolute filepath to texture
+                textureSourceFullPath = Path.GetFullPath (textureSourceFullPath);
+
+                if (Verbose) {
+                    Debug.Log (string.Format ("{2}.{1} setting texture path {0}", textureSourceFullPath, fbxPropName, fbxMaterial.GetName ()));
+                }
+
+                // Find the corresponding property on the fbx material.
+                var fbxMaterialProperty = fbxMaterial.FindProperty (fbxPropName);
+                if (fbxMaterialProperty == null || !fbxMaterialProperty.IsValid ()) {
+                    Debug.Log ("property not found");
+                    return false;
+                }
+
+                // Find or create an fbx texture and link it up to the fbx material.
+                if (!TextureMap.ContainsKey (textureSourceFullPath)) {
+                    var fbxTexture = FbxFileTexture.Create (fbxMaterial, fbxPropName + "_Texture");
+                    fbxTexture.SetFileName (textureSourceFullPath);
+                    fbxTexture.SetTextureUse (FbxTexture.ETextureUse.eStandard);
+                    fbxTexture.SetMappingType (FbxTexture.EMappingType.eUV);
+                    TextureMap.Add (textureSourceFullPath, fbxTexture);
+                }
+                TextureMap [textureSourceFullPath].ConnectDstProperty (fbxMaterialProperty);
+
+                return true;
+            }
+
+            /// <summary>
+            /// Get the color of a material, or grey if we can't find it.
+            /// </summary>
+            internal FbxDouble3 GetMaterialColor (Material unityMaterial, string unityPropName, float defaultValue = 1)
+            {
+                if (!unityMaterial) {
+                    return new FbxDouble3(defaultValue);
+                }
+                if (!unityMaterial.HasProperty (unityPropName)) {
+                    return new FbxDouble3(defaultValue);
+                }
+                var unityColor = unityMaterial.GetColor (unityPropName);
+                return new FbxDouble3 (unityColor.r, unityColor.g, unityColor.b);
+            }
+
+            /// <summary>
+            /// Export (and map) a Unity PBS material to FBX classic material
+            /// </summary>
+            internal bool ExportMaterial (Material unityMaterial, FbxScene fbxScene, FbxNode fbxNode)
+            {
+                if (!unityMaterial) {
+                    unityMaterial = DefaultMaterial;
+                }
+
+                var unityName = unityMaterial.name;
+                if (MaterialMap.ContainsKey (unityName)) {
+                    fbxNode.AddMaterial (MaterialMap [unityName]);
+                    return true;
+                }
+
+                var fbxName = ExportOptions.UseMayaCompatibleNames
+                    ? ConvertToMayaCompatibleName(unityName) : unityName;
+
+                if (Verbose) {
+                    if (unityName != fbxName) {
+                        Debug.Log (string.Format ("exporting material {0} as {1}", unityName, fbxName));
+                    } else {
+                        Debug.Log(string.Format("exporting material {0}", unityName));
+                    }
+                }
+
+                // We'll export either Phong or Lambert. Phong if it calls
+                // itself specular, Lambert otherwise.
+                var shader = unityMaterial.shader;
+                bool specular = shader.name.ToLower ().Contains ("specular");
+
+                var fbxMaterial = specular
+                    ? FbxSurfacePhong.Create (fbxScene, fbxName)
+                    : FbxSurfaceLambert.Create (fbxScene, fbxName);
+
+                // Copy the flat colours over from Unity standard materials to FBX.
+                fbxMaterial.Diffuse.Set (GetMaterialColor (unityMaterial, "_Color"));
+                fbxMaterial.Emissive.Set (GetMaterialColor (unityMaterial, "_EmissionColor", 0));
+                fbxMaterial.Ambient.Set (new FbxDouble3 ());
+
+                fbxMaterial.BumpFactor.Set (unityMaterial.HasProperty ("_BumpScale") ? unityMaterial.GetFloat ("_BumpScale") : 0);
+
+                if (specular) {
+                    (fbxMaterial as FbxSurfacePhong).Specular.Set (GetMaterialColor (unityMaterial, "_SpecColor"));
+                }
+
+                // Export the textures from Unity standard materials to FBX.
+                ExportTexture (unityMaterial, "_MainTex", fbxMaterial, FbxSurfaceMaterial.sDiffuse);
+                ExportTexture (unityMaterial, "_EmissionMap", fbxMaterial, FbxSurfaceMaterial.sEmissive);
+                ExportTexture (unityMaterial, "_BumpMap", fbxMaterial, FbxSurfaceMaterial.sNormalMap);
+                if (specular) {
+                    ExportTexture (unityMaterial, "_SpecGlosMap", fbxMaterial, FbxSurfaceMaterial.sSpecular);
+                }
+
+                MaterialMap.Add (unityName, fbxMaterial);
+                fbxNode.AddMaterial (fbxMaterial);
+                return true;
+            }
+
+            /// <summary>
+            /// Sets up the material to polygon mapping for fbxMesh.
+            /// To determine which part of the mesh uses which material, look at the submeshes
+            /// and which polygons they represent.
+            /// Assuming equal number of materials as submeshes, and that they are in the same order.
+            /// (i.e. submesh 1 uses material 1)
+            /// </summary>
+            /// <param name="fbxMesh">Fbx mesh.</param>
+            /// <param name="mesh">Mesh.</param>
+            /// <param name="materials">Materials.</param>
+            private void AssignLayerElementMaterial(FbxMesh fbxMesh, Mesh mesh, int materialCount)
+            {
+                // Add FbxLayerElementMaterial to layer 0 of the node
+                FbxLayer fbxLayer = fbxMesh.GetLayer (0 /* default layer */);
+                if (fbxLayer == null) {
+                    fbxMesh.CreateLayer ();
+                    fbxLayer = fbxMesh.GetLayer (0 /* default layer */);
+                }
+
+                using (var fbxLayerElement = FbxLayerElementMaterial.Create (fbxMesh, "Material")) {
+                    // if there is only one material then set everything to that material
+                    if (materialCount == 1) {
+                        fbxLayerElement.SetMappingMode (FbxLayerElement.EMappingMode.eAllSame);
+                        fbxLayerElement.SetReferenceMode (FbxLayerElement.EReferenceMode.eIndexToDirect);
+
+                        FbxLayerElementArray fbxElementArray = fbxLayerElement.GetIndexArray ();
+                        fbxElementArray.Add (0);
+                    } else {
+                        fbxLayerElement.SetMappingMode (FbxLayerElement.EMappingMode.eByPolygon);
+                        fbxLayerElement.SetReferenceMode (FbxLayerElement.EReferenceMode.eIndexToDirect);
+
+                        FbxLayerElementArray fbxElementArray = fbxLayerElement.GetIndexArray ();
+
+                        for (int subMeshIndex = 0; subMeshIndex < mesh.subMeshCount; subMeshIndex++) {
+                            var topology = mesh.GetTopology (subMeshIndex);
+                            int polySize;
+
+                            switch (topology) {
+                            case MeshTopology.Triangles:
+                                polySize = 3;
+                                break;
+                            case MeshTopology.Quads:
+                                polySize = 4;
+                                break;
+                            case MeshTopology.Lines:
+                                throw new System.NotImplementedException();
+                            case MeshTopology.Points:
+                                throw new System.NotImplementedException();
+                            case MeshTopology.LineStrip:
+                                throw new System.NotImplementedException();
+                            default:
+                                throw new System.NotImplementedException ();
+                            }
+
+                            // Specify the material index for each polygon.
+                            // Material index should match subMeshIndex.
+                            var indices = mesh.GetIndices (subMeshIndex);
+                            for(int j = 0, n = indices.Length / polySize; j < n; j++){
+                                fbxElementArray.Add (subMeshIndex);
+                            }
+                        }
+                    }
+                    fbxLayer.SetMaterials (fbxLayerElement);
+                }
+            }
+
+            /// <summary>
+            /// Exports a unity mesh and attaches it to the node as an FbxMesh.
+            ///
+            /// Able to export materials per sub-mesh as well (by default, exports with the default material).
+            ///
+            /// Use fbxNode.GetMesh() to access the exported mesh.
+            /// </summary>
+            internal bool ExportMesh (Mesh mesh, FbxNode fbxNode, Material[] materials = null)
+            {
+                var meshInfo = new MeshInfo(mesh, materials);
+                return ExportMesh(meshInfo, fbxNode);
+            }
+
+            /// <summary>
+            /// Keeps track of the index of each point in the exported vertex array.
+            /// </summary>
+            private Dictionary<Vector3, int> ControlPointToIndex = new Dictionary<Vector3, int> ();
+
+            /// <summary>
+            /// Exports a unity mesh and attaches it to the node as an FbxMesh.
+            /// </summary>
+            bool ExportMesh (MeshInfo meshInfo, FbxNode fbxNode)
+            {
+                if (!meshInfo.IsValid) {
+                    return false;
+                }
+
+                NumMeshes++;
+                NumTriangles += meshInfo.Triangles.Length / 3;
+
+                // create the mesh structure.
+                var fbxScene = fbxNode.GetScene();
+                FbxMesh fbxMesh = FbxMesh.Create (fbxScene, "Scene");
+
+                // Create control points.
+                ControlPointToIndex.Clear();
+                {
+                    var vertices = meshInfo.Vertices;
+                    for (int v = 0, n = meshInfo.VertexCount; v < n; v++) {
+                        if (ControlPointToIndex.ContainsKey (vertices [v])) {
+                            continue;
+                        }
+                        ControlPointToIndex [vertices [v]] = ControlPointToIndex.Count();
+                    }
+                    fbxMesh.InitControlPoints (ControlPointToIndex.Count());
+
+                    foreach (var kvp in ControlPointToIndex) {
+                        var controlPoint = kvp.Key;
+                        var index = kvp.Value;
+                        fbxMesh.SetControlPointAt (ConvertToRightHanded(controlPoint, UnitScaleFactor), index);
+                    }
+                }
+
+                var unmergedPolygons = new List<int> ();
+                var mesh = meshInfo.mesh;
+                for (int s = 0; s < mesh.subMeshCount; s++) {
+                    var topology = mesh.GetTopology (s);
+                    var indices = mesh.GetIndices (s);
+
+                    int polySize;
+                    int[] vertOrder;
+
+                    switch (topology) {
+                    case MeshTopology.Triangles:
+                        polySize = 3;
+                        // flip winding order so that Maya and Unity import it properly
+                        vertOrder = new int[]{ 0, 2, 1 };
+                        break;
+                    case MeshTopology.Quads:
+                        polySize = 4;
+                        // flip winding order so that Maya and Unity import it properly
+                        vertOrder = new int[]{ 0, 3, 2, 1 };
+                        break;
+                    case MeshTopology.Lines:
+                        throw new System.NotImplementedException();
+                    case MeshTopology.Points:
+                        throw new System.NotImplementedException();
+                    case MeshTopology.LineStrip:
+                        throw new System.NotImplementedException();
+                    default: 
+                        throw new System.NotImplementedException ();
+                    }
+
+                    for (int f = 0; f < indices.Length / polySize; f++) {
+                        fbxMesh.BeginPolygon ();
+
+                        foreach (int val in vertOrder) {
+                            int polyVert = indices [polySize * f + val];
+
+                            // Save the polygon order (without merging vertices) so we
+                            // properly export UVs, normals, binormals, etc.
+                            unmergedPolygons.Add(polyVert);
+
+                            polyVert = ControlPointToIndex [meshInfo.Vertices [polyVert]];
+                            fbxMesh.AddPolygon (polyVert);
+
+                        }
+                        fbxMesh.EndPolygon ();
+                    }
+                }
+
+                // Set up materials per submesh.
+                foreach (var mat in meshInfo.Materials) {
+                    ExportMaterial (mat, fbxScene, fbxNode);
+                }
+                AssignLayerElementMaterial (fbxMesh, meshInfo.mesh, meshInfo.Materials.Length);
+
+                // Set up normals, etc.
+                ExportComponentAttributes (meshInfo, fbxMesh, unmergedPolygons.ToArray());
+
+                // Set up blend shapes.
+                ExportBlendShapes(meshInfo, fbxMesh, fbxScene, unmergedPolygons.ToArray());
+
+                // set the fbxNode containing the mesh
+                fbxNode.SetNodeAttribute (fbxMesh);
+                fbxNode.SetShadingMode (FbxNode.EShadingMode.eWireFrame);
+                return true;
+            }
+
+            /// <summary>
+            /// Export GameObject as a skinned mesh with material, bones, a skin and, a bind pose.
+            /// </summary>
+            protected bool ExportSkinnedMesh (GameObject unityGo, FbxScene fbxScene, FbxNode fbxNode)
+            {
+                SkinnedMeshRenderer unitySkin
+                = unityGo.GetComponent<SkinnedMeshRenderer> ();
+
+                if (unitySkin == null) {
+                    return false;
+                }
+
+                var mesh = unitySkin.sharedMesh;
+                if (!mesh) {
+                    return false;
+                }
+
+                if (Verbose)
+                    Debug.Log (string.Format ("exporting {0} {1}", "Skin", fbxNode.GetName ()));
+
+
+                var meshInfo = new MeshInfo(unitySkin.sharedMesh, unitySkin.sharedMaterials);
+
+                FbxMesh fbxMesh = null;
+                if (ExportMesh(meshInfo, fbxNode))
+                {
+                    fbxMesh = fbxNode.GetMesh();
+                }
+                if (fbxMesh == null)
+                {
+                    Debug.LogError("Could not find mesh");
+                    return false;
+                }
+
+                Dictionary<SkinnedMeshRenderer, Transform[]> skinnedMeshToBonesMap;
+                // export skeleton
+                if (ExportSkeleton (unitySkin, fbxScene, out skinnedMeshToBonesMap)) {
+                    // bind mesh to skeleton
+                    ExportSkin (unitySkin, meshInfo, fbxScene, fbxMesh, fbxNode);
+
+                    // add bind pose
+                    ExportBindPose (unitySkin, fbxNode, fbxScene, skinnedMeshToBonesMap);
+                }
+
+                return true;
+            }
+
+            /// <summary>
+            /// Gets the bind pose for the Unity bone.
+            /// </summary>
+            /// <returns>The bind pose.</returns>
+            /// <param name="unityBone">Unity bone.</param>
+            /// <param name="bindPoses">Bind poses.</param>
+            /// <param name="boneDict">Dictionary of bone to index.</param>
+            /// <param name="skinnedMesh">Skinned mesh.</param>
+            private Matrix4x4 GetBindPose(
+                Transform unityBone, Matrix4x4[] bindPoses,
+                Dictionary<Transform, int> boneDict, SkinnedMeshRenderer skinnedMesh
+            ){
+                Matrix4x4 bindPose;
+                int index;
+                if (boneDict.TryGetValue (unityBone, out index)) {
+                    bindPose = bindPoses [index];
+                } else {
+                    bindPose = unityBone.worldToLocalMatrix * skinnedMesh.transform.localToWorldMatrix;
+                }
+                return bindPose;
+            }
+
+            /// <summary>
+            /// Export bones of skinned mesh, if this is a skinned mesh with
+            /// bones and bind poses.
+            /// </summary>
+            private bool ExportSkeleton (SkinnedMeshRenderer skinnedMesh, FbxScene fbxScene, out Dictionary<SkinnedMeshRenderer, Transform[]> skinnedMeshToBonesMap)
+            {
+                skinnedMeshToBonesMap = new Dictionary<SkinnedMeshRenderer, Transform[]> ();
+
+                if (!skinnedMesh) {
+                    return false;
+                }
+                var bones = skinnedMesh.bones;
+                if (bones == null || bones.Length == 0) {
+                    return false;
+                }
+                var mesh = skinnedMesh.sharedMesh;
+                if (!mesh) {
+                    return false;
+                }
+
+                var bindPoses = mesh.bindposes;
+                if (bindPoses == null || bindPoses.Length != bones.Length) {
+                    return false;
+                }
+
+                // Three steps:
+                // 0. Set up the map from bone to index.
+                // 1. Gather complete list of bones
+                // 2. Set the transforms.
+
+                // Step 0: map transform to index so we can look up index by bone.
+                Dictionary<Transform, int> index = new Dictionary<Transform, int>();
+                for (int boneIndex = 0; boneIndex < bones.Length; boneIndex++) {
+                    Transform unityBoneTransform = bones [boneIndex];
+                    index[unityBoneTransform] = boneIndex;
+                }
+
+                // Step 1: gather all the bones
+                HashSet<Transform> boneSet = new HashSet<Transform> ();
+                var s = new Stack<Transform> (bones);
+                var root = skinnedMesh.rootBone;
+                while (s.Count > 0) {
+                    var t = s.Pop ();
+
+                    if (!boneSet.Add (t)) {
+                        continue;
+                    }
+
+                    if (t.parent == null) {
+                        Debug.LogWarningFormat (
+                            "FbxExporter: {0} is a bone but not a descendant of {1}'s mesh's root bone.",
+                            t.name, skinnedMesh.name
+                        );
+                        continue;
+                    }
+
+                    // Each skinned mesh in Unity has one root bone, but may have objects
+                    // between the root bone and leaf bones that are not in the bone list.
+                    // However all objects between two bones in a hierarchy should be bones
+                    // as well. 
+                    // e.g. in rootBone -> bone1 -> obj1 -> bone2, obj1 should be a bone
+                    //
+                    // Traverse from all leaf bones to the root bone adding everything in between
+                    // to the boneSet regardless of whether it is in the skinned mesh's bone list.
+                    if (t != root && !boneSet.Contains(t.parent)) {
+                        s.Push (t.parent);
+                    }
+                }
+
+                var boneList = boneSet.ToArray();
+                skinnedMeshToBonesMap.Add (skinnedMesh, boneList);
+
+                // Step 2: Set transforms
+                var boneInfo = new SkinnedMeshBoneInfo (skinnedMesh, index);
+                foreach (var bone in boneList) {
+                    var fbxBone = MapUnityObjectToFbxNode [bone.gameObject];
+                    ExportBoneTransform (fbxBone, fbxScene, bone, boneInfo);
+                }
+                return true;
+            }
+
+            /// <summary>
+            /// Export binding of mesh to skeleton
+            /// </summary>
+            private bool ExportSkin (SkinnedMeshRenderer skinnedMesh, 
+                                     MeshInfo meshInfo, FbxScene fbxScene, FbxMesh fbxMesh,
+                                     FbxNode fbxRootNode)
+            {
+                FbxSkin fbxSkin = FbxSkin.Create (fbxScene, (skinnedMesh.name + SkinPrefix));
+
+                FbxAMatrix fbxMeshMatrix = fbxRootNode.EvaluateGlobalTransform ();
+
+                // keep track of the bone index -> fbx cluster mapping, so that we can add the bone weights afterwards
+                Dictionary<int, FbxCluster> boneCluster = new Dictionary<int, FbxCluster> ();
+
+                for(int i = 0; i < skinnedMesh.bones.Length; i++) {
+                    FbxNode fbxBoneNode = MapUnityObjectToFbxNode [skinnedMesh.bones[i].gameObject];
+
+                    // Create the deforming cluster
+                    FbxCluster fbxCluster = FbxCluster.Create (fbxScene, "BoneWeightCluster");
+
+                    fbxCluster.SetLink (fbxBoneNode);
+                    fbxCluster.SetLinkMode (FbxCluster.ELinkMode.eNormalize);
+
+                    boneCluster.Add (i, fbxCluster);
+
+                    // set the Transform and TransformLink matrix
+                    fbxCluster.SetTransformMatrix (fbxMeshMatrix);
+
+                    FbxAMatrix fbxLinkMatrix = fbxBoneNode.EvaluateGlobalTransform ();
+                    fbxCluster.SetTransformLinkMatrix (fbxLinkMatrix);
+
+                    // add the cluster to the skin
+                    fbxSkin.AddCluster (fbxCluster);
+                }
+
+                // set the vertex weights for each bone
+                SetVertexWeights(meshInfo, boneCluster);
+
+                // Add the skin to the mesh after the clusters have been added
+                fbxMesh.AddDeformer (fbxSkin);
+
+                return true;
+            }
+
+            /// <summary>
+            /// set vertex weights in cluster
+            /// </summary>
+            private void SetVertexWeights (MeshInfo meshInfo, Dictionary<int, FbxCluster> boneCluster)
+            {
+                HashSet<int> visitedVertices = new HashSet<int> ();
+
+                // set the vertex weights for each bone
+                for (int i = 0; i < meshInfo.BoneWeights.Length; i++) {
+                    var actualIndex = ControlPointToIndex [meshInfo.Vertices [i]];
+
+                    if (visitedVertices.Contains (actualIndex)) {
+                        continue;
+                    }
+                    visitedVertices.Add (actualIndex);
+
+                    var boneWeights = meshInfo.BoneWeights;
+                    int[] indices = {
+                        boneWeights [i].boneIndex0,
+                        boneWeights [i].boneIndex1,
+                        boneWeights [i].boneIndex2,
+                        boneWeights [i].boneIndex3
+                    };
+                    float[] weights = {
+                        boneWeights [i].weight0,
+                        boneWeights [i].weight1,
+                        boneWeights [i].weight2,
+                        boneWeights [i].weight3
+                    };
+
+                    for (int j = 0; j < indices.Length; j++) {
+                        if (weights [j] <= 0) {
+                            continue;
+                        }
+                        if (!boneCluster.ContainsKey (indices [j])) {
+                            continue;
+                        }
+                        // add vertex and weighting on vertex to this bone's cluster
+                        boneCluster [indices [j]].AddControlPointIndex (actualIndex, weights [j]);
+                    }
+                }
+            }
+
+            /// <summary>
+            /// Export bind pose of mesh to skeleton
+            /// </summary>
+            protected bool ExportBindPose (SkinnedMeshRenderer skinnedMesh, FbxNode fbxMeshNode,
+                                  FbxScene fbxScene, Dictionary<SkinnedMeshRenderer, Transform[]> skinnedMeshToBonesMap)
+            {
+                FbxPose fbxPose = FbxPose.Create (fbxScene, fbxMeshNode.GetName());
+
+                // set as bind pose
+                fbxPose.SetIsBindPose (true);
+
+                // assume each bone node has one weighted vertex cluster
+                Transform[] bones;
+                if (!skinnedMeshToBonesMap.TryGetValue (skinnedMesh, out bones)) {
+                    return false;
+                }
+                for (int i = 0; i < bones.Length; i++) {
+                    FbxNode fbxBoneNode = MapUnityObjectToFbxNode [bones[i].gameObject];
+
+                    // EvaluateGlobalTransform returns an FbxAMatrix (affine matrix)
+                    // which has to be converted to an FbxMatrix so that it can be passed to fbxPose.Add().
+                    // The hierarchy for FbxMatrix and FbxAMatrix is as follows:
+                    //
+                    //      FbxDouble4x4
+                    //      /           \
+                    // FbxMatrix     FbxAMatrix
+                    //
+                    // Therefore we can't convert directly from FbxAMatrix to FbxMatrix,
+                    // however FbxMatrix has a constructor that takes an FbxAMatrix.
+                    FbxMatrix fbxBindMatrix = new FbxMatrix(fbxBoneNode.EvaluateGlobalTransform ());
+
+                    fbxPose.Add (fbxBoneNode, fbxBindMatrix);
+                }
+
+                fbxPose.Add (fbxMeshNode, new FbxMatrix (fbxMeshNode.EvaluateGlobalTransform ()));
+
+                // add the pose to the scene
+                fbxScene.AddPose (fbxPose);
+
+                return true;
+            }
+
+            /// <summary>
+            /// Takes a Quaternion and returns a Euler with XYZ rotation order.
+            /// Also converts from left (Unity) to righthanded (Maya) coordinates.
+            /// 
+            /// Note: Cannot simply use the FbxQuaternion.DecomposeSphericalXYZ()
+            ///       function as this returns the angle in spherical coordinates 
+            ///       instead of Euler angles, which Maya does not import properly. 
+            /// </summary>
+            /// <returns>Euler with XYZ rotation order.</returns>
+            internal static FbxDouble3 ConvertQuaternionToXYZEuler(Quaternion q)
+            {
+                FbxQuaternion quat = new FbxQuaternion (q.x, q.y, q.z, q.w);
+                FbxAMatrix m = new FbxAMatrix ();
+                m.SetQ (quat);
+                var vector4 = m.GetR ();
+
+                // Negate the y and z values of the rotation to convert 
+                // from Unity to Maya coordinates (left to righthanded).
+                return new FbxDouble3 (vector4.X, -vector4.Y, -vector4.Z);
+            }
+
+            internal static FbxVector4 ConvertQuaternionToXYZEuler (FbxQuaternion quat)
+            {
+                FbxAMatrix m = new FbxAMatrix ();
+                m.SetQ (quat);
+                var vector4 = m.GetR ();
+
+                // Negate the y and z values of the rotation to convert 
+                // from Unity to Maya coordinates (left to righthanded).
+                return new FbxVector4 (vector4.X, -vector4.Y, -vector4.Z, vector4.W);
+            }
+
+            internal static FbxDouble3 ToFbxDouble3(Vector3 v)
+            {
+                return new FbxDouble3(v.x, v.y, v.z);
+            }
+
+            internal static FbxDouble3 ToFbxDouble3(FbxVector4 v)
+            {
+                return new FbxDouble3(v.X, v.Y, v.Z);
+            }
+
+            internal static FbxVector4 ToFbxVector4(FbxDouble3 v)
+            {
+                return new FbxVector4(v.X, v.Y, v.Z);
+            }
+
+            internal static FbxDouble3 ConvertToRightHandedEuler(Vector3 rot)
+            {
+                rot.y *= -1;
+                rot.z *= -1;
+                return ToFbxDouble3(rot);
+            }
+
+            /// <summary>
+            /// Euler to quaternion without axis conversion.
+            /// </summary>
+            /// <returns>a quaternion.</returns>
+            /// <param name="euler">Euler.</param>
+            internal static FbxQuaternion EulerToQuaternion(FbxVector4 euler)
+            {
+                FbxAMatrix m = new FbxAMatrix ();
+                m.SetR (euler);
+                return m.GetQ ();
+            }
+
+            /// <summary>
+            /// Quaternion to euler without axis conversion.
+            /// </summary>
+            /// <returns>a euler.</returns>
+            /// <param name="quat">Quaternion.</param>
+            internal static FbxVector4 QuaternionToEuler(FbxQuaternion quat)
+            {
+                FbxAMatrix m = new FbxAMatrix ();
+                m.SetQ (quat);
+                return m.GetR ();
+            }
+
+            // get a fbxNode's global default position.
+            internal bool ExportTransform (UnityEngine.Transform unityTransform, FbxNode fbxNode, Vector3 newCenter, TransformExportType exportType)
+            {
+                // Fbx rotation order is XYZ, but Unity rotation order is ZXY.
+                // This causes issues when converting euler to quaternion, causing the final
+                // rotation to be slighlty off.
+                // Fixed by exporting the rotations as eulers with XYZ rotation order.
+                // Can't just set the rotation order to ZXY on export as Maya incorrectly imports the
+                // rotation. Appears to first convert to XYZ rotation then set rotation order to ZXY.
+                fbxNode.SetRotationOrder (FbxNode.EPivotSet.eSourcePivot, FbxEuler.EOrder.eOrderXYZ);
+
+                UnityEngine.Vector3 unityTranslate;
+                FbxDouble3 fbxRotate;
+                UnityEngine.Vector3 unityScale;
+
+                switch (exportType) {
+                case TransformExportType.Reset:
+                    unityTranslate = Vector3.zero;
+                    fbxRotate = new FbxDouble3 (0);
+                    unityScale = Vector3.one;
+                    break;
+                case TransformExportType.Global:
+                    unityTranslate = GetRecenteredTranslation(unityTransform, newCenter);
+                    fbxRotate = ConvertQuaternionToXYZEuler(unityTransform.rotation);
+                    unityScale = unityTransform.lossyScale;
+                    break;
+                default: /*case TransformExportType.Local*/
+                    unityTranslate = unityTransform.localPosition;
+                    fbxRotate = ConvertQuaternionToXYZEuler(unityTransform.localRotation);
+                    unityScale = unityTransform.localScale;
+                    break;
+                }
+
+                // Transfer transform data from Unity to Fbx
+                var fbxTranslate = ConvertToRightHanded(unityTranslate, UnitScaleFactor);
+                var fbxScale = new FbxDouble3 (unityScale.x, unityScale.y, unityScale.z);
+
+                // set the local position of fbxNode
+                fbxNode.LclTranslation.Set (new FbxDouble3(fbxTranslate.X, fbxTranslate.Y, fbxTranslate.Z));
+                fbxNode.LclRotation.Set (fbxRotate);
+                fbxNode.LclScaling.Set (fbxScale);
+
+                return true;
+            }
+
+            /// <summary>
+            /// if this game object is a model prefab then export with shared components
+            /// </summary>
+            protected bool ExportInstance (GameObject unityGo, FbxNode fbxNode, FbxScene fbxScene)
+            {
+                PrefabType unityPrefabType = PrefabUtility.GetPrefabType(unityGo);
+
+                if (unityPrefabType != PrefabType.PrefabInstance &&
+                    unityPrefabType != PrefabType.ModelPrefabInstance) return false;
+
+                Object unityPrefabParent = PrefabUtility.GetCorrespondingObjectFromSource(unityGo);
+
+                if (Verbose)
+                    Debug.Log (string.Format ("exporting instance {0}({1})", unityGo.name, unityPrefabParent.name));
+
+                FbxMesh fbxMesh = null;
+
+                if (!SharedMeshes.TryGetValue (unityPrefabParent.name, out fbxMesh))
+                {
+                    if (ExportMesh (unityGo, fbxNode) && fbxNode.GetMesh() != null) {
+                        SharedMeshes [unityPrefabParent.name] = fbxNode.GetMesh ();
+                        return true;
+                    }
+                    return false;
+                }
+                
+                // We don't export the mesh because we already have it from the parent, but we still need to assign the material
+                var renderer = unityGo.GetComponent<Renderer>();
+                var materials = renderer ? renderer.sharedMaterials : null;
+
+                UnityEngine.Formats.FbxSdk.FbxSurfaceMaterial newMaterial = null;
+                if (materials != null)
+                {
+                    foreach (var mat in materials) {
+                        if (MaterialMap.TryGetValue(mat.name, out newMaterial))
+                        {
+                            fbxNode.AddMaterial(newMaterial);
+                        }
+                    }
+                }
+
+                // set the fbxNode containing the mesh
+                fbxNode.SetNodeAttribute (fbxMesh);
+                fbxNode.SetShadingMode (FbxNode.EShadingMode.eWireFrame);
+
+                return true;
+            }
+
+            /// <summary>
+            /// Exports camera component
+            /// </summary>
+            protected bool ExportCamera (GameObject unityGO, FbxScene fbxScene, FbxNode fbxNode)
+            {
+                Camera unityCamera = unityGO.GetComponent<Camera> ();
+                if (unityCamera == null) {
+                    return false;
+                }
+
+                FbxCamera fbxCamera = FbxCamera.Create (fbxScene.GetFbxManager(), unityCamera.name);
+                if (fbxCamera == null) {
+                    return false;
+                }
+
+                CameraVisitor.ConfigureCamera(unityCamera, fbxCamera);
+                
+                fbxNode.SetNodeAttribute (fbxCamera);
+
+                // set +90 post rotation to counteract for FBX camera's facing +X direction by default
+                fbxNode.SetPostRotation(FbxNode.EPivotSet.eSourcePivot, new FbxVector4(0,90,0));
+                // have to set rotation active to true in order for post rotation to be applied
+                fbxNode.SetRotationActive (true);
+
+                // make the last camera exported the default camera
+                DefaultCamera = fbxNode.GetName ();
+
+                return true;
+            }
+
+            /// <summary>
+            /// Exports light component.
+            /// Supported types: point, spot and directional
+            /// Cookie => Gobo
+            /// </summary>
+            protected bool ExportLight (GameObject unityGo, FbxScene fbxScene, FbxNode fbxNode)
+            {
+                Light unityLight = unityGo.GetComponent<Light> ();
+
+                if (unityLight == null)
+                    return false;
+
+                FbxLight.EType fbxLightType;
+
+                // Is light type supported?
+                if (!MapLightType.TryGetValue (unityLight.type, out fbxLightType))
+                    return false;
+                
+                FbxLight fbxLight = FbxLight.Create (fbxScene.GetFbxManager (), unityLight.name);
+
+                // Set the type of the light.      
+                fbxLight.LightType.Set(fbxLightType);
+
+                switch (unityLight.type) 
+                {
+                case LightType.Directional : {
+                        break;
+                    }
+                case LightType.Spot : {
+                        // Set the angle of the light's spotlight cone in degrees.
+                        fbxLight.InnerAngle.Set(unityLight.spotAngle);
+                        fbxLight.OuterAngle.Set(unityLight.spotAngle);
+                        break;
+                    }
+                case LightType.Point : {
+                        break;
+                    }
+                case LightType.Area : {
+                        // TODO: areaSize: The size of the area light by scaling the node XY
+                        break;
+                    }
+                }
+                // The color of the light.
+                var unityLightColor = unityLight.color;
+                fbxLight.Color.Set (new FbxDouble3(unityLightColor.r, unityLightColor.g, unityLightColor.b));
+
+                // Set the Intensity of a light is multiplied with the Light color.
+                fbxLight.Intensity.Set (unityLight.intensity * UnitScaleFactor /*compensate for Maya scaling by system units*/ );
+
+                // Set the range of the light.
+                // applies-to: Point & Spot
+                // => FarAttenuationStart, FarAttenuationEnd
+                fbxLight.FarAttenuationStart.Set (0.01f /* none zero start */);
+                fbxLight.FarAttenuationEnd.Set(unityLight.range*UnitScaleFactor);
+
+                // shadows           Set how this light casts shadows
+                // applies-to: Point & Spot
+                bool unityLightCastShadows = unityLight.shadows != LightShadows.None;
+                fbxLight.CastShadows.Set (unityLightCastShadows);
+
+                fbxNode.SetNodeAttribute (fbxLight);
+
+                // set +90 post rotation on x to counteract for FBX light's facing -Y direction by default
+                fbxNode.SetPostRotation(FbxNode.EPivotSet.eSourcePivot, new FbxVector4(90,0,0));
+                // have to set rotation active to true in order for post rotation to be applied
+                fbxNode.SetRotationActive (true);
+
+                return true;
+            }
+
+            protected bool ExportCommonConstraintProperties<T,U>(T uniConstraint, U fbxConstraint, FbxNode fbxNode) where T : IConstraint where U : FbxConstraint
+            {
+                fbxConstraint.Active.Set(uniConstraint.constraintActive);
+                fbxConstraint.Lock.Set(uniConstraint.locked);
+                fbxConstraint.Weight.Set(uniConstraint.weight * UnitScaleFactor);
+
+                AddFbxNodeToConstraintsMapping(fbxNode, fbxConstraint, typeof(T));
+                return true;
+            }
+
+            protected struct ExpConstraintSource
+            {
+                public FbxNode node;
+                public float weight;
+
+                public ExpConstraintSource(FbxNode node, float weight)
+                {
+                    this.node = node;
+                    this.weight = weight;
+                }
+            }
+
+            protected List<ExpConstraintSource> GetConstraintSources(IConstraint unityConstraint)
+            {
+                var fbxSources = new List<ExpConstraintSource>();
+                var sources = new List<ConstraintSource>();
+                unityConstraint.GetSources(sources);
+                foreach (var source in sources)
+                {
+                    // ignore any sources that are not getting exported
+                    FbxNode sourceNode;
+                    if (!MapUnityObjectToFbxNode.TryGetValue(source.sourceTransform.gameObject, out sourceNode))
+                    {
+                        continue;
+                    }
+                    fbxSources.Add(new ExpConstraintSource(sourceNode, source.weight * UnitScaleFactor));
+                }
+                return fbxSources;
+            }
+
+            protected void AddFbxNodeToConstraintsMapping<T>(FbxNode fbxNode, T fbxConstraint, System.Type uniConstraintType) where T : FbxConstraint
+            {
+                Dictionary<FbxConstraint, System.Type> constraintMapping;
+                if (!MapConstrainedObjectToConstraints.TryGetValue(fbxNode, out constraintMapping))
+                {
+                    constraintMapping = new Dictionary<FbxConstraint, System.Type>();
+                    MapConstrainedObjectToConstraints.Add(fbxNode, constraintMapping);
+                }
+                constraintMapping.Add(fbxConstraint, uniConstraintType);
+            }
+
+            protected bool ExportPositionConstraint(IConstraint uniConstraint, FbxScene fbxScene, FbxNode fbxNode)
+            {
+                var uniPosConstraint = uniConstraint as PositionConstraint;
+                Debug.Assert (uniPosConstraint != null);
+
+                FbxConstraintPosition fbxPosConstraint = FbxConstraintPosition.Create(fbxScene, fbxNode.GetName() + "_positionConstraint");
+                fbxPosConstraint.SetConstrainedObject(fbxNode);
+                var uniSources = GetConstraintSources(uniPosConstraint);
+                uniSources.ForEach(uniSource => fbxPosConstraint.AddConstraintSource(uniSource.node, uniSource.weight));
+                ExportCommonConstraintProperties(uniPosConstraint, fbxPosConstraint, fbxNode);
+
+                var uniAffectedAxes = uniPosConstraint.translationAxis;
+                fbxPosConstraint.AffectX.Set((uniAffectedAxes & Axis.X) == Axis.X);
+                fbxPosConstraint.AffectY.Set((uniAffectedAxes & Axis.Y) == Axis.Y);
+                fbxPosConstraint.AffectZ.Set((uniAffectedAxes & Axis.Z) == Axis.Z);
+
+                var fbxTranslationOffset = ConvertToRightHanded(uniPosConstraint.translationOffset, UnitScaleFactor);
+                fbxPosConstraint.Translation.Set(ToFbxDouble3(fbxTranslationOffset));
+
+                // rest position is the position of the fbx node
+                var fbxRestTranslation = ConvertToRightHanded(uniPosConstraint.translationAtRest, UnitScaleFactor);
+                // set the local position of fbxNode
+                fbxNode.LclTranslation.Set(ToFbxDouble3(fbxRestTranslation));
+                return true;
+            }
+
+            protected bool ExportRotationConstraint(IConstraint uniConstraint, FbxScene fbxScene, FbxNode fbxNode)
+            {
+                var uniRotConstraint = uniConstraint as RotationConstraint;
+                Debug.Assert(uniRotConstraint != null);
+
+                FbxConstraintRotation fbxRotConstraint = FbxConstraintRotation.Create(fbxScene, fbxNode.GetName() + "_rotationConstraint");
+                fbxRotConstraint.SetConstrainedObject(fbxNode);
+                var uniSources = GetConstraintSources(uniRotConstraint);
+                uniSources.ForEach(uniSource => fbxRotConstraint.AddConstraintSource(uniSource.node, uniSource.weight));
+                ExportCommonConstraintProperties(uniRotConstraint, fbxRotConstraint, fbxNode);
+
+                var uniAffectedAxes = uniRotConstraint.rotationAxis;
+                fbxRotConstraint.AffectX.Set((uniAffectedAxes & Axis.X) == Axis.X);
+                fbxRotConstraint.AffectY.Set((uniAffectedAxes & Axis.Y) == Axis.Y);
+                fbxRotConstraint.AffectZ.Set((uniAffectedAxes & Axis.Z) == Axis.Z);
+
+                // Not converting rotation offset to XYZ euler as it gives the incorrect result in both Maya and Unity.
+                var uniRotationOffset = uniRotConstraint.rotationOffset;
+                var fbxRotationOffset = ConvertToRightHandedEuler(uniRotationOffset);
+
+                fbxRotConstraint.Rotation.Set(fbxRotationOffset);
+
+                // rest rotation is the rotation of the fbx node
+                var uniRestRotationQuat = Quaternion.Euler(uniRotConstraint.rotationAtRest);
+                var fbxRestRotation = ConvertQuaternionToXYZEuler(uniRestRotationQuat);
+                // set the local rotation of fbxNode
+                fbxNode.LclRotation.Set(fbxRestRotation);
+                return true;
+            }
+
+            protected bool ExportScaleConstraint(IConstraint uniConstraint, FbxScene fbxScene, FbxNode fbxNode)
+            {
+                var uniScaleConstraint = uniConstraint as ScaleConstraint;
+                Debug.Assert(uniScaleConstraint != null);
+
+                FbxConstraintScale fbxScaleConstraint = FbxConstraintScale.Create(fbxScene, fbxNode.GetName() + "_scaleConstraint");
+                fbxScaleConstraint.SetConstrainedObject(fbxNode);
+                var uniSources = GetConstraintSources(uniScaleConstraint);
+                uniSources.ForEach(uniSource => fbxScaleConstraint.AddConstraintSource(uniSource.node, uniSource.weight));
+                ExportCommonConstraintProperties(uniScaleConstraint, fbxScaleConstraint, fbxNode);
+
+                var uniAffectedAxes = uniScaleConstraint.scalingAxis;
+                fbxScaleConstraint.AffectX.Set((uniAffectedAxes & Axis.X) == Axis.X);
+                fbxScaleConstraint.AffectY.Set((uniAffectedAxes & Axis.Y) == Axis.Y);
+                fbxScaleConstraint.AffectZ.Set((uniAffectedAxes & Axis.Z) == Axis.Z);
+
+                var uniScaleOffset = uniScaleConstraint.scaleOffset;
+                var fbxScalingOffset = ToFbxDouble3(uniScaleOffset);
+                fbxScaleConstraint.Scaling.Set(fbxScalingOffset);
+
+                // rest rotation is the rotation of the fbx node
+                var uniRestScale = uniScaleConstraint.scaleAtRest;
+                var fbxRestScale = ToFbxDouble3(uniRestScale);
+                // set the local rotation of fbxNode
+                fbxNode.LclScaling.Set(fbxRestScale);
+                return true;
+            }
+
+            protected bool ExportAimConstraint(IConstraint uniConstraint, FbxScene fbxScene, FbxNode fbxNode)
+            {
+                var uniAimConstraint = uniConstraint as AimConstraint;
+                Debug.Assert(uniAimConstraint != null);
+
+                FbxConstraintAim fbxAimConstraint = FbxConstraintAim.Create(fbxScene, fbxNode.GetName() + "_aimConstraint");
+                fbxAimConstraint.SetConstrainedObject(fbxNode);
+                var uniSources = GetConstraintSources(uniAimConstraint);
+                uniSources.ForEach(uniSource => fbxAimConstraint.AddConstraintSource(uniSource.node, uniSource.weight));
+                ExportCommonConstraintProperties(uniAimConstraint, fbxAimConstraint, fbxNode);
+
+                var uniAffectedAxes = uniAimConstraint.rotationAxis;
+                fbxAimConstraint.AffectX.Set((uniAffectedAxes & Axis.X) == Axis.X);
+                fbxAimConstraint.AffectY.Set((uniAffectedAxes & Axis.Y) == Axis.Y);
+                fbxAimConstraint.AffectZ.Set((uniAffectedAxes & Axis.Z) == Axis.Z);
+
+                var uniRotationOffset = uniAimConstraint.rotationOffset;
+                var fbxRotationOffset = ConvertToRightHandedEuler(uniRotationOffset);
+                fbxAimConstraint.RotationOffset.Set(fbxRotationOffset);
+
+                // rest rotation is the rotation of the fbx node
+                var uniRestRotationQuat = Quaternion.Euler(uniAimConstraint.rotationAtRest);
+                var fbxRestRotation = ConvertQuaternionToXYZEuler(uniRestRotationQuat);
+                // set the local rotation of fbxNode
+                fbxNode.LclRotation.Set(fbxRestRotation);
+
+                FbxConstraintAim.EWorldUp fbxWorldUpType = FbxConstraintAim.EWorldUp.eAimAtNone;
+                switch (uniAimConstraint.worldUpType)
+                {
+                    case AimConstraint.WorldUpType.None:
+                        fbxWorldUpType = FbxConstraintAim.EWorldUp.eAimAtNone;
+                        break;
+                    case AimConstraint.WorldUpType.ObjectRotationUp:
+                        fbxWorldUpType = FbxConstraintAim.EWorldUp.eAimAtObjectRotationUp;
+                        break;
+                    case AimConstraint.WorldUpType.ObjectUp:
+                        fbxWorldUpType = FbxConstraintAim.EWorldUp.eAimAtObjectUp;
+                        break;
+                    case AimConstraint.WorldUpType.SceneUp:
+                        fbxWorldUpType = FbxConstraintAim.EWorldUp.eAimAtSceneUp;
+                        break;
+                    case AimConstraint.WorldUpType.Vector:
+                        fbxWorldUpType = FbxConstraintAim.EWorldUp.eAimAtVector;
+                        break;
+                    default:
+                        throw new System.NotImplementedException();
+                }
+                fbxAimConstraint.WorldUpType.Set((int)fbxWorldUpType);
+                
+                var uniAimVector = ConvertToRightHanded(uniAimConstraint.aimVector);
+                fbxAimConstraint.AimVector.Set(ToFbxDouble3(uniAimVector));
+                fbxAimConstraint.UpVector.Set(ToFbxDouble3(uniAimConstraint.upVector));
+                fbxAimConstraint.WorldUpVector.Set(ToFbxDouble3(uniAimConstraint.worldUpVector));
+
+                if (uniAimConstraint.worldUpObject && MapUnityObjectToFbxNode.ContainsKey(uniAimConstraint.worldUpObject.gameObject))
+                {
+                    fbxAimConstraint.SetWorldUpObject(MapUnityObjectToFbxNode[uniAimConstraint.worldUpObject.gameObject]);
+                }
+                return true;
+            }
+
+            protected bool ExportParentConstraint(IConstraint uniConstraint, FbxScene fbxScene, FbxNode fbxNode)
+            {
+                var uniParentConstraint = uniConstraint as ParentConstraint;
+                Debug.Assert(uniParentConstraint != null);
+
+                FbxConstraintParent fbxParentConstraint = FbxConstraintParent.Create(fbxScene, fbxNode.GetName() + "_parentConstraint");
+                fbxParentConstraint.SetConstrainedObject(fbxNode);
+                var uniSources = GetConstraintSources(uniParentConstraint);
+                var uniTranslationOffsets = uniParentConstraint.translationOffsets;
+                var uniRotationOffsets = uniParentConstraint.rotationOffsets;
+                for(int i = 0; i < uniSources.Count; i++)
+                {
+                    var uniSource = uniSources[i];
+                    var uniTranslationOffset = uniTranslationOffsets[i];
+                    var uniRotationOffset = uniRotationOffsets[i];
+
+                    fbxParentConstraint.AddConstraintSource(uniSource.node, uniSource.weight);
+                    
+                    var fbxTranslationOffset = ConvertToRightHanded(uniTranslationOffset, UnitScaleFactor);
+                    fbxParentConstraint.SetTranslationOffset(uniSource.node, fbxTranslationOffset);
+                    
+                    var fbxRotationOffset = ToFbxVector4(ConvertToRightHandedEuler(uniRotationOffset));
+                    fbxParentConstraint.SetRotationOffset(uniSource.node, fbxRotationOffset);
+                }
+                ExportCommonConstraintProperties(uniParentConstraint, fbxParentConstraint, fbxNode);
+
+                var uniTranslationAxes = uniParentConstraint.translationAxis;
+                fbxParentConstraint.AffectTranslationX.Set((uniTranslationAxes & Axis.X) == Axis.X);
+                fbxParentConstraint.AffectTranslationY.Set((uniTranslationAxes & Axis.Y) == Axis.Y);
+                fbxParentConstraint.AffectTranslationZ.Set((uniTranslationAxes & Axis.Z) == Axis.Z);
+
+                var uniRotationAxes = uniParentConstraint.rotationAxis;
+                fbxParentConstraint.AffectRotationX.Set((uniRotationAxes & Axis.X) == Axis.X);
+                fbxParentConstraint.AffectRotationY.Set((uniRotationAxes & Axis.Y) == Axis.Y);
+                fbxParentConstraint.AffectRotationZ.Set((uniRotationAxes & Axis.Z) == Axis.Z);
+
+                // rest position is the position of the fbx node
+                var fbxRestTranslation = ConvertToRightHanded(uniParentConstraint.translationAtRest, UnitScaleFactor);
+                // set the local position of fbxNode
+                fbxNode.LclTranslation.Set(ToFbxDouble3(fbxRestTranslation));
+
+                // rest rotation is the rotation of the fbx node
+                var uniRestRotationQuat = Quaternion.Euler(uniParentConstraint.rotationAtRest);
+                var fbxRestRotation = ConvertQuaternionToXYZEuler(uniRestRotationQuat);
+                // set the local rotation of fbxNode
+                fbxNode.LclRotation.Set(fbxRestRotation);
+                return true;
+            }
+
+            private delegate bool ExportConstraintDelegate(IConstraint c , FbxScene fs, FbxNode fn);
+
+            protected bool ExportConstraints (GameObject unityGo, FbxScene fbxScene, FbxNode fbxNode)
+            {
+                var mapConstraintTypeToExportFunction = new Dictionary<System.Type, ExportConstraintDelegate>()
+                {
+                    { typeof(PositionConstraint), ExportPositionConstraint },
+                    { typeof(RotationConstraint), ExportRotationConstraint },
+                    { typeof(ScaleConstraint), ExportScaleConstraint },
+                    { typeof(AimConstraint), ExportAimConstraint },
+                    { typeof(ParentConstraint), ExportParentConstraint }
+                };
+
+                // check if GameObject has one of the 5 supported constraints: aim, parent, position, rotation, scale
+                var uniConstraints = unityGo.GetComponents<IConstraint>();
+
+                foreach(var uniConstraint in uniConstraints)
+                {
+                    var uniConstraintType = uniConstraint.GetType();
+                    ExportConstraintDelegate constraintDelegate;
+                    if (!mapConstraintTypeToExportFunction.TryGetValue(uniConstraintType, out constraintDelegate))
+                    {
+                        Debug.LogWarningFormat("FbxExporter: Missing function to export constraint of type {0}", uniConstraintType.Name);
+                        continue;
+                    }
+                    constraintDelegate(uniConstraint, fbxScene, fbxNode);
+                }
+
+                return true;
+            }
+
+            /// <summary>
+            /// Return set of sample times to cover all keys on animation curves
+            /// </summary>
+            internal static HashSet<float> GetSampleTimes(AnimationCurve[] animCurves, double sampleRate)
+            {
+                var keyTimes = new HashSet<float>();
+                double fs = 1.0/sampleRate;
+
+                double firstTime = double.MaxValue, lastTime = double.MinValue;
+
+                foreach (var ac in animCurves)
+                {
+                    if (ac==null || ac.length<=0) continue;
+
+                    firstTime = System.Math.Min(firstTime, ac[0].time);
+                    lastTime = System.Math.Max(lastTime, ac[ac.length-1].time);
+                }
+
+                int firstframe = (int)System.Math.Floor(firstTime * sampleRate);
+                int lastframe = (int)System.Math.Ceiling(lastTime * sampleRate);
+                for (int i = firstframe; i <= lastframe; i++) {
+                    keyTimes.Add ((float)(i * fs));
+                }
+
+                return keyTimes;
+            }
+
+            /// <summary>
+            /// Return set of all keys times on animation curves
+            /// </summary>
+            internal static HashSet<float> GetKeyTimes(AnimationCurve[] animCurves)
+            {
+                var keyTimes = new HashSet<float>();
+
+                foreach (var ac in animCurves)
+                {
+                    if (ac!=null) foreach(var key in ac.keys) { keyTimes.Add(key.time); }
+                }
+
+                return keyTimes;
+            }
+
+            /// <summary>
+            /// Export animation curve key frames with key tangents 
+            /// NOTE : This is a work in progress (WIP). We only export the key time and value on
+            /// a Cubic curve using the default tangents.
+            /// </summary>
+            internal void ExportAnimationKeys (AnimationCurve uniAnimCurve, FbxAnimCurve fbxAnimCurve, 
+                UnityToMayaConvertSceneHelper convertSceneHelper)
+            {
+                // TODO: complete the mapping between key tangents modes Unity and FBX
+                Dictionary<AnimationUtility.TangentMode, List<FbxAnimCurveDef.ETangentMode>> MapUnityKeyTangentModeToFBX =
+                    new Dictionary<AnimationUtility.TangentMode, List<FbxAnimCurveDef.ETangentMode>>
+                {
+                    //TangeantAuto|GenericTimeIndependent|GenericClampProgressive
+                    {AnimationUtility.TangentMode.Free, new List<FbxAnimCurveDef.ETangentMode>{FbxAnimCurveDef.ETangentMode.eTangentAuto,FbxAnimCurveDef.ETangentMode.eTangentGenericClampProgressive}},
+
+                    //TangeantAuto|GenericTimeIndependent
+                    {AnimationUtility.TangentMode.Auto, new List<FbxAnimCurveDef.ETangentMode>{FbxAnimCurveDef.ETangentMode.eTangentAuto,FbxAnimCurveDef.ETangentMode.eTangentGenericTimeIndependent}},
+
+                    //TangeantAuto|GenericTimeIndependent|GenericClampProgressive
+                    {AnimationUtility.TangentMode.ClampedAuto, new List<FbxAnimCurveDef.ETangentMode>{FbxAnimCurveDef.ETangentMode.eTangentAuto,FbxAnimCurveDef.ETangentMode.eTangentGenericClampProgressive}},
+                };
+
+                // Copy Unity AnimCurve to FBX AnimCurve.
+                // NOTE: only cubic keys are supported by the FbxImporter
+                using (new FbxAnimCurveModifyHelper(new List<FbxAnimCurve>{fbxAnimCurve}))
+                {
+                    for (int keyIndex = 0; keyIndex < uniAnimCurve.length; ++keyIndex) 
+                    {
+                        var uniKeyFrame = uniAnimCurve [keyIndex];
+                        var fbxTime = FbxTime.FromSecondDouble (uniKeyFrame.time);
+
+                        int fbxKeyIndex = fbxAnimCurve.KeyAdd (fbxTime);
+
+                        fbxAnimCurve.KeySet (fbxKeyIndex, 
+                            fbxTime, 
+                            convertSceneHelper.Convert(uniKeyFrame.value)
+                        );
+
+                        // configure tangents
+                        var lTangent = AnimationUtility.GetKeyLeftTangentMode(uniAnimCurve, keyIndex);
+                        var rTangent = AnimationUtility.GetKeyRightTangentMode(uniAnimCurve, keyIndex);
+
+                        if (!(MapUnityKeyTangentModeToFBX.ContainsKey(lTangent) && MapUnityKeyTangentModeToFBX.ContainsKey(rTangent)))
+                        {
+                            Debug.LogWarning(string.Format("key[{0}] missing tangent mapping ({1},{2})", keyIndex, lTangent.ToString(), rTangent.ToString()));
+                            continue;
+                        }
+
+                        // TODO : handle broken tangents
+
+                        // TODO : set key tangents
+                    }
+                }
+            }
+
+            /// <summary>
+            /// Export animation curve key samples
+            /// </summary>
+            internal void ExportAnimationSamples (AnimationCurve uniAnimCurve, FbxAnimCurve fbxAnimCurve,
+                double sampleRate,
+                UnityToMayaConvertSceneHelper convertSceneHelper)
+            {
+                
+                using (new FbxAnimCurveModifyHelper(new List<FbxAnimCurve>{fbxAnimCurve}))
+                {
+                    foreach (var currSampleTime in GetSampleTimes(new AnimationCurve[]{uniAnimCurve}, sampleRate)) 
+                    {
+                        float currSampleValue = uniAnimCurve.Evaluate((float)currSampleTime);
+
+                        var fbxTime = FbxTime.FromSecondDouble (currSampleTime);
+
+                        int fbxKeyIndex = fbxAnimCurve.KeyAdd (fbxTime);
+
+                        fbxAnimCurve.KeySet (fbxKeyIndex, 
+                            fbxTime, 
+                            convertSceneHelper.Convert(currSampleValue)
+                        );
+                    }
+                }
+            }
+
+            /// <summary>
+            /// Get the FbxConstraint associated with the constrained node.
+            /// </summary>
+            /// <param name="constrainedNode"></param>
+            /// <param name="uniConstraintType"></param>
+            /// <returns></returns>
+            protected FbxConstraint GetFbxConstraint(FbxNode constrainedNode, System.Type uniConstraintType)
+            {
+                if (!uniConstraintType.GetInterfaces().Contains(typeof(IConstraint)))
+                {
+                    // not actually a constraint
+                    return null;
+                }
+
+                Dictionary<FbxConstraint, System.Type> constraints;
+                if (!MapConstrainedObjectToConstraints.TryGetValue(constrainedNode, out constraints))
+                {
+                    return null;
+                }
+                
+                foreach (var constraint in constraints)
+                {
+                    if (uniConstraintType != constraint.Value)
+                    {
+                        continue;
+                    }
+
+                    return constraint.Key;
+                }
+
                 return null;
             }
 
-            try {
-                // The standard format is:
-                //   ## [a.b.c-whatever] - yyyy-mm-dd
-                // Another format is:
-                //   **Version**: a.b.c-whatever
-                // we handle either one and read out the version
-                var lines = File.ReadAllLines (ChangeLogPath);
-                var regexes = new string [] {
-                    @"^\s*##\s*\[(.*)\]",
-                    @"^\s*\*\*Version\*\*:\s*(.*)\s*"
-                };
-                foreach (var line in lines) {
-                    foreach (var regex in regexes) {
-                        var match = System.Text.RegularExpressions.Regex.Match(line, regex);
-                        if (match.Success) {
-                            var version = match.Groups[1].Value;
-                            return version.Trim ();
-                        }
-                    }
-                }
-
-                // If we're here, we didn't find any match.
-                Debug.LogWarning (string.Format("Could not find most recent version number in {0}", ChangeLogPath));
-                return null;
-            }
-            catch(IOException e){
-                Debug.LogException (e);
-                Debug.LogWarning (string.Format("Error reading file {0} ({1})", ChangeLogPath, e));
-                return null;
-            }
-
-        }
-
-        /// <summary>
-        /// Get a layer (to store UVs, normals, etc) on the mesh.
-        /// If it doesn't exist yet, create it.
-        /// </summary>
-        internal static FbxLayer GetOrCreateLayer(FbxMesh fbxMesh, int layer = 0 /* default layer */)
-        {
-            int maxLayerIndex = fbxMesh.GetLayerCount() - 1;
-            while (layer > maxLayerIndex) {
-                // We'll have to create the layer (potentially several).
-                // Make sure to avoid infinite loops even if there's an
-                // FbxSdk bug.
-                int newLayerIndex = fbxMesh.CreateLayer();
-                if (newLayerIndex <= maxLayerIndex) {
-                    // Error!
-                    throw new System.Exception (
-                        "Internal error: Unable to create mesh layer "
-                        + (maxLayerIndex + 1)
-                        + " on mesh " + fbxMesh.GetName ());
-                }
-                maxLayerIndex = newLayerIndex;
-            }
-            return fbxMesh.GetLayer (layer);
-        }
-
-        /// <summary>
-        /// Export the mesh's attributes using layer 0.
-        /// </summary>
-        private bool ExportComponentAttributes (MeshInfo mesh, FbxMesh fbxMesh, int[] unmergedTriangles)
-        {
-            // return true if any attribute was exported
-            bool exportedAttribute = false;
-
-            // Set the normals on Layer 0.
-            FbxLayer fbxLayer = GetOrCreateLayer(fbxMesh);
-
-            if (mesh.HasValidNormals()) {
-                using (var fbxLayerElement = FbxLayerElementNormal.Create (fbxMesh, "Normals")) {
-                    fbxLayerElement.SetMappingMode (FbxLayerElement.EMappingMode.eByPolygonVertex);
-                    fbxLayerElement.SetReferenceMode (FbxLayerElement.EReferenceMode.eDirect);
-
-                    // Add one normal per each vertex face index (3 per triangle)
-                    FbxLayerElementArray fbxElementArray = fbxLayerElement.GetDirectArray ();
-
-                    for (int n = 0; n < unmergedTriangles.Length; n++) {
-                        int unityTriangle = unmergedTriangles [n];
-                        fbxElementArray.Add (ConvertToRightHanded (mesh.Normals [unityTriangle]));
-                    }
-
-                    fbxLayer.SetNormals (fbxLayerElement);
-                }
-                exportedAttribute = true;
-            }
-
-            /// Set the binormals on Layer 0.
-            if (mesh.HasValidBinormals()) {
-                using (var fbxLayerElement = FbxLayerElementBinormal.Create (fbxMesh, "Binormals")) {
-                    fbxLayerElement.SetMappingMode (FbxLayerElement.EMappingMode.eByPolygonVertex);
-                    fbxLayerElement.SetReferenceMode (FbxLayerElement.EReferenceMode.eDirect);
-
-                    // Add one normal per each vertex face index (3 per triangle)
-                    FbxLayerElementArray fbxElementArray = fbxLayerElement.GetDirectArray ();
-
-                    for (int n = 0; n < unmergedTriangles.Length; n++) {
-                        int unityTriangle = unmergedTriangles [n];
-                        fbxElementArray.Add (ConvertToRightHanded (mesh.Binormals [unityTriangle]));
-                    }
-                    fbxLayer.SetBinormals (fbxLayerElement);
-                }
-                exportedAttribute = true;
-            }
-
-            /// Set the tangents on Layer 0.
-            if (mesh.HasValidTangents()) {
-                using (var fbxLayerElement = FbxLayerElementTangent.Create (fbxMesh, "Tangents")) {
-                    fbxLayerElement.SetMappingMode (FbxLayerElement.EMappingMode.eByPolygonVertex);
-                    fbxLayerElement.SetReferenceMode (FbxLayerElement.EReferenceMode.eDirect);
-
-                    // Add one normal per each vertex face index (3 per triangle)
-                    FbxLayerElementArray fbxElementArray = fbxLayerElement.GetDirectArray ();
-
-                    for (int n = 0; n < unmergedTriangles.Length; n++) {
-                        int unityTriangle = unmergedTriangles [n];
-                        fbxElementArray.Add (ConvertToRightHanded (
-                            new Vector3 (
-                                mesh.Tangents [unityTriangle] [0],
-                                mesh.Tangents [unityTriangle] [1],
-                                mesh.Tangents [unityTriangle] [2]
-                            )));
-                    }
-                    fbxLayer.SetTangents (fbxLayerElement);
-                }
-                exportedAttribute = true;
-            }
-
-            exportedAttribute |= ExportUVs (fbxMesh, mesh, unmergedTriangles);
-
-            if (mesh.HasValidVertexColors()) {
-                using (var fbxLayerElement = FbxLayerElementVertexColor.Create (fbxMesh, "VertexColors")) {
-                    fbxLayerElement.SetMappingMode (FbxLayerElement.EMappingMode.eByPolygonVertex);
-                    fbxLayerElement.SetReferenceMode (FbxLayerElement.EReferenceMode.eIndexToDirect);
-
-                    // set texture coordinates per vertex
-                    FbxLayerElementArray fbxElementArray = fbxLayerElement.GetDirectArray ();
-
-                    // (Uni-31596) only copy unique UVs into this array, and index appropriately
-                    for (int n = 0; n < mesh.VertexColors.Length; n++) {
-                        // Converting to Color from Color32, as Color32 stores the colors
-                        // as ints between 0-255, while FbxColor and Color
-                        // use doubles between 0-1
-                        Color color = mesh.VertexColors [n];
-                        fbxElementArray.Add (new FbxColor (color.r,
-                            color.g,
-                            color.b,
-                            color.a));
-                    }
-
-                    // For each face index, point to a texture uv
-                    FbxLayerElementArray fbxIndexArray = fbxLayerElement.GetIndexArray ();
-                    fbxIndexArray.SetCount (unmergedTriangles.Length);
-
-                    for (int i = 0; i < unmergedTriangles.Length; i++) {
-                        fbxIndexArray.SetAt (i, unmergedTriangles [i]);
-                    }
-                    fbxLayer.SetVertexColors (fbxLayerElement);
-                }
-                exportedAttribute = true;
-            }
-            return exportedAttribute;
-        }
-
-        /// <summary>
-        /// Unity has up to 4 uv sets per mesh. Export all the ones that exist.
-        /// </summary>
-        /// <param name="fbxMesh">Fbx mesh.</param>
-        /// <param name="mesh">Mesh.</param>
-        /// <param name="unmergedTriangles">Unmerged triangles.</param>
-        private static bool ExportUVs(FbxMesh fbxMesh, MeshInfo mesh, int[] unmergedTriangles)
-        {
-            Vector2[][] uvs = new Vector2[][] {
-                mesh.UV,
-                mesh.mesh.uv2,
-                mesh.mesh.uv3,
-                mesh.mesh.uv4
-            };
-
-            int k = 0;
-            for (int i = 0; i < uvs.Length; i++) {
-                if (uvs [i] == null || uvs [i].Length == 0) {
-                    continue; // don't have these UV's, so skip
-                }
-
-                FbxLayer fbxLayer = GetOrCreateLayer (fbxMesh, k);
-                using (var fbxLayerElement = FbxLayerElementUV.Create (fbxMesh, "UVSet" + i))
+            protected FbxProperty GetFbxProperty(FbxNode fbxNode, string fbxPropertyName, System.Type uniPropertyType)
+            {
+                // check if property maps to a constraint
+                // check this first because both constraints and FbxNodes can contain a RotationOffset property,
+                // but only the constraint one is animatable.
+                var fbxConstraint = GetFbxConstraint(fbxNode, uniPropertyType);
+                if(fbxConstraint != null)
                 {
-                    fbxLayerElement.SetMappingMode (FbxLayerElement.EMappingMode.eByPolygonVertex);
-                    fbxLayerElement.SetReferenceMode (FbxLayerElement.EReferenceMode.eIndexToDirect);
-
-                    // set texture coordinates per vertex
-                    FbxLayerElementArray fbxElementArray = fbxLayerElement.GetDirectArray ();
-
-                    // (Uni-31596) only copy unique UVs into this array, and index appropriately
-                    for (int n = 0; n < uvs[i].Length; n++) {
-                        fbxElementArray.Add (new FbxVector2 (uvs[i] [n] [0],
-                            uvs[i] [n] [1]));
-                    }
-
-                    // For each face index, point to a texture uv
-                    FbxLayerElementArray fbxIndexArray = fbxLayerElement.GetIndexArray ();
-                    fbxIndexArray.SetCount (unmergedTriangles.Length);
-
-                    for(int j = 0; j < unmergedTriangles.Length; j++){
-                        fbxIndexArray.SetAt (j, unmergedTriangles [j]);
-                    }
-                    fbxLayer.SetUVs (fbxLayerElement, FbxLayerElement.EType.eTextureDiffuse);
-                }
-                k++;
-            }
-
-            // if we incremented k, then at least on set of UV's were exported
-            return k > 0;
-        }
-
-        /// <summary>
-        /// Export the mesh's blend shapes.
-        /// </summary>
-        private bool ExportBlendShapes(MeshInfo mesh, FbxMesh fbxMesh, FbxScene fbxScene, int[] unmergedTriangles)
-        {
-            var umesh = mesh.mesh;
-            if (umesh.blendShapeCount == 0)
-                return false;
-
-            var fbxBlendShape = FbxBlendShape.Create(fbxScene, umesh.name + "_BlendShape");
-            fbxMesh.AddDeformer(fbxBlendShape);
-
-            var numVertices = umesh.vertexCount;
-            var basePoints = umesh.vertices;
-            var baseNormals = umesh.normals;
-            var baseTangents = umesh.tangents;
-            var deltaPoints = new Vector3[numVertices];
-            var deltaNormals = new Vector3[numVertices];
-            var deltaTangents = new Vector3[numVertices];
-
-            for (int bi = 0; bi < umesh.blendShapeCount; ++bi)
-            {
-                var bsName = umesh.GetBlendShapeName(bi);
-                var numFrames = umesh.GetBlendShapeFrameCount(bi);
-                var fbxChannel = FbxBlendShapeChannel.Create(fbxScene, bsName);
-                fbxBlendShape.AddBlendShapeChannel(fbxChannel);
-
-                for (int fi = 0; fi < numFrames; ++fi)
+                    var prop = fbxConstraint.FindProperty(fbxPropertyName, false);
+                    if (prop.IsValid())
+                    {
+                        return prop;
+                    }
+                }
+
+                // map unity property name to fbx property
+                var fbxProperty = fbxNode.FindProperty(fbxPropertyName, false);
+                if (fbxProperty.IsValid())
                 {
-                    var weight = umesh.GetBlendShapeFrameWeight(bi, fi);
-                    umesh.GetBlendShapeFrameVertices(bi, fi, deltaPoints, deltaNormals, deltaTangents);
-
-                    var fbxShape = FbxShape.Create(fbxScene, "");
-                    fbxChannel.AddTargetShape(fbxShape, weight);
-
-                    // control points
-                    fbxShape.InitControlPoints(ControlPointToIndex.Count());
-                    for (int vi = 0; vi < numVertices; ++vi)
+                    return fbxProperty;
+                }
+
+                var fbxNodeAttribute = fbxNode.GetNodeAttribute();
+                if (fbxNodeAttribute != null)
+                {
+                    fbxProperty = fbxNodeAttribute.FindProperty(fbxPropertyName, false);
+                }
+                return fbxProperty;
+            }
+
+            /// <summary>
+            /// Export an AnimationCurve.
+            /// NOTE: This is not used for rotations, because we need to convert from
+            /// quaternion to euler and various other stuff.
+            /// </summary>
+            protected void ExportAnimationCurve (FbxNode fbxNode,
+                                                 AnimationCurve uniAnimCurve,
+                                                 float frameRate,
+                                                 string uniPropertyName,
+                                                 System.Type uniPropertyType,
+                                                 FbxScene fbxScene,
+                                                 FbxAnimLayer fbxAnimLayer)
+            {
+                if (Verbose) {
+                    Debug.Log ("Exporting animation for " + fbxNode.GetName() + " (" + uniPropertyName + ")");
+                }
+
+                var fbxConstraint = GetFbxConstraint(fbxNode, uniPropertyType);
+                FbxPropertyChannelPair[] fbxPropertyChannelPairs;
+                if (!FbxPropertyChannelPair.TryGetValue (uniPropertyName, out fbxPropertyChannelPairs, fbxConstraint)) {
+                    Debug.LogWarning(string.Format("no mapping from Unity '{0}' to fbx property", uniPropertyName));
+                    return;
+                }
+
+                foreach (var fbxPropertyChannelPair in fbxPropertyChannelPairs) {
+                    // map unity property name to fbx property
+                    var fbxProperty = GetFbxProperty(fbxNode, fbxPropertyChannelPair.Property, uniPropertyType);
+                    if (!fbxProperty.IsValid ()) {
+                        Debug.LogError (string.Format ("no fbx property {0} found on {1} node or nodeAttribute ", fbxPropertyChannelPair.Property, fbxNode.GetName ()));
+                        return;
+                    }
+
+                    // Create the AnimCurve on the channel
+                    FbxAnimCurve fbxAnimCurve = fbxProperty.GetCurve (fbxAnimLayer, fbxPropertyChannelPair.Channel, true);
+
+                    // create a convert scene helper so that we can convert from Unity to Maya
+                    // AxisSystem (LeftHanded to RightHanded) and FBX's default units 
+                    // (Meters to Centimetres)
+                    var convertSceneHelper = new UnityToMayaConvertSceneHelper (uniPropertyName);
+
+                    // TODO: we'll resample the curve so we don't have to 
+                    // configure tangents
+                    if (ModelExporter.ExportSettings.BakeAnimation) {
+                        ExportAnimationSamples (uniAnimCurve, fbxAnimCurve, frameRate, convertSceneHelper);
+                    } else {
+                        ExportAnimationKeys (uniAnimCurve, fbxAnimCurve, convertSceneHelper);
+                    }
+                }
+            }
+
+            internal class UnityToMayaConvertSceneHelper
+            {
+                bool convertDistance = false;
+                bool convertLtoR = false;
+                bool convertToRadian = false;
+
+                float unitScaleFactor = 1f;
+
+                public UnityToMayaConvertSceneHelper(string uniPropertyName)
+                {
+                    System.StringComparison cc = System.StringComparison.CurrentCulture;
+
+                    bool partT = uniPropertyName.StartsWith("m_LocalPosition.", cc) || uniPropertyName.StartsWith("m_TranslationOffset", cc);
+                    bool partTx = uniPropertyName.EndsWith("Position.x", cc) || uniPropertyName.EndsWith("T.x", cc) || (uniPropertyName.StartsWith("m_TranslationOffset") && uniPropertyName.EndsWith(".x", cc));
+                    bool partRyz = uniPropertyName.StartsWith("m_RotationOffset", cc) && (uniPropertyName.EndsWith(".y") || uniPropertyName.EndsWith(".z"));
+
+                    convertLtoR |= partTx;
+                    convertLtoR |= partRyz;
+
+                    convertDistance |= partT;
+                    convertDistance |= uniPropertyName.StartsWith ("m_Intensity", cc);
+                    convertDistance |= uniPropertyName.ToLower().EndsWith("weight", cc);
+
+                    // The ParentConstraint's source Rotation Offsets are read in as radians, so make sure they are exported as radians
+                    convertToRadian = uniPropertyName.StartsWith("m_RotationOffsets.Array.data", cc);
+
+                    if (convertDistance)
+                        unitScaleFactor = ModelExporter.UnitScaleFactor;
+
+                    if (convertLtoR)
+                        unitScaleFactor = -unitScaleFactor;
+
+                    if (convertToRadian)
                     {
-                        int ni = ControlPointToIndex[basePoints[vi]];
-                        var v = basePoints[vi] + deltaPoints[vi];
-                        fbxShape.SetControlPointAt(ConvertToRightHanded(v, UnitScaleFactor), ni);
-                    }
-
-                    // normals
-                    if (mesh.HasValidNormals())
-                    {
-                        var elemNormals = fbxShape.CreateElementNormal();
-                        elemNormals.SetMappingMode(FbxLayerElement.EMappingMode.eByPolygonVertex);
-                        elemNormals.SetReferenceMode(FbxLayerElement.EReferenceMode.eDirect);
-                        var dstNormals = elemNormals.GetDirectArray();
-                        dstNormals.SetCount(unmergedTriangles.Length);
-                        for (int ii = 0; ii < unmergedTriangles.Length; ++ii)
+                        unitScaleFactor *= (Mathf.PI / 180);
+                    }
+                }
+
+                public float Convert(float value)
+                {
+                    // left handed to right handed conversion
+                    // meters to centimetres conversion
+                    return unitScaleFactor * value;
+                }
+
+            }
+
+            /// <summary>
+            /// Export an AnimationClip as a single take
+            /// </summary>
+            protected void ExportAnimationClip (AnimationClip uniAnimClip, GameObject uniRoot, FbxScene fbxScene)
+            {
+                if (!uniAnimClip) return;
+
+                if (Verbose)
+                    Debug.Log (string.Format ("Exporting animation clip ({1}) for {0}", uniRoot.name, uniAnimClip.name));
+
+                // setup anim stack
+                FbxAnimStack fbxAnimStack = FbxAnimStack.Create (fbxScene, uniAnimClip.name);
+                fbxAnimStack.Description.Set ("Animation Take: " + uniAnimClip.name);
+
+                // add one mandatory animation layer
+                FbxAnimLayer fbxAnimLayer = FbxAnimLayer.Create (fbxScene, "Animation Base Layer");
+                fbxAnimStack.AddMember (fbxAnimLayer);
+
+                // Set up the FPS so our frame-relative math later works out
+                // Custom frame rate isn't really supported in FBX SDK (there's
+                // a bug), so try hard to find the nearest time mode.
+                FbxTime.EMode timeMode = FbxTime.EMode.eCustom;
+                double precision = 1e-6;
+                while (timeMode == FbxTime.EMode.eCustom && precision < 1000) {
+                    timeMode = FbxTime.ConvertFrameRateToTimeMode (uniAnimClip.frameRate, precision);
+                    precision *= 10;
+                }
+                if (timeMode == FbxTime.EMode.eCustom) {
+                    timeMode = FbxTime.EMode.eFrames30;
+                }
+
+                fbxScene.GetGlobalSettings ().SetTimeMode (timeMode);
+
+                // set time correctly
+                var fbxStartTime = FbxTime.FromSecondDouble (0);
+                var fbxStopTime = FbxTime.FromSecondDouble (uniAnimClip.length);
+
+                fbxAnimStack.SetLocalTimeSpan (new FbxTimeSpan (fbxStartTime, fbxStopTime));
+
+                var unityCurves = new Dictionary<GameObject, List<UnityCurve>> ();
+
+                // extract and store all necessary information from the curve bindings, namely the animation curves
+                // and their corresponding property names for each GameObject.
+                foreach (EditorCurveBinding uniCurveBinding in AnimationUtility.GetCurveBindings (uniAnimClip)) {
+                    Object uniObj = AnimationUtility.GetAnimatedObject (uniRoot, uniCurveBinding);
+                    if (!uniObj) {
+                        continue;
+                    }
+
+                    AnimationCurve uniAnimCurve = AnimationUtility.GetEditorCurve (uniAnimClip, uniCurveBinding);
+                    if (uniAnimCurve == null) {
+                        continue;
+                    }
+
+                    var uniGO = GetGameObject (uniObj);
+                    // Check if the GameObject has an FBX node to the animation. It might be null because the LOD selected doesn't match the one on the gameobject. 
+                    if (!uniGO || MapUnityObjectToFbxNode.ContainsKey(uniGO) == false) {
+                        continue;
+                    }
+
+                    if (unityCurves.ContainsKey (uniGO)) {
+                        unityCurves [uniGO].Add (new UnityCurve(uniCurveBinding.propertyName, uniAnimCurve, uniCurveBinding.type));
+                        continue;
+                    }
+                    unityCurves.Add (uniGO, new List<UnityCurve> (){ new UnityCurve(uniCurveBinding.propertyName, uniAnimCurve, uniCurveBinding.type) });
+                }
+
+                // transfer root motion
+                var animSource = ExportOptions.AnimationSource;
+                var animDest = ExportOptions.AnimationDest;
+                if (animSource && animDest && animSource != animDest) {
+                    // list of all transforms between source and dest, including source and dest
+                    var transformsFromSourceToDest = new List<Transform> ();
+                    var curr = animDest;
+                    while (curr != animSource) {
+                        transformsFromSourceToDest.Add (curr);
+                        curr = curr.parent;
+                    }
+                    transformsFromSourceToDest.Add (animSource);
+                    transformsFromSourceToDest.Reverse ();
+
+                    // while there are 2 transforms in the list, transfer the animation from the
+                    // first to the next transform.
+                    // Then remove the first transform from the list.
+                    while (transformsFromSourceToDest.Count >= 2) {
+                        var source = transformsFromSourceToDest [0];
+                        transformsFromSourceToDest.RemoveAt (0);
+                        var dest = transformsFromSourceToDest [0];
+
+                        TransferMotion (source, dest, uniAnimClip.frameRate, ref unityCurves);
+                    }
+                }
+
+                /* The major difficulty: Unity uses quaternions for rotation
+                 * (which is how it should be) but FBX uses Euler angles. So we
+                 * need to gather up the list of transform curves per object.
+                 * 
+                 * For euler angles, Unity uses ZXY rotation order while Maya uses XYZ.
+                 * Maya doesn't import files with ZXY rotation correctly, so have to convert to XYZ.
+                 * Need all 3 curves in order to convert.
+                 * 
+                 * Also, in both cases, prerotation has to be removed from the animated rotation if
+                 * there are bones being exported.
+                 */
+                var rotations = new Dictionary<GameObject, RotationCurve>();
+
+                // export the animation curves for each GameObject that has animation
+                foreach (var kvp in unityCurves) {
+                    var uniGO = kvp.Key;
+                    foreach (var uniCurve in kvp.Value) {
+                        var propertyName = uniCurve.propertyName;
+                        var uniAnimCurve = uniCurve.uniAnimCurve;
+
+                        // Do not create the curves if the component is a SkinnedMeshRenderer and if the option in FBX Export settings is toggled on.
+                        if (!ExportOptions.AnimateSkinnedMesh && (uniGO.GetComponent<SkinnedMeshRenderer> () != null)) {
+                            continue;    
+                        }
+
+                        FbxNode fbxNode;
+                        if (!MapUnityObjectToFbxNode.TryGetValue(uniGO, out fbxNode))
                         {
-                            int vi = unmergedTriangles[ii];
-                            var n = baseNormals[vi] + deltaNormals[vi];
-                            dstNormals.SetAt(ii, ConvertToRightHanded(n));
-                        }
-                    }
-
-                    // tangents
-                    if (mesh.HasValidTangents())
-                    {
-                        var elemTangents = fbxShape.CreateElementTangent();
-                        elemTangents.SetMappingMode(FbxLayerElement.EMappingMode.eByPolygonVertex);
-                        elemTangents.SetReferenceMode(FbxLayerElement.EReferenceMode.eDirect);
-                        var dstTangents = elemTangents.GetDirectArray();
-                        dstTangents.SetCount(unmergedTriangles.Length);
-                        for (int ii = 0; ii < unmergedTriangles.Length; ++ii)
-                        {
-                            int vi = unmergedTriangles[ii];
-                            var t = (Vector3)baseTangents[vi] + deltaTangents[vi];
-                            dstTangents.SetAt(ii, ConvertToRightHanded(t));
-                        }
-                    }
-                }
-            }
-            return true;
-        }
-
-        /// <summary>
-        /// Takes in a left-handed UnityEngine.Vector3 denoting a normal,
-        /// returns a right-handed FbxVector4.
-        ///
-        /// Unity is left-handed, Maya and Max are right-handed.
-        /// The FbxSdk conversion routines can't handle changing handedness.
-        ///
-        /// Remember you also need to flip the winding order on your polygons.
-        /// </summary>
-        internal static FbxVector4 ConvertToRightHanded(Vector3 leftHandedVector, float unitScale = 1f)
-        {
-            // negating the x component of the vector converts it from left to right handed coordinates
-            return unitScale * new FbxVector4 (
-                -leftHandedVector[0],
-                leftHandedVector[1],
-                leftHandedVector[2]);
-        }
-
-        /// <summary>
-        /// Exports a texture from Unity to FBX.
-        /// The texture must be a property on the unityMaterial; it gets
-        /// linked to the FBX via a property on the fbxMaterial.
-        ///
-        /// The texture file must be a file on disk; it is not embedded within the FBX.
-        /// </summary>
-        /// <param name="unityMaterial">Unity material.</param>
-        /// <param name="unityPropName">Unity property name, e.g. "_MainTex".</param>
-        /// <param name="fbxMaterial">Fbx material.</param>
-        /// <param name="fbxPropName">Fbx property name, e.g. <c>FbxSurfaceMaterial.sDiffuse</c>.</param>
-        internal bool ExportTexture (Material unityMaterial, string unityPropName,
-                                    FbxSurfaceMaterial fbxMaterial, string fbxPropName)
-        {
-            if (!unityMaterial) {
-                return false;
-            }
-
-            // Get the texture on this property, if any.
-            if (!unityMaterial.HasProperty (unityPropName)) {
-                return false;
-            }
-            var unityTexture = unityMaterial.GetTexture (unityPropName);
-            if (!unityTexture) {
-                return false;
-            }
-
-            // Find its filename
-            var textureSourceFullPath = AssetDatabase.GetAssetPath (unityTexture);
-            if (textureSourceFullPath == "") {
-                return false;
-            }
-
-            // get absolute filepath to texture
-            textureSourceFullPath = Path.GetFullPath (textureSourceFullPath);
-
-            if (Verbose) {
-                Debug.Log (string.Format ("{2}.{1} setting texture path {0}", textureSourceFullPath, fbxPropName, fbxMaterial.GetName ()));
-            }
-
-            // Find the corresponding property on the fbx material.
-            var fbxMaterialProperty = fbxMaterial.FindProperty (fbxPropName);
-            if (fbxMaterialProperty == null || !fbxMaterialProperty.IsValid ()) {
-                Debug.Log ("property not found");
-                return false;
-            }
-
-            // Find or create an fbx texture and link it up to the fbx material.
-            if (!TextureMap.ContainsKey (textureSourceFullPath)) {
-                var fbxTexture = FbxFileTexture.Create (fbxMaterial, fbxPropName + "_Texture");
-                fbxTexture.SetFileName (textureSourceFullPath);
-                fbxTexture.SetTextureUse (FbxTexture.ETextureUse.eStandard);
-                fbxTexture.SetMappingType (FbxTexture.EMappingType.eUV);
-                TextureMap.Add (textureSourceFullPath, fbxTexture);
-            }
-            TextureMap [textureSourceFullPath].ConnectDstProperty (fbxMaterialProperty);
-
-            return true;
-        }
-
-        /// <summary>
-        /// Get the color of a material, or grey if we can't find it.
-        /// </summary>
-        internal FbxDouble3 GetMaterialColor (Material unityMaterial, string unityPropName, float defaultValue = 1)
-        {
-            if (!unityMaterial) {
-                return new FbxDouble3(defaultValue);
-            }
-            if (!unityMaterial.HasProperty (unityPropName)) {
-                return new FbxDouble3(defaultValue);
-            }
-            var unityColor = unityMaterial.GetColor (unityPropName);
-            return new FbxDouble3 (unityColor.r, unityColor.g, unityColor.b);
-        }
-
-        /// <summary>
-        /// Export (and map) a Unity PBS material to FBX classic material
-        /// </summary>
-        internal bool ExportMaterial (Material unityMaterial, FbxScene fbxScene, FbxNode fbxNode)
-        {
-            if (!unityMaterial) {
-                unityMaterial = DefaultMaterial;
-            }
-
-            var unityName = unityMaterial.name;
-            if (MaterialMap.ContainsKey (unityName)) {
-                fbxNode.AddMaterial (MaterialMap [unityName]);
-                return true;
-            }
-
-            var fbxName = ExportOptions.UseMayaCompatibleNames
-                ? ConvertToMayaCompatibleName(unityName) : unityName;
-
-            if (Verbose) {
-                if (unityName != fbxName) {
-                    Debug.Log (string.Format ("exporting material {0} as {1}", unityName, fbxName));
-                } else {
-                    Debug.Log(string.Format("exporting material {0}", unityName));
-                }
-            }
-
-            // We'll export either Phong or Lambert. Phong if it calls
-            // itself specular, Lambert otherwise.
-            var shader = unityMaterial.shader;
-            bool specular = shader.name.ToLower ().Contains ("specular");
-
-            var fbxMaterial = specular
-                ? FbxSurfacePhong.Create (fbxScene, fbxName)
-                : FbxSurfaceLambert.Create (fbxScene, fbxName);
-
-            // Copy the flat colours over from Unity standard materials to FBX.
-            fbxMaterial.Diffuse.Set (GetMaterialColor (unityMaterial, "_Color"));
-            fbxMaterial.Emissive.Set (GetMaterialColor (unityMaterial, "_EmissionColor", 0));
-            fbxMaterial.Ambient.Set (new FbxDouble3 ());
-
-            fbxMaterial.BumpFactor.Set (unityMaterial.HasProperty ("_BumpScale") ? unityMaterial.GetFloat ("_BumpScale") : 0);
-
-            if (specular) {
-                (fbxMaterial as FbxSurfacePhong).Specular.Set (GetMaterialColor (unityMaterial, "_SpecColor"));
-            }
-
-            // Export the textures from Unity standard materials to FBX.
-            ExportTexture (unityMaterial, "_MainTex", fbxMaterial, FbxSurfaceMaterial.sDiffuse);
-            ExportTexture (unityMaterial, "_EmissionMap", fbxMaterial, FbxSurfaceMaterial.sEmissive);
-            ExportTexture (unityMaterial, "_BumpMap", fbxMaterial, FbxSurfaceMaterial.sNormalMap);
-            if (specular) {
-                ExportTexture (unityMaterial, "_SpecGlosMap", fbxMaterial, FbxSurfaceMaterial.sSpecular);
-            }
-
-            MaterialMap.Add (unityName, fbxMaterial);
-            fbxNode.AddMaterial (fbxMaterial);
-            return true;
-        }
-
-        /// <summary>
-        /// Sets up the material to polygon mapping for fbxMesh.
-        /// To determine which part of the mesh uses which material, look at the submeshes
-        /// and which polygons they represent.
-        /// Assuming equal number of materials as submeshes, and that they are in the same order.
-        /// (i.e. submesh 1 uses material 1)
-        /// </summary>
-        /// <param name="fbxMesh">Fbx mesh.</param>
-        /// <param name="mesh">Mesh.</param>
-        /// <param name="materials">Materials.</param>
-        private void AssignLayerElementMaterial(FbxMesh fbxMesh, Mesh mesh, int materialCount)
-        {
-            // Add FbxLayerElementMaterial to layer 0 of the node
-            FbxLayer fbxLayer = fbxMesh.GetLayer (0 /* default layer */);
-            if (fbxLayer == null) {
-                fbxMesh.CreateLayer ();
-                fbxLayer = fbxMesh.GetLayer (0 /* default layer */);
-            }
-
-            using (var fbxLayerElement = FbxLayerElementMaterial.Create (fbxMesh, "Material")) {
-                // if there is only one material then set everything to that material
-                if (materialCount == 1) {
-                    fbxLayerElement.SetMappingMode (FbxLayerElement.EMappingMode.eAllSame);
-                    fbxLayerElement.SetReferenceMode (FbxLayerElement.EReferenceMode.eIndexToDirect);
-
-                    FbxLayerElementArray fbxElementArray = fbxLayerElement.GetIndexArray ();
-                    fbxElementArray.Add (0);
-                } else {
-                    fbxLayerElement.SetMappingMode (FbxLayerElement.EMappingMode.eByPolygon);
-                    fbxLayerElement.SetReferenceMode (FbxLayerElement.EReferenceMode.eIndexToDirect);
-
-                    FbxLayerElementArray fbxElementArray = fbxLayerElement.GetIndexArray ();
-
-                    for (int subMeshIndex = 0; subMeshIndex < mesh.subMeshCount; subMeshIndex++) {
-                        var topology = mesh.GetTopology (subMeshIndex);
-                        int polySize;
-
-                        switch (topology) {
-                        case MeshTopology.Triangles:
-                            polySize = 3;
+                            Debug.LogError(string.Format("no FbxNode found for {0}", uniGO.name));
+                            continue;
+                        }
+
+                        int index = QuaternionCurve.GetQuaternionIndex (propertyName);
+                        if (index >= 0) {
+                            // Rotation property; save it to convert quaternion -> euler later.
+                            RotationCurve rotCurve = GetRotationCurve<QuaternionCurve> (uniGO, uniAnimClip.frameRate, ref rotations);
+                            rotCurve.SetCurve (index, uniAnimCurve);
+                            continue;
+                        } 
+
+                        index = EulerCurve.GetEulerIndex (propertyName);
+                        if (index >= 0) {
+                            RotationCurve rotCurve = GetRotationCurve<EulerCurve> (uniGO, uniAnimClip.frameRate, ref rotations);
+                            rotCurve.SetCurve (index, uniAnimCurve);
+                            continue;
+                        }
+
+                        // simple property (e.g. intensity), export right away
+                        ExportAnimationCurve (fbxNode, uniAnimCurve, uniAnimClip.frameRate, 
+                            propertyName, uniCurve.propertyType,
+                            fbxScene, 
+                            fbxAnimLayer);
+                    }
+                }
+
+                // now export all the quaternion curves 
+                foreach (var kvp in rotations) {
+                    var unityGo = kvp.Key;
+                    var rot = kvp.Value;
+
+                    FbxNode fbxNode;
+                    if (!MapUnityObjectToFbxNode.TryGetValue (unityGo, out fbxNode)) {
+                        Debug.LogError (string.Format ("no FbxNode found for {0}", unityGo.name));
+                        continue;
+                    }
+                    rot.Animate (unityGo.transform, fbxNode, fbxAnimLayer, Verbose);
+                }
+            }
+
+            /// <summary>
+            /// Transfers transform animation from source to dest. Replaces dest's Unity Animation Curves with updated animations.
+            /// NOTE: Source must be the parent of dest.
+            /// </summary>
+            /// <param name="source">Source animated object.</param>
+            /// <param name="dest">Destination, child of the source.</param>
+            /// <param name="sampleRate">Sample rate.</param>
+            /// <param name="unityCurves">Unity curves.</param>
+            private void TransferMotion(Transform source, Transform dest, float sampleRate, ref Dictionary<GameObject, List<UnityCurve>> unityCurves){
+                // get sample times for curves in dest + source
+                // at each sample time, evaluate all 18 transfom anim curves, creating 2 transform matrices
+                // combine the matrices, get the new values, apply to the 9 new anim curves for dest
+                if (dest.parent != source) {
+                    Debug.LogError ("dest must be a child of source");
+                    return;
+                }
+
+                List<UnityCurve> sourceUnityCurves;
+                if (!unityCurves.TryGetValue (source.gameObject, out sourceUnityCurves)) {
+                    return; // nothing to do, source has no animation
+                }
+
+                List<UnityCurve> destUnityCurves;
+                if (!unityCurves.TryGetValue (dest.gameObject, out destUnityCurves)) {
+                    destUnityCurves = new List<UnityCurve> ();
+                }
+
+                List<AnimationCurve> animCurves = new List<AnimationCurve> ();
+                foreach (var curve in sourceUnityCurves) {
+                    // TODO: check if curve is anim related
+                    animCurves.Add(curve.uniAnimCurve);
+                }
+                foreach (var curve in destUnityCurves) {
+                    animCurves.Add (curve.uniAnimCurve);
+                }
+
+                var sampleTimes = GetSampleTimes (animCurves.ToArray (), sampleRate);
+                // need to create 9 new UnityCurves, one for each property
+                var posKeyFrames = new Keyframe[3][];
+                var rotKeyFrames = new Keyframe[3][];
+                var scaleKeyFrames = new Keyframe[3][];
+
+                for (int k = 0; k < posKeyFrames.Length; k++) {
+                    posKeyFrames [k] = new Keyframe[sampleTimes.Count];
+                    rotKeyFrames[k] = new Keyframe[sampleTimes.Count];
+                    scaleKeyFrames[k] = new Keyframe[sampleTimes.Count];
+                }
+
+                // If we have a point in local coords represented as a column-vector x, the equation of x in coordinates relative to source's parent is:
+                //   x_grandparent = source * dest * x
+                // Now we're going to change dest to dest' which has the animation from source. And we're going to change
+                // source to source' which has no animation. The equation of x will become:
+                //   x_grandparent = source' * dest' * x
+                // We're not changing x_grandparent and x, so we need that:
+                //   source * dest = source' * dest'
+                // We know dest and source (both animated) and source' (static). Solve for dest':
+                //   dest' = (source')^-1 * source * dest
+                int keyIndex = 0;
+                var sourceStaticMatrixInverse = Matrix4x4.TRS(source.localPosition, source.localRotation, source.localScale).inverse;
+                foreach (var currSampleTime in sampleTimes) 
+                {
+                    var sourceLocalMatrix = GetTransformMatrix (currSampleTime, source, sourceUnityCurves);
+                    var destLocalMatrix = GetTransformMatrix (currSampleTime, dest, destUnityCurves);
+
+                    var newLocalMatrix = sourceStaticMatrixInverse * sourceLocalMatrix * destLocalMatrix;
+
+                    FbxVector4 translation, rotation, scale;
+                    GetTRSFromMatrix (newLocalMatrix, out translation, out rotation, out scale);
+
+                    // get rotation directly from matrix, as otherwise causes issues
+                    // with negative rotations.
+                    var rot = newLocalMatrix.rotation.eulerAngles;
+
+                    for (int k = 0; k < 3; k++) {
+                        posKeyFrames [k][keyIndex] = new Keyframe(currSampleTime, (float)translation [k]);
+                        rotKeyFrames [k][keyIndex] = new Keyframe(currSampleTime, (float)rot [k]);
+                        scaleKeyFrames [k][keyIndex] = new Keyframe(currSampleTime, (float)scale [k]);
+                    }
+                    keyIndex++;
+                }
+
+                // create the new list of unity curves, and add it to dest's curves
+                var newUnityCurves = new List<UnityCurve>();
+                string posPropName = "m_LocalPosition.";
+                string rotPropName = "localEulerAnglesRaw.";
+                string scalePropName = "m_LocalScale.";
+                var xyz = "xyz";
+                for (int k = 0; k < 3; k++) {
+                    var posUniCurve = new UnityCurve ( posPropName + xyz[k], new AnimationCurve(posKeyFrames[k]), typeof(Transform));
+                    newUnityCurves.Add (posUniCurve);
+
+                    var rotUniCurve = new UnityCurve ( rotPropName + xyz[k], new AnimationCurve(rotKeyFrames[k]), typeof(Transform));
+                    newUnityCurves.Add (rotUniCurve);
+
+                    var scaleUniCurve = new UnityCurve ( scalePropName + xyz[k], new AnimationCurve(scaleKeyFrames[k]), typeof(Transform));
+                    newUnityCurves.Add (scaleUniCurve);
+                }
+
+                // remove old transform curves
+                RemoveTransformCurves (ref sourceUnityCurves);
+                RemoveTransformCurves (ref destUnityCurves);
+
+                unityCurves [source.gameObject] = sourceUnityCurves;
+                if (!unityCurves.ContainsKey(dest.gameObject)) {
+                    unityCurves.Add (dest.gameObject, newUnityCurves);
+                    return;
+                }
+                unityCurves [dest.gameObject].AddRange(newUnityCurves);
+
+            }
+
+
+            private void RemoveTransformCurves(ref List<UnityCurve> curves){
+                var transformCurves = new List<UnityCurve> ();
+                var transformPropNames = new string[]{"m_LocalPosition.", "m_LocalRotation", "localEulerAnglesRaw.", "m_LocalScale."};
+                foreach (var curve in curves) {
+                    foreach (var prop in transformPropNames) {
+                        if (curve.propertyName.StartsWith (prop)) {
+                            transformCurves.Add (curve);
                             break;
-                        case MeshTopology.Quads:
-                            polySize = 4;
-                            break;
-                        case MeshTopology.Lines:
-                            throw new System.NotImplementedException();
-                        case MeshTopology.Points:
-                            throw new System.NotImplementedException();
-                        case MeshTopology.LineStrip:
-                            throw new System.NotImplementedException();
-                        default:
-                            throw new System.NotImplementedException ();
-                        }
-
-                        // Specify the material index for each polygon.
-                        // Material index should match subMeshIndex.
-                        var indices = mesh.GetIndices (subMeshIndex);
-                        for(int j = 0, n = indices.Length / polySize; j < n; j++){
-                            fbxElementArray.Add (subMeshIndex);
-                        }
-                    }
-                }
-                fbxLayer.SetMaterials (fbxLayerElement);
-            }
-        }
-
-        /// <summary>
-        /// Exports a unity mesh and attaches it to the node as an FbxMesh.
-        ///
-        /// Able to export materials per sub-mesh as well (by default, exports with the default material).
-        ///
-        /// Use fbxNode.GetMesh() to access the exported mesh.
-        /// </summary>
-        internal bool ExportMesh (Mesh mesh, FbxNode fbxNode, Material[] materials = null)
-        {
-            var meshInfo = new MeshInfo(mesh, materials);
-            return ExportMesh(meshInfo, fbxNode);
-        }
-
-        /// <summary>
-        /// Keeps track of the index of each point in the exported vertex array.
-        /// </summary>
-        private Dictionary<Vector3, int> ControlPointToIndex = new Dictionary<Vector3, int> ();
-
-        /// <summary>
-        /// Exports a unity mesh and attaches it to the node as an FbxMesh.
-        /// </summary>
-        bool ExportMesh (MeshInfo meshInfo, FbxNode fbxNode)
-        {
-            if (!meshInfo.IsValid) {
-                return false;
-            }
-
-            NumMeshes++;
-            NumTriangles += meshInfo.Triangles.Length / 3;
-
-            // create the mesh structure.
-            var fbxScene = fbxNode.GetScene();
-            FbxMesh fbxMesh = FbxMesh.Create (fbxScene, "Scene");
-
-            // Create control points.
-            ControlPointToIndex.Clear();
-            {
-                var vertices = meshInfo.Vertices;
-                for (int v = 0, n = meshInfo.VertexCount; v < n; v++) {
-                    if (ControlPointToIndex.ContainsKey (vertices [v])) {
+                        }
+                    }
+                }
+                foreach (var curve in transformCurves) {
+                    curves.Remove (curve);
+                }
+            }
+
+            private Matrix4x4 GetTransformMatrix(float currSampleTime, Transform orig, List<UnityCurve> unityCurves){
+                var sourcePos = orig.localPosition;
+                var sourceRot = orig.localRotation;
+                var sourceScale = orig.localScale;
+
+                foreach (var uniCurve in unityCurves) {
+                    float currSampleValue = uniCurve.uniAnimCurve.Evaluate(currSampleTime);
+                    string propName = uniCurve.propertyName;
+                    // try position, scale, quat then euler
+                    int temp = QuaternionCurve.GetQuaternionIndex(propName);
+                    if (temp >= 0) {
+                        sourceRot [temp] = currSampleValue;
                         continue;
                     }
-                    ControlPointToIndex [vertices [v]] = ControlPointToIndex.Count();
-                }
-                fbxMesh.InitControlPoints (ControlPointToIndex.Count());
-
-                foreach (var kvp in ControlPointToIndex) {
-                    var controlPoint = kvp.Key;
-                    var index = kvp.Value;
-                    fbxMesh.SetControlPointAt (ConvertToRightHanded(controlPoint, UnitScaleFactor), index);
-                }
-            }
-
-            var unmergedPolygons = new List<int> ();
-            var mesh = meshInfo.mesh;
-            for (int s = 0; s < mesh.subMeshCount; s++) {
-                var topology = mesh.GetTopology (s);
-                var indices = mesh.GetIndices (s);
-
-                int polySize;
-                int[] vertOrder;
-
-                switch (topology) {
-                case MeshTopology.Triangles:
-                    polySize = 3;
-                    // flip winding order so that Maya and Unity import it properly
-                    vertOrder = new int[]{ 0, 2, 1 };
-                    break;
-                case MeshTopology.Quads:
-                    polySize = 4;
-                    // flip winding order so that Maya and Unity import it properly
-                    vertOrder = new int[]{ 0, 3, 2, 1 };
-                    break;
-                case MeshTopology.Lines:
-                    throw new System.NotImplementedException();
-                case MeshTopology.Points:
-                    throw new System.NotImplementedException();
-                case MeshTopology.LineStrip:
-                    throw new System.NotImplementedException();
-                default: 
-                    throw new System.NotImplementedException ();
-                }
-
-                for (int f = 0; f < indices.Length / polySize; f++) {
-                    fbxMesh.BeginPolygon ();
-
-                    foreach (int val in vertOrder) {
-                        int polyVert = indices [polySize * f + val];
-
-                        // Save the polygon order (without merging vertices) so we
-                        // properly export UVs, normals, binormals, etc.
-                        unmergedPolygons.Add(polyVert);
-
-                        polyVert = ControlPointToIndex [meshInfo.Vertices [polyVert]];
-                        fbxMesh.AddPolygon (polyVert);
-
-                    }
-                    fbxMesh.EndPolygon ();
-                }
-            }
-
-            // Set up materials per submesh.
-            foreach (var mat in meshInfo.Materials) {
-                ExportMaterial (mat, fbxScene, fbxNode);
-            }
-            AssignLayerElementMaterial (fbxMesh, meshInfo.mesh, meshInfo.Materials.Length);
-
-            // Set up normals, etc.
-            ExportComponentAttributes (meshInfo, fbxMesh, unmergedPolygons.ToArray());
-
-            // Set up blend shapes.
-            ExportBlendShapes(meshInfo, fbxMesh, fbxScene, unmergedPolygons.ToArray());
-
-            // set the fbxNode containing the mesh
-            fbxNode.SetNodeAttribute (fbxMesh);
-            fbxNode.SetShadingMode (FbxNode.EShadingMode.eWireFrame);
-            return true;
-        }
-
-        /// <summary>
-        /// Export GameObject as a skinned mesh with material, bones, a skin and, a bind pose.
-        /// </summary>
-        protected bool ExportSkinnedMesh (GameObject unityGo, FbxScene fbxScene, FbxNode fbxNode)
-        {
-            SkinnedMeshRenderer unitySkin
-            = unityGo.GetComponent<SkinnedMeshRenderer> ();
-
-            if (unitySkin == null) {
-                return false;
-            }
-
-            var mesh = unitySkin.sharedMesh;
-            if (!mesh) {
-                return false;
-            }
-
-            if (Verbose)
-                Debug.Log (string.Format ("exporting {0} {1}", "Skin", fbxNode.GetName ()));
-
-
-            var meshInfo = new MeshInfo(unitySkin.sharedMesh, unitySkin.sharedMaterials);
-
-            FbxMesh fbxMesh = null;
-            if (ExportMesh(meshInfo, fbxNode))
-            {
-                fbxMesh = fbxNode.GetMesh();
-            }
-            if (fbxMesh == null)
-            {
-                Debug.LogError("Could not find mesh");
-                return false;
-            }
-
-            Dictionary<SkinnedMeshRenderer, Transform[]> skinnedMeshToBonesMap;
-            // export skeleton
-            if (ExportSkeleton (unitySkin, fbxScene, out skinnedMeshToBonesMap)) {
-                // bind mesh to skeleton
-                ExportSkin (unitySkin, meshInfo, fbxScene, fbxMesh, fbxNode);
-
-                // add bind pose
-                ExportBindPose (unitySkin, fbxNode, fbxScene, skinnedMeshToBonesMap);
-            }
-
-            return true;
-        }
-
-        /// <summary>
-        /// Gets the bind pose for the Unity bone.
-        /// </summary>
-        /// <returns>The bind pose.</returns>
-        /// <param name="unityBone">Unity bone.</param>
-        /// <param name="bindPoses">Bind poses.</param>
-        /// <param name="boneDict">Dictionary of bone to index.</param>
-        /// <param name="skinnedMesh">Skinned mesh.</param>
-        private Matrix4x4 GetBindPose(
-            Transform unityBone, Matrix4x4[] bindPoses,
-            Dictionary<Transform, int> boneDict, SkinnedMeshRenderer skinnedMesh
-        ){
-            Matrix4x4 bindPose;
-            int index;
-            if (boneDict.TryGetValue (unityBone, out index)) {
-                bindPose = bindPoses [index];
-            } else {
-                bindPose = unityBone.worldToLocalMatrix * skinnedMesh.transform.localToWorldMatrix;
-            }
-            return bindPose;
-        }
-
-        /// <summary>
-        /// Export bones of skinned mesh, if this is a skinned mesh with
-        /// bones and bind poses.
-        /// </summary>
-        private bool ExportSkeleton (SkinnedMeshRenderer skinnedMesh, FbxScene fbxScene, out Dictionary<SkinnedMeshRenderer, Transform[]> skinnedMeshToBonesMap)
-        {
-            skinnedMeshToBonesMap = new Dictionary<SkinnedMeshRenderer, Transform[]> ();
-
-            if (!skinnedMesh) {
-                return false;
-            }
-            var bones = skinnedMesh.bones;
-            if (bones == null || bones.Length == 0) {
-                return false;
-            }
-            var mesh = skinnedMesh.sharedMesh;
-            if (!mesh) {
-                return false;
-            }
-
-            var bindPoses = mesh.bindposes;
-            if (bindPoses == null || bindPoses.Length != bones.Length) {
-                return false;
-            }
-
-            // Three steps:
-            // 0. Set up the map from bone to index.
-            // 1. Gather complete list of bones
-            // 2. Set the transforms.
-
-            // Step 0: map transform to index so we can look up index by bone.
-            Dictionary<Transform, int> index = new Dictionary<Transform, int>();
-            for (int boneIndex = 0; boneIndex < bones.Length; boneIndex++) {
-                Transform unityBoneTransform = bones [boneIndex];
-                index[unityBoneTransform] = boneIndex;
-            }
-
-            // Step 1: gather all the bones
-            HashSet<Transform> boneSet = new HashSet<Transform> ();
-            var s = new Stack<Transform> (bones);
-            var root = skinnedMesh.rootBone;
-            while (s.Count > 0) {
-                var t = s.Pop ();
-
-                if (!boneSet.Add (t)) {
-                    continue;
-                }
-
-                if (t.parent == null) {
-                    Debug.LogWarningFormat (
-                        "FbxExporter: {0} is a bone but not a descendant of {1}'s mesh's root bone.",
-                        t.name, skinnedMesh.name
-                    );
-                    continue;
-                }
-
-                // Each skinned mesh in Unity has one root bone, but may have objects
-                // between the root bone and leaf bones that are not in the bone list.
-                // However all objects between two bones in a hierarchy should be bones
-                // as well. 
-                // e.g. in rootBone -> bone1 -> obj1 -> bone2, obj1 should be a bone
-                //
-                // Traverse from all leaf bones to the root bone adding everything in between
-                // to the boneSet regardless of whether it is in the skinned mesh's bone list.
-                if (t != root && !boneSet.Contains(t.parent)) {
-                    s.Push (t.parent);
-                }
-            }
-
-            var boneList = boneSet.ToArray();
-            skinnedMeshToBonesMap.Add (skinnedMesh, boneList);
-
-            // Step 2: Set transforms
-            var boneInfo = new SkinnedMeshBoneInfo (skinnedMesh, index);
-            foreach (var bone in boneList) {
-                var fbxBone = MapUnityObjectToFbxNode [bone.gameObject];
-                ExportBoneTransform (fbxBone, fbxScene, bone, boneInfo);
-            }
-            return true;
-        }
-
-        /// <summary>
-        /// Export binding of mesh to skeleton
-        /// </summary>
-        private bool ExportSkin (SkinnedMeshRenderer skinnedMesh, 
-                                    MeshInfo meshInfo, FbxScene fbxScene, FbxMesh fbxMesh,
-                                    FbxNode fbxRootNode)
-        {
-            FbxSkin fbxSkin = FbxSkin.Create (fbxScene, (skinnedMesh.name + SkinPrefix));
-
-            FbxAMatrix fbxMeshMatrix = fbxRootNode.EvaluateGlobalTransform ();
-
-            // keep track of the bone index -> fbx cluster mapping, so that we can add the bone weights afterwards
-            Dictionary<int, FbxCluster> boneCluster = new Dictionary<int, FbxCluster> ();
-
-            for(int i = 0; i < skinnedMesh.bones.Length; i++) {
-                FbxNode fbxBoneNode = MapUnityObjectToFbxNode [skinnedMesh.bones[i].gameObject];
-
-                // Create the deforming cluster
-                FbxCluster fbxCluster = FbxCluster.Create (fbxScene, "BoneWeightCluster");
-
-                fbxCluster.SetLink (fbxBoneNode);
-                fbxCluster.SetLinkMode (FbxCluster.ELinkMode.eNormalize);
-
-                boneCluster.Add (i, fbxCluster);
-
-                // set the Transform and TransformLink matrix
-                fbxCluster.SetTransformMatrix (fbxMeshMatrix);
-
-                FbxAMatrix fbxLinkMatrix = fbxBoneNode.EvaluateGlobalTransform ();
-                fbxCluster.SetTransformLinkMatrix (fbxLinkMatrix);
-
-                // add the cluster to the skin
-                fbxSkin.AddCluster (fbxCluster);
-            }
-
-            // set the vertex weights for each bone
-            SetVertexWeights(meshInfo, boneCluster);
-
-            // Add the skin to the mesh after the clusters have been added
-            fbxMesh.AddDeformer (fbxSkin);
-
-            return true;
-        }
-
-        /// <summary>
-        /// set vertex weights in cluster
-        /// </summary>
-        private void SetVertexWeights (MeshInfo meshInfo, Dictionary<int, FbxCluster> boneCluster)
-        {
-            HashSet<int> visitedVertices = new HashSet<int> ();
-
-            // set the vertex weights for each bone
-            for (int i = 0; i < meshInfo.BoneWeights.Length; i++) {
-                var actualIndex = ControlPointToIndex [meshInfo.Vertices [i]];
-
-                if (visitedVertices.Contains (actualIndex)) {
-                    continue;
-                }
-                visitedVertices.Add (actualIndex);
-
-                var boneWeights = meshInfo.BoneWeights;
-                int[] indices = {
-                    boneWeights [i].boneIndex0,
-                    boneWeights [i].boneIndex1,
-                    boneWeights [i].boneIndex2,
-                    boneWeights [i].boneIndex3
-                };
-                float[] weights = {
-                    boneWeights [i].weight0,
-                    boneWeights [i].weight1,
-                    boneWeights [i].weight2,
-                    boneWeights [i].weight3
-                };
-
-                for (int j = 0; j < indices.Length; j++) {
-                    if (weights [j] <= 0) {
+                    temp = EulerCurve.GetEulerIndex (propName);
+                    if (temp >= 0) {
+                        var euler = sourceRot.eulerAngles;
+                        euler [temp] = currSampleValue;
+                        sourceRot.eulerAngles = euler;
                         continue;
                     }
-                    if (!boneCluster.ContainsKey (indices [j])) {
+                    temp = GetPositionIndex (propName);
+                    if (temp >= 0) {
+                        sourcePos [temp] = currSampleValue;
                         continue;
                     }
-                    // add vertex and weighting on vertex to this bone's cluster
-                    boneCluster [indices [j]].AddControlPointIndex (actualIndex, weights [j]);
-                }
-            }
-        }
-
-        /// <summary>
-        /// Export bind pose of mesh to skeleton
-        /// </summary>
-        protected bool ExportBindPose (SkinnedMeshRenderer skinnedMesh, FbxNode fbxMeshNode,
-                                FbxScene fbxScene, Dictionary<SkinnedMeshRenderer, Transform[]> skinnedMeshToBonesMap)
-        {
-            FbxPose fbxPose = FbxPose.Create (fbxScene, fbxMeshNode.GetName());
-
-            // set as bind pose
-            fbxPose.SetIsBindPose (true);
-
-            // assume each bone node has one weighted vertex cluster
-            Transform[] bones;
-            if (!skinnedMeshToBonesMap.TryGetValue (skinnedMesh, out bones)) {
-                return false;
-            }
-            for (int i = 0; i < bones.Length; i++) {
-                FbxNode fbxBoneNode = MapUnityObjectToFbxNode [bones[i].gameObject];
-
-                // EvaluateGlobalTransform returns an FbxAMatrix (affine matrix)
-                // which has to be converted to an FbxMatrix so that it can be passed to fbxPose.Add().
-                // The hierarchy for FbxMatrix and FbxAMatrix is as follows:
-                //
-                //      FbxDouble4x4
-                //      /           \
-                // FbxMatrix     FbxAMatrix
-                //
-                // Therefore we can't convert directly from FbxAMatrix to FbxMatrix,
-                // however FbxMatrix has a constructor that takes an FbxAMatrix.
-                FbxMatrix fbxBindMatrix = new FbxMatrix(fbxBoneNode.EvaluateGlobalTransform ());
-
-                fbxPose.Add (fbxBoneNode, fbxBindMatrix);
-            }
-
-            fbxPose.Add (fbxMeshNode, new FbxMatrix (fbxMeshNode.EvaluateGlobalTransform ()));
-
-            // add the pose to the scene
-            fbxScene.AddPose (fbxPose);
-
-            return true;
-        }
-
-        /// <summary>
-        /// Takes a Quaternion and returns a Euler with XYZ rotation order.
-        /// Also converts from left (Unity) to righthanded (Maya) coordinates.
-        /// 
-        /// Note: Cannot simply use the FbxQuaternion.DecomposeSphericalXYZ()
-        ///       function as this returns the angle in spherical coordinates 
-        ///       instead of Euler angles, which Maya does not import properly. 
-        /// </summary>
-        /// <returns>Euler with XYZ rotation order.</returns>
-        internal static FbxDouble3 ConvertQuaternionToXYZEuler(Quaternion q)
-        {
-            FbxQuaternion quat = new FbxQuaternion (q.x, q.y, q.z, q.w);
-            FbxAMatrix m = new FbxAMatrix ();
-            m.SetQ (quat);
-            var vector4 = m.GetR ();
-
-            // Negate the y and z values of the rotation to convert 
-            // from Unity to Maya coordinates (left to righthanded).
-            return new FbxDouble3 (vector4.X, -vector4.Y, -vector4.Z);
-        }
-
-        internal static FbxVector4 ConvertQuaternionToXYZEuler (FbxQuaternion quat)
-        {
-            FbxAMatrix m = new FbxAMatrix ();
-            m.SetQ (quat);
-            var vector4 = m.GetR ();
-
-            // Negate the y and z values of the rotation to convert 
-            // from Unity to Maya coordinates (left to righthanded).
-            return new FbxVector4 (vector4.X, -vector4.Y, -vector4.Z, vector4.W);
-        }
-
-        internal static FbxDouble3 ToFbxDouble3(Vector3 v)
-        {
-            return new FbxDouble3(v.x, v.y, v.z);
-        }
-
-        internal static FbxDouble3 ToFbxDouble3(FbxVector4 v)
-        {
-            return new FbxDouble3(v.X, v.Y, v.Z);
-        }
-
-        internal static FbxVector4 ToFbxVector4(FbxDouble3 v)
-        {
-            return new FbxVector4(v.X, v.Y, v.Z);
-        }
-
-        internal static FbxDouble3 ConvertToRightHandedEuler(Vector3 rot)
-        {
-            rot.y *= -1;
-            rot.z *= -1;
-            return ToFbxDouble3(rot);
-        }
-
-        /// <summary>
-        /// Euler to quaternion without axis conversion.
-        /// </summary>
-        /// <returns>a quaternion.</returns>
-        /// <param name="euler">Euler.</param>
-        internal static FbxQuaternion EulerToQuaternion(FbxVector4 euler)
-        {
-            FbxAMatrix m = new FbxAMatrix ();
-            m.SetR (euler);
-            return m.GetQ ();
-        }
-
-        /// <summary>
-        /// Quaternion to euler without axis conversion.
-        /// </summary>
-        /// <returns>a euler.</returns>
-        /// <param name="quat">Quaternion.</param>
-        internal static FbxVector4 QuaternionToEuler(FbxQuaternion quat)
-        {
-            FbxAMatrix m = new FbxAMatrix ();
-            m.SetQ (quat);
-            return m.GetR ();
-        }
-
-        // get a fbxNode's global default position.
-        internal bool ExportTransform (UnityEngine.Transform unityTransform, FbxNode fbxNode, Vector3 newCenter, TransformExportType exportType)
-        {
-            // Fbx rotation order is XYZ, but Unity rotation order is ZXY.
-            // This causes issues when converting euler to quaternion, causing the final
-            // rotation to be slighlty off.
-            // Fixed by exporting the rotations as eulers with XYZ rotation order.
-            // Can't just set the rotation order to ZXY on export as Maya incorrectly imports the
-            // rotation. Appears to first convert to XYZ rotation then set rotation order to ZXY.
-            fbxNode.SetRotationOrder (FbxNode.EPivotSet.eSourcePivot, FbxEuler.EOrder.eOrderXYZ);
-
-            UnityEngine.Vector3 unityTranslate;
-            FbxDouble3 fbxRotate;
-            UnityEngine.Vector3 unityScale;
-
-            switch (exportType) {
-            case TransformExportType.Reset:
-                unityTranslate = Vector3.zero;
-                fbxRotate = new FbxDouble3 (0);
-                unityScale = Vector3.one;
-                break;
-            case TransformExportType.Global:
-                unityTranslate = GetRecenteredTranslation(unityTransform, newCenter);
-                fbxRotate = ConvertQuaternionToXYZEuler(unityTransform.rotation);
-                unityScale = unityTransform.lossyScale;
-                break;
-            default: /*case TransformExportType.Local*/
-                unityTranslate = unityTransform.localPosition;
-                fbxRotate = ConvertQuaternionToXYZEuler(unityTransform.localRotation);
-                unityScale = unityTransform.localScale;
-                break;
-            }
-
-            // Transfer transform data from Unity to Fbx
-            var fbxTranslate = ConvertToRightHanded(unityTranslate, UnitScaleFactor);
-            var fbxScale = new FbxDouble3 (unityScale.x, unityScale.y, unityScale.z);
-
-            // set the local position of fbxNode
-            fbxNode.LclTranslation.Set (new FbxDouble3(fbxTranslate.X, fbxTranslate.Y, fbxTranslate.Z));
-            fbxNode.LclRotation.Set (fbxRotate);
-            fbxNode.LclScaling.Set (fbxScale);
-
-            return true;
-        }
-
-        /// <summary>
-        /// if this game object is a model prefab then export with shared components
-        /// </summary>
-        protected bool ExportInstance (GameObject unityGo, FbxNode fbxNode, FbxScene fbxScene)
-        {
-            PrefabType unityPrefabType = PrefabUtility.GetPrefabType(unityGo);
-
-            if (unityPrefabType != PrefabType.PrefabInstance &&
-                unityPrefabType != PrefabType.ModelPrefabInstance) return false;
-
-            Object unityPrefabParent = PrefabUtility.GetCorrespondingObjectFromSource(unityGo);
-
-            if (Verbose)
-                Debug.Log (string.Format ("exporting instance {0}({1})", unityGo.name, unityPrefabParent.name));
-
-            FbxMesh fbxMesh = null;
-
-            if (!SharedMeshes.TryGetValue (unityPrefabParent.name, out fbxMesh))
-            {
-                if (ExportMesh (unityGo, fbxNode) && fbxNode.GetMesh() != null) {
-                    SharedMeshes [unityPrefabParent.name] = fbxNode.GetMesh ();
-                    return true;
-                }
-                return false;
-            }
-                
-            // We don't export the mesh because we already have it from the parent, but we still need to assign the material
-            var renderer = unityGo.GetComponent<Renderer>();
-            var materials = renderer ? renderer.sharedMaterials : null;
-
-            UnityEngine.Formats.FbxSdk.FbxSurfaceMaterial newMaterial = null;
-            if (materials != null)
-            {
-                foreach (var mat in materials) {
-                    if (MaterialMap.TryGetValue(mat.name, out newMaterial))
-                    {
-                        fbxNode.AddMaterial(newMaterial);
-                    }
-                }
-            }
-
-            // set the fbxNode containing the mesh
-            fbxNode.SetNodeAttribute (fbxMesh);
-            fbxNode.SetShadingMode (FbxNode.EShadingMode.eWireFrame);
-
-            return true;
-        }
-
-        /// <summary>
-        /// Exports camera component
-        /// </summary>
-        protected bool ExportCamera (GameObject unityGO, FbxScene fbxScene, FbxNode fbxNode)
-        {
-            Camera unityCamera = unityGO.GetComponent<Camera> ();
-            if (unityCamera == null) {
-                return false;
-            }
-
-            FbxCamera fbxCamera = FbxCamera.Create (fbxScene.GetFbxManager(), unityCamera.name);
-            if (fbxCamera == null) {
-                return false;
-            }
-
-            CameraVisitor.ConfigureCamera(unityCamera, fbxCamera);
-                
-            fbxNode.SetNodeAttribute (fbxCamera);
-
-            // set +90 post rotation to counteract for FBX camera's facing +X direction by default
-            fbxNode.SetPostRotation(FbxNode.EPivotSet.eSourcePivot, new FbxVector4(0,90,0));
-            // have to set rotation active to true in order for post rotation to be applied
-            fbxNode.SetRotationActive (true);
-
-            // make the last camera exported the default camera
-            DefaultCamera = fbxNode.GetName ();
-
-            return true;
-        }
-
-        /// <summary>
-        /// Exports light component.
-        /// Supported types: point, spot and directional
-        /// Cookie => Gobo
-        /// </summary>
-        protected bool ExportLight (GameObject unityGo, FbxScene fbxScene, FbxNode fbxNode)
-        {
-            Light unityLight = unityGo.GetComponent<Light> ();
-
-            if (unityLight == null)
-                return false;
-
-            FbxLight.EType fbxLightType;
-
-            // Is light type supported?
-            if (!MapLightType.TryGetValue (unityLight.type, out fbxLightType))
-                return false;
-                
-            FbxLight fbxLight = FbxLight.Create (fbxScene.GetFbxManager (), unityLight.name);
-
-            // Set the type of the light.      
-            fbxLight.LightType.Set(fbxLightType);
-
-            switch (unityLight.type) 
-            {
-            case LightType.Directional : {
-                    break;
-                }
-            case LightType.Spot : {
-                    // Set the angle of the light's spotlight cone in degrees.
-                    fbxLight.InnerAngle.Set(unityLight.spotAngle);
-                    fbxLight.OuterAngle.Set(unityLight.spotAngle);
-                    break;
-                }
-            case LightType.Point : {
-                    break;
-                }
-            case LightType.Area : {
-                    // TODO: areaSize: The size of the area light by scaling the node XY
-                    break;
-                }
-            }
-            // The color of the light.
-            var unityLightColor = unityLight.color;
-            fbxLight.Color.Set (new FbxDouble3(unityLightColor.r, unityLightColor.g, unityLightColor.b));
-
-            // Set the Intensity of a light is multiplied with the Light color.
-            fbxLight.Intensity.Set (unityLight.intensity * UnitScaleFactor /*compensate for Maya scaling by system units*/ );
-
-            // Set the range of the light.
-            // applies-to: Point & Spot
-            // => FarAttenuationStart, FarAttenuationEnd
-            fbxLight.FarAttenuationStart.Set (0.01f /* none zero start */);
-            fbxLight.FarAttenuationEnd.Set(unityLight.range*UnitScaleFactor);
-
-            // shadows           Set how this light casts shadows
-            // applies-to: Point & Spot
-            bool unityLightCastShadows = unityLight.shadows != LightShadows.None;
-            fbxLight.CastShadows.Set (unityLightCastShadows);
-
-            fbxNode.SetNodeAttribute (fbxLight);
-
-            // set +90 post rotation on x to counteract for FBX light's facing -Y direction by default
-            fbxNode.SetPostRotation(FbxNode.EPivotSet.eSourcePivot, new FbxVector4(90,0,0));
-            // have to set rotation active to true in order for post rotation to be applied
-            fbxNode.SetRotationActive (true);
-
-            return true;
-        }
-
-        protected bool ExportCommonConstraintProperties<T,U>(T uniConstraint, U fbxConstraint, FbxNode fbxNode) where T : IConstraint where U : FbxConstraint
-        {
-            fbxConstraint.Active.Set(uniConstraint.constraintActive);
-            fbxConstraint.Lock.Set(uniConstraint.locked);
-            fbxConstraint.Weight.Set(uniConstraint.weight * UnitScaleFactor);
-
-            AddFbxNodeToConstraintsMapping(fbxNode, fbxConstraint, typeof(T));
-            return true;
-        }
-
-        protected struct ExpConstraintSource
-        {
-            public FbxNode node;
-            public float weight;
-
-            public ExpConstraintSource(FbxNode node, float weight)
-            {
-                this.node = node;
-                this.weight = weight;
-            }
-        }
-
-        protected List<ExpConstraintSource> GetConstraintSources(IConstraint unityConstraint)
-        {
-            var fbxSources = new List<ExpConstraintSource>();
-            var sources = new List<ConstraintSource>();
-            unityConstraint.GetSources(sources);
-            foreach (var source in sources)
-            {
-                // ignore any sources that are not getting exported
-                FbxNode sourceNode;
-                if (!MapUnityObjectToFbxNode.TryGetValue(source.sourceTransform.gameObject, out sourceNode))
+                    temp = GetScaleIndex (propName);
+                    if (temp >= 0) {
+                        sourceScale [temp] = currSampleValue;
+                    }
+                }
+
+                sourceRot = Quaternion.Euler(sourceRot.eulerAngles.x, sourceRot.eulerAngles.y, sourceRot.eulerAngles.z);
+                return Matrix4x4.TRS(sourcePos, sourceRot, sourceScale); 
+            }
+
+            internal struct UnityCurve {
+                public string propertyName;
+                public AnimationCurve uniAnimCurve;
+                public System.Type propertyType;
+
+                public UnityCurve(string propertyName, AnimationCurve uniAnimCurve, System.Type propertyType){
+                    this.propertyName = propertyName;
+                    this.uniAnimCurve = uniAnimCurve;
+                    this.propertyType = propertyType;
+                }
+            }
+
+            private int GetPositionIndex(string uniPropertyName){
+                System.StringComparison ct = System.StringComparison.CurrentCulture;
+                bool isPositionComponent = uniPropertyName.StartsWith ("m_LocalPosition.", ct);
+
+                if (!isPositionComponent) { return -1; }
+
+                switch (uniPropertyName [uniPropertyName.Length - 1]) {
+                case 'x':
+                    return 0;
+                case 'y':
+                    return 1;
+                case 'z':
+                    return 2;
+                default:
+                    return -1;
+                }
+            }
+
+            private int GetScaleIndex(string uniPropertyName){
+                System.StringComparison ct = System.StringComparison.CurrentCulture;
+                bool isScaleComponent = uniPropertyName.StartsWith ("m_LocalScale.", ct);
+
+                if (!isScaleComponent) { return -1; }
+
+                switch (uniPropertyName [uniPropertyName.Length - 1]) {
+                case 'x':
+                    return 0;
+                case 'y':
+                    return 1;
+                case 'z':
+                    return 2;
+                default:
+                    return -1;
+                }
+            }
+
+            /// <summary>
+            /// Gets or creates the rotation curve for GameObject uniGO.
+            /// </summary>
+            /// <returns>The rotation curve.</returns>
+            /// <param name="uniGO">Unity GameObject.</param>
+            /// <param name="frameRate">Frame rate.</param>
+            /// <param name="rotations">Rotations.</param>
+            /// <typeparam name="T"> RotationCurve is abstract so specify type of RotationCurve to create.</typeparam>
+            private RotationCurve GetRotationCurve<T>(
+                GameObject uniGO, float frameRate,
+                ref Dictionary<GameObject, RotationCurve> rotations
+                ) where T : RotationCurve, new()
+            {
+                RotationCurve rotCurve;
+                if (!rotations.TryGetValue (uniGO, out rotCurve)) {
+                    rotCurve = new T { sampleRate = frameRate };
+                    rotations.Add (uniGO, rotCurve);
+                }
+                return rotCurve;
+            }
+
+            /// <summary>
+            /// Export the Animator component on this game object
+            /// </summary>
+            protected void ExportAnimation (GameObject uniRoot, FbxScene fbxScene)
+            {
+                var exportedClips = new HashSet<AnimationClip> ();
+
+                var uniAnimator = uniRoot.GetComponent<Animator> ();
+                if (uniAnimator)
+                { 
+                    // Try the animator controller (mecanim)
+                    var controller = uniAnimator.runtimeAnimatorController;
+
+                    if (controller) 
+                    { 
+                        // Only export each clip once per game object.
+                        foreach (var clip in controller.animationClips) {
+                            if (exportedClips.Add (clip)) {
+                                ExportAnimationClip (clip, uniRoot, fbxScene);
+                            }
+                        }
+                    }
+                }
+
+                // Try the playable director
+                var director = uniRoot.GetComponent<UnityEngine.Playables.PlayableDirector> ();
+                if (director)
                 {
-                    continue;
-                }
-                fbxSources.Add(new ExpConstraintSource(sourceNode, source.weight * UnitScaleFactor));
-            }
-            return fbxSources;
-        }
-
-        protected void AddFbxNodeToConstraintsMapping<T>(FbxNode fbxNode, T fbxConstraint, System.Type uniConstraintType) where T : FbxConstraint
-        {
-            Dictionary<FbxConstraint, System.Type> constraintMapping;
-            if (!MapConstrainedObjectToConstraints.TryGetValue(fbxNode, out constraintMapping))
-            {
-                constraintMapping = new Dictionary<FbxConstraint, System.Type>();
-                MapConstrainedObjectToConstraints.Add(fbxNode, constraintMapping);
-            }
-            constraintMapping.Add(fbxConstraint, uniConstraintType);
-        }
-
-        protected bool ExportPositionConstraint(IConstraint uniConstraint, FbxScene fbxScene, FbxNode fbxNode)
-        {
-            var uniPosConstraint = uniConstraint as PositionConstraint;
-            Debug.Assert (uniPosConstraint != null);
-
-            FbxConstraintPosition fbxPosConstraint = FbxConstraintPosition.Create(fbxScene, fbxNode.GetName() + "_positionConstraint");
-            fbxPosConstraint.SetConstrainedObject(fbxNode);
-            var uniSources = GetConstraintSources(uniPosConstraint);
-            uniSources.ForEach(uniSource => fbxPosConstraint.AddConstraintSource(uniSource.node, uniSource.weight));
-            ExportCommonConstraintProperties(uniPosConstraint, fbxPosConstraint, fbxNode);
-
-            var uniAffectedAxes = uniPosConstraint.translationAxis;
-            fbxPosConstraint.AffectX.Set((uniAffectedAxes & Axis.X) == Axis.X);
-            fbxPosConstraint.AffectY.Set((uniAffectedAxes & Axis.Y) == Axis.Y);
-            fbxPosConstraint.AffectZ.Set((uniAffectedAxes & Axis.Z) == Axis.Z);
-
-            var fbxTranslationOffset = ConvertToRightHanded(uniPosConstraint.translationOffset, UnitScaleFactor);
-            fbxPosConstraint.Translation.Set(ToFbxDouble3(fbxTranslationOffset));
-
-            // rest position is the position of the fbx node
-            var fbxRestTranslation = ConvertToRightHanded(uniPosConstraint.translationAtRest, UnitScaleFactor);
-            // set the local position of fbxNode
-            fbxNode.LclTranslation.Set(ToFbxDouble3(fbxRestTranslation));
-            return true;
-        }
-
-        protected bool ExportRotationConstraint(IConstraint uniConstraint, FbxScene fbxScene, FbxNode fbxNode)
-        {
-            var uniRotConstraint = uniConstraint as RotationConstraint;
-            Debug.Assert(uniRotConstraint != null);
-
-            FbxConstraintRotation fbxRotConstraint = FbxConstraintRotation.Create(fbxScene, fbxNode.GetName() + "_rotationConstraint");
-            fbxRotConstraint.SetConstrainedObject(fbxNode);
-            var uniSources = GetConstraintSources(uniRotConstraint);
-            uniSources.ForEach(uniSource => fbxRotConstraint.AddConstraintSource(uniSource.node, uniSource.weight));
-            ExportCommonConstraintProperties(uniRotConstraint, fbxRotConstraint, fbxNode);
-
-            var uniAffectedAxes = uniRotConstraint.rotationAxis;
-            fbxRotConstraint.AffectX.Set((uniAffectedAxes & Axis.X) == Axis.X);
-            fbxRotConstraint.AffectY.Set((uniAffectedAxes & Axis.Y) == Axis.Y);
-            fbxRotConstraint.AffectZ.Set((uniAffectedAxes & Axis.Z) == Axis.Z);
-
-            // Not converting rotation offset to XYZ euler as it gives the incorrect result in both Maya and Unity.
-            var uniRotationOffset = uniRotConstraint.rotationOffset;
-            var fbxRotationOffset = ConvertToRightHandedEuler(uniRotationOffset);
-
-            fbxRotConstraint.Rotation.Set(fbxRotationOffset);
-
-            // rest rotation is the rotation of the fbx node
-            var uniRestRotationQuat = Quaternion.Euler(uniRotConstraint.rotationAtRest);
-            var fbxRestRotation = ConvertQuaternionToXYZEuler(uniRestRotationQuat);
-            // set the local rotation of fbxNode
-            fbxNode.LclRotation.Set(fbxRestRotation);
-            return true;
-        }
-
-        protected bool ExportScaleConstraint(IConstraint uniConstraint, FbxScene fbxScene, FbxNode fbxNode)
-        {
-            var uniScaleConstraint = uniConstraint as ScaleConstraint;
-            Debug.Assert(uniScaleConstraint != null);
-
-            FbxConstraintScale fbxScaleConstraint = FbxConstraintScale.Create(fbxScene, fbxNode.GetName() + "_scaleConstraint");
-            fbxScaleConstraint.SetConstrainedObject(fbxNode);
-            var uniSources = GetConstraintSources(uniScaleConstraint);
-            uniSources.ForEach(uniSource => fbxScaleConstraint.AddConstraintSource(uniSource.node, uniSource.weight));
-            ExportCommonConstraintProperties(uniScaleConstraint, fbxScaleConstraint, fbxNode);
-
-            var uniAffectedAxes = uniScaleConstraint.scalingAxis;
-            fbxScaleConstraint.AffectX.Set((uniAffectedAxes & Axis.X) == Axis.X);
-            fbxScaleConstraint.AffectY.Set((uniAffectedAxes & Axis.Y) == Axis.Y);
-            fbxScaleConstraint.AffectZ.Set((uniAffectedAxes & Axis.Z) == Axis.Z);
-
-            var uniScaleOffset = uniScaleConstraint.scaleOffset;
-            var fbxScalingOffset = ToFbxDouble3(uniScaleOffset);
-            fbxScaleConstraint.Scaling.Set(fbxScalingOffset);
-
-            // rest rotation is the rotation of the fbx node
-            var uniRestScale = uniScaleConstraint.scaleAtRest;
-            var fbxRestScale = ToFbxDouble3(uniRestScale);
-            // set the local rotation of fbxNode
-            fbxNode.LclScaling.Set(fbxRestScale);
-            return true;
-        }
-
-        protected bool ExportAimConstraint(IConstraint uniConstraint, FbxScene fbxScene, FbxNode fbxNode)
-        {
-            var uniAimConstraint = uniConstraint as AimConstraint;
-            Debug.Assert(uniAimConstraint != null);
-
-            FbxConstraintAim fbxAimConstraint = FbxConstraintAim.Create(fbxScene, fbxNode.GetName() + "_aimConstraint");
-            fbxAimConstraint.SetConstrainedObject(fbxNode);
-            var uniSources = GetConstraintSources(uniAimConstraint);
-            uniSources.ForEach(uniSource => fbxAimConstraint.AddConstraintSource(uniSource.node, uniSource.weight));
-            ExportCommonConstraintProperties(uniAimConstraint, fbxAimConstraint, fbxNode);
-
-            var uniAffectedAxes = uniAimConstraint.rotationAxis;
-            fbxAimConstraint.AffectX.Set((uniAffectedAxes & Axis.X) == Axis.X);
-            fbxAimConstraint.AffectY.Set((uniAffectedAxes & Axis.Y) == Axis.Y);
-            fbxAimConstraint.AffectZ.Set((uniAffectedAxes & Axis.Z) == Axis.Z);
-
-            var uniRotationOffset = uniAimConstraint.rotationOffset;
-            var fbxRotationOffset = ConvertToRightHandedEuler(uniRotationOffset);
-            fbxAimConstraint.RotationOffset.Set(fbxRotationOffset);
-
-            // rest rotation is the rotation of the fbx node
-            var uniRestRotationQuat = Quaternion.Euler(uniAimConstraint.rotationAtRest);
-            var fbxRestRotation = ConvertQuaternionToXYZEuler(uniRestRotationQuat);
-            // set the local rotation of fbxNode
-            fbxNode.LclRotation.Set(fbxRestRotation);
-
-            FbxConstraintAim.EWorldUp fbxWorldUpType = FbxConstraintAim.EWorldUp.eAimAtNone;
-            switch (uniAimConstraint.worldUpType)
-            {
-                case AimConstraint.WorldUpType.None:
-                    fbxWorldUpType = FbxConstraintAim.EWorldUp.eAimAtNone;
-                    break;
-                case AimConstraint.WorldUpType.ObjectRotationUp:
-                    fbxWorldUpType = FbxConstraintAim.EWorldUp.eAimAtObjectRotationUp;
-                    break;
-                case AimConstraint.WorldUpType.ObjectUp:
-                    fbxWorldUpType = FbxConstraintAim.EWorldUp.eAimAtObjectUp;
-                    break;
-                case AimConstraint.WorldUpType.SceneUp:
-                    fbxWorldUpType = FbxConstraintAim.EWorldUp.eAimAtSceneUp;
-                    break;
-                case AimConstraint.WorldUpType.Vector:
-                    fbxWorldUpType = FbxConstraintAim.EWorldUp.eAimAtVector;
-                    break;
-                default:
-                    throw new System.NotImplementedException();
-            }
-            fbxAimConstraint.WorldUpType.Set((int)fbxWorldUpType);
-                
-            var uniAimVector = ConvertToRightHanded(uniAimConstraint.aimVector);
-            fbxAimConstraint.AimVector.Set(ToFbxDouble3(uniAimVector));
-            fbxAimConstraint.UpVector.Set(ToFbxDouble3(uniAimConstraint.upVector));
-            fbxAimConstraint.WorldUpVector.Set(ToFbxDouble3(uniAimConstraint.worldUpVector));
-
-            if (uniAimConstraint.worldUpObject && MapUnityObjectToFbxNode.ContainsKey(uniAimConstraint.worldUpObject.gameObject))
-            {
-                fbxAimConstraint.SetWorldUpObject(MapUnityObjectToFbxNode[uniAimConstraint.worldUpObject.gameObject]);
-            }
-            return true;
-        }
-
-        protected bool ExportParentConstraint(IConstraint uniConstraint, FbxScene fbxScene, FbxNode fbxNode)
-        {
-            var uniParentConstraint = uniConstraint as ParentConstraint;
-            Debug.Assert(uniParentConstraint != null);
-
-            FbxConstraintParent fbxParentConstraint = FbxConstraintParent.Create(fbxScene, fbxNode.GetName() + "_parentConstraint");
-            fbxParentConstraint.SetConstrainedObject(fbxNode);
-            var uniSources = GetConstraintSources(uniParentConstraint);
-            var uniTranslationOffsets = uniParentConstraint.translationOffsets;
-            var uniRotationOffsets = uniParentConstraint.rotationOffsets;
-            for(int i = 0; i < uniSources.Count; i++)
-            {
-                var uniSource = uniSources[i];
-                var uniTranslationOffset = uniTranslationOffsets[i];
-                var uniRotationOffset = uniRotationOffsets[i];
-
-                fbxParentConstraint.AddConstraintSource(uniSource.node, uniSource.weight);
-                    
-                var fbxTranslationOffset = ConvertToRightHanded(uniTranslationOffset, UnitScaleFactor);
-                fbxParentConstraint.SetTranslationOffset(uniSource.node, fbxTranslationOffset);
-                    
-                var fbxRotationOffset = ToFbxVector4(ConvertToRightHandedEuler(uniRotationOffset));
-                fbxParentConstraint.SetRotationOffset(uniSource.node, fbxRotationOffset);
-            }
-            ExportCommonConstraintProperties(uniParentConstraint, fbxParentConstraint, fbxNode);
-
-            var uniTranslationAxes = uniParentConstraint.translationAxis;
-            fbxParentConstraint.AffectTranslationX.Set((uniTranslationAxes & Axis.X) == Axis.X);
-            fbxParentConstraint.AffectTranslationY.Set((uniTranslationAxes & Axis.Y) == Axis.Y);
-            fbxParentConstraint.AffectTranslationZ.Set((uniTranslationAxes & Axis.Z) == Axis.Z);
-
-            var uniRotationAxes = uniParentConstraint.rotationAxis;
-            fbxParentConstraint.AffectRotationX.Set((uniRotationAxes & Axis.X) == Axis.X);
-            fbxParentConstraint.AffectRotationY.Set((uniRotationAxes & Axis.Y) == Axis.Y);
-            fbxParentConstraint.AffectRotationZ.Set((uniRotationAxes & Axis.Z) == Axis.Z);
-
-            // rest position is the position of the fbx node
-            var fbxRestTranslation = ConvertToRightHanded(uniParentConstraint.translationAtRest, UnitScaleFactor);
-            // set the local position of fbxNode
-            fbxNode.LclTranslation.Set(ToFbxDouble3(fbxRestTranslation));
-
-            // rest rotation is the rotation of the fbx node
-            var uniRestRotationQuat = Quaternion.Euler(uniParentConstraint.rotationAtRest);
-            var fbxRestRotation = ConvertQuaternionToXYZEuler(uniRestRotationQuat);
-            // set the local rotation of fbxNode
-            fbxNode.LclRotation.Set(fbxRestRotation);
-            return true;
-        }
-
-        private delegate bool ExportConstraintDelegate(IConstraint c , FbxScene fs, FbxNode fn);
-
-        protected bool ExportConstraints (GameObject unityGo, FbxScene fbxScene, FbxNode fbxNode)
-        {
-            var mapConstraintTypeToExportFunction = new Dictionary<System.Type, ExportConstraintDelegate>()
-            {
-                { typeof(PositionConstraint), ExportPositionConstraint },
-                { typeof(RotationConstraint), ExportRotationConstraint },
-                { typeof(ScaleConstraint), ExportScaleConstraint },
-                { typeof(AimConstraint), ExportAimConstraint },
-                { typeof(ParentConstraint), ExportParentConstraint }
-            };
-
-            // check if GameObject has one of the 5 supported constraints: aim, parent, position, rotation, scale
-            var uniConstraints = unityGo.GetComponents<IConstraint>();
-
-            foreach(var uniConstraint in uniConstraints)
-            {
-                var uniConstraintType = uniConstraint.GetType();
-                ExportConstraintDelegate constraintDelegate;
-                if (!mapConstraintTypeToExportFunction.TryGetValue(uniConstraintType, out constraintDelegate))
-                {
-                    Debug.LogWarningFormat("FbxExporter: Missing function to export constraint of type {0}", uniConstraintType.Name);
-                    continue;
-                }
-                constraintDelegate(uniConstraint, fbxScene, fbxNode);
-            }
-
-            return true;
-        }
-
-        /// <summary>
-        /// Return set of sample times to cover all keys on animation curves
-        /// </summary>
-        internal static HashSet<float> GetSampleTimes(AnimationCurve[] animCurves, double sampleRate)
-        {
-            var keyTimes = new HashSet<float>();
-            double fs = 1.0/sampleRate;
-
-            double firstTime = double.MaxValue, lastTime = double.MinValue;
-
-            foreach (var ac in animCurves)
-            {
-                if (ac==null || ac.length<=0) continue;
-
-                firstTime = System.Math.Min(firstTime, ac[0].time);
-                lastTime = System.Math.Max(lastTime, ac[ac.length-1].time);
-            }
-
-            int firstframe = (int)System.Math.Floor(firstTime * sampleRate);
-            int lastframe = (int)System.Math.Ceiling(lastTime * sampleRate);
-            for (int i = firstframe; i <= lastframe; i++) {
-                keyTimes.Add ((float)(i * fs));
-            }
-
-            return keyTimes;
-        }
-
-        /// <summary>
-        /// Return set of all keys times on animation curves
-        /// </summary>
-        internal static HashSet<float> GetKeyTimes(AnimationCurve[] animCurves)
-        {
-            var keyTimes = new HashSet<float>();
-
-            foreach (var ac in animCurves)
-            {
-                if (ac!=null) foreach(var key in ac.keys) { keyTimes.Add(key.time); }
-            }
-
-            return keyTimes;
-        }
-
-        /// <summary>
-        /// Export animation curve key frames with key tangents 
-        /// NOTE : This is a work in progress (WIP). We only export the key time and value on
-        /// a Cubic curve using the default tangents.
-        /// </summary>
-        internal void ExportAnimationKeys (AnimationCurve uniAnimCurve, FbxAnimCurve fbxAnimCurve, 
-            UnityToMayaConvertSceneHelper convertSceneHelper)
-        {
-            // TODO: complete the mapping between key tangents modes Unity and FBX
-            Dictionary<AnimationUtility.TangentMode, List<FbxAnimCurveDef.ETangentMode>> MapUnityKeyTangentModeToFBX =
-                new Dictionary<AnimationUtility.TangentMode, List<FbxAnimCurveDef.ETangentMode>>
-            {
-                //TangeantAuto|GenericTimeIndependent|GenericClampProgressive
-                {AnimationUtility.TangentMode.Free, new List<FbxAnimCurveDef.ETangentMode>{FbxAnimCurveDef.ETangentMode.eTangentAuto,FbxAnimCurveDef.ETangentMode.eTangentGenericClampProgressive}},
-
-                //TangeantAuto|GenericTimeIndependent
-                {AnimationUtility.TangentMode.Auto, new List<FbxAnimCurveDef.ETangentMode>{FbxAnimCurveDef.ETangentMode.eTangentAuto,FbxAnimCurveDef.ETangentMode.eTangentGenericTimeIndependent}},
-
-                //TangeantAuto|GenericTimeIndependent|GenericClampProgressive
-                {AnimationUtility.TangentMode.ClampedAuto, new List<FbxAnimCurveDef.ETangentMode>{FbxAnimCurveDef.ETangentMode.eTangentAuto,FbxAnimCurveDef.ETangentMode.eTangentGenericClampProgressive}},
-            };
-
-            // Copy Unity AnimCurve to FBX AnimCurve.
-            // NOTE: only cubic keys are supported by the FbxImporter
-            using (new FbxAnimCurveModifyHelper(new List<FbxAnimCurve>{fbxAnimCurve}))
-            {
-                for (int keyIndex = 0; keyIndex < uniAnimCurve.length; ++keyIndex) 
-                {
-                    var uniKeyFrame = uniAnimCurve [keyIndex];
-                    var fbxTime = FbxTime.FromSecondDouble (uniKeyFrame.time);
-
-                    int fbxKeyIndex = fbxAnimCurve.KeyAdd (fbxTime);
-
-                    fbxAnimCurve.KeySet (fbxKeyIndex, 
-                        fbxTime, 
-                        convertSceneHelper.Convert(uniKeyFrame.value)
-                    );
-
-                    // configure tangents
-                    var lTangent = AnimationUtility.GetKeyLeftTangentMode(uniAnimCurve, keyIndex);
-                    var rTangent = AnimationUtility.GetKeyRightTangentMode(uniAnimCurve, keyIndex);
-
-                    if (!(MapUnityKeyTangentModeToFBX.ContainsKey(lTangent) && MapUnityKeyTangentModeToFBX.ContainsKey(rTangent)))
-                    {
-                        Debug.LogWarning(string.Format("key[{0}] missing tangent mapping ({1},{2})", keyIndex, lTangent.ToString(), rTangent.ToString()));
-                        continue;
-                    }
-
-                    // TODO : handle broken tangents
-
-                    // TODO : set key tangents
-                }
-            }
-        }
-
-        /// <summary>
-        /// Export animation curve key samples
-        /// </summary>
-        internal void ExportAnimationSamples (AnimationCurve uniAnimCurve, FbxAnimCurve fbxAnimCurve,
-            double sampleRate,
-            UnityToMayaConvertSceneHelper convertSceneHelper)
-        {
-                
-            using (new FbxAnimCurveModifyHelper(new List<FbxAnimCurve>{fbxAnimCurve}))
-            {
-                foreach (var currSampleTime in GetSampleTimes(new AnimationCurve[]{uniAnimCurve}, sampleRate)) 
-                {
-                    float currSampleValue = uniAnimCurve.Evaluate((float)currSampleTime);
-
-                    var fbxTime = FbxTime.FromSecondDouble (currSampleTime);
-
-                    int fbxKeyIndex = fbxAnimCurve.KeyAdd (fbxTime);
-
-                    fbxAnimCurve.KeySet (fbxKeyIndex, 
-                        fbxTime, 
-                        convertSceneHelper.Convert(currSampleValue)
-                    );
-                }
-            }
-        }
-
-        /// <summary>
-        /// Get the FbxConstraint associated with the constrained node.
-        /// </summary>
-        /// <param name="constrainedNode"></param>
-        /// <param name="uniConstraintType"></param>
-        /// <returns></returns>
-        protected FbxConstraint GetFbxConstraint(FbxNode constrainedNode, System.Type uniConstraintType)
-        {
-            if (!uniConstraintType.GetInterfaces().Contains(typeof(IConstraint)))
-            {
-                // not actually a constraint
-                return null;
-            }
-
-            Dictionary<FbxConstraint, System.Type> constraints;
-            if (!MapConstrainedObjectToConstraints.TryGetValue(constrainedNode, out constraints))
-            {
-                return null;
-            }
-                
-            foreach (var constraint in constraints)
-            {
-                if (uniConstraintType != constraint.Value)
-                {
-                    continue;
-                }
-
-                return constraint.Key;
-            }
-
-            return null;
-        }
-
-        protected FbxProperty GetFbxProperty(FbxNode fbxNode, string fbxPropertyName, System.Type uniPropertyType)
-        {
-            // check if property maps to a constraint
-            // check this first because both constraints and FbxNodes can contain a RotationOffset property,
-            // but only the constraint one is animatable.
-            var fbxConstraint = GetFbxConstraint(fbxNode, uniPropertyType);
-            if(fbxConstraint != null)
-            {
-                var prop = fbxConstraint.FindProperty(fbxPropertyName, false);
-                if (prop.IsValid())
-                {
-                    return prop;
-                }
-            }
-
-            // map unity property name to fbx property
-            var fbxProperty = fbxNode.FindProperty(fbxPropertyName, false);
-            if (fbxProperty.IsValid())
-            {
-                return fbxProperty;
-            }
-
-            var fbxNodeAttribute = fbxNode.GetNodeAttribute();
-            if (fbxNodeAttribute != null)
-            {
-                fbxProperty = fbxNodeAttribute.FindProperty(fbxPropertyName, false);
-            }
-            return fbxProperty;
-        }
-
-        /// <summary>
-        /// Export an AnimationCurve.
-        /// NOTE: This is not used for rotations, because we need to convert from
-        /// quaternion to euler and various other stuff.
-        /// </summary>
-        protected void ExportAnimationCurve (FbxNode fbxNode,
-                                                AnimationCurve uniAnimCurve,
-                                                float frameRate,
-                                                string uniPropertyName,
-                                                System.Type uniPropertyType,
-                                                FbxScene fbxScene,
-                                                FbxAnimLayer fbxAnimLayer)
-        {
-            if (Verbose) {
-                Debug.Log ("Exporting animation for " + fbxNode.GetName() + " (" + uniPropertyName + ")");
-            }
-
-            var fbxConstraint = GetFbxConstraint(fbxNode, uniPropertyType);
-            FbxPropertyChannelPair[] fbxPropertyChannelPairs;
-            if (!FbxPropertyChannelPair.TryGetValue (uniPropertyName, out fbxPropertyChannelPairs, fbxConstraint)) {
-                Debug.LogWarning(string.Format("no mapping from Unity '{0}' to fbx property", uniPropertyName));
-                return;
-            }
-
-            foreach (var fbxPropertyChannelPair in fbxPropertyChannelPairs) {
-                // map unity property name to fbx property
-                var fbxProperty = GetFbxProperty(fbxNode, fbxPropertyChannelPair.Property, uniPropertyType);
-                if (!fbxProperty.IsValid ()) {
-                    Debug.LogError (string.Format ("no fbx property {0} found on {1} node or nodeAttribute ", fbxPropertyChannelPair.Property, fbxNode.GetName ()));
-                    return;
-                }
-
-                // Create the AnimCurve on the channel
-                FbxAnimCurve fbxAnimCurve = fbxProperty.GetCurve (fbxAnimLayer, fbxPropertyChannelPair.Channel, true);
-
-                // create a convert scene helper so that we can convert from Unity to Maya
-                // AxisSystem (LeftHanded to RightHanded) and FBX's default units 
-                // (Meters to Centimetres)
-                var convertSceneHelper = new UnityToMayaConvertSceneHelper (uniPropertyName);
-
-                // TODO: we'll resample the curve so we don't have to 
-                // configure tangents
-                if (ModelExporter.ExportSettings.BakeAnimation) {
-                    ExportAnimationSamples (uniAnimCurve, fbxAnimCurve, frameRate, convertSceneHelper);
-                } else {
-                    ExportAnimationKeys (uniAnimCurve, fbxAnimCurve, convertSceneHelper);
-                }
-            }
-        }
-
-        internal class UnityToMayaConvertSceneHelper
-        {
-            bool convertDistance = false;
-            bool convertLtoR = false;
-            bool convertToRadian = false;
-
-            float unitScaleFactor = 1f;
-
-            public UnityToMayaConvertSceneHelper(string uniPropertyName)
-            {
-                System.StringComparison cc = System.StringComparison.CurrentCulture;
-
-                bool partT = uniPropertyName.StartsWith("m_LocalPosition.", cc) || uniPropertyName.StartsWith("m_TranslationOffset", cc);
-                bool partTx = uniPropertyName.EndsWith("Position.x", cc) || uniPropertyName.EndsWith("T.x", cc) || (uniPropertyName.StartsWith("m_TranslationOffset") && uniPropertyName.EndsWith(".x", cc));
-                bool partRyz = uniPropertyName.StartsWith("m_RotationOffset", cc) && (uniPropertyName.EndsWith(".y") || uniPropertyName.EndsWith(".z"));
-
-                convertLtoR |= partTx;
-                convertLtoR |= partRyz;
-
-                convertDistance |= partT;
-                convertDistance |= uniPropertyName.StartsWith ("m_Intensity", cc);
-                convertDistance |= uniPropertyName.ToLower().EndsWith("weight", cc);
-
-                // The ParentConstraint's source Rotation Offsets are read in as radians, so make sure they are exported as radians
-                convertToRadian = uniPropertyName.StartsWith("m_RotationOffsets.Array.data", cc);
-
-                if (convertDistance)
-                    unitScaleFactor = ModelExporter.UnitScaleFactor;
-
-                if (convertLtoR)
-                    unitScaleFactor = -unitScaleFactor;
-
-                if (convertToRadian)
-                {
-                    unitScaleFactor *= (Mathf.PI / 180);
-                }
-            }
-
-            public float Convert(float value)
-            {
-                // left handed to right handed conversion
-                // meters to centimetres conversion
-                return unitScaleFactor * value;
-            }
-
-        }
-
-        /// <summary>
-        /// Export an AnimationClip as a single take
-        /// </summary>
-        protected void ExportAnimationClip (AnimationClip uniAnimClip, GameObject uniRoot, FbxScene fbxScene)
-        {
-            if (!uniAnimClip) return;
-
-            if (Verbose)
-                Debug.Log (string.Format ("Exporting animation clip ({1}) for {0}", uniRoot.name, uniAnimClip.name));
-
-            // setup anim stack
-            FbxAnimStack fbxAnimStack = FbxAnimStack.Create (fbxScene, uniAnimClip.name);
-            fbxAnimStack.Description.Set ("Animation Take: " + uniAnimClip.name);
-
-            // add one mandatory animation layer
-            FbxAnimLayer fbxAnimLayer = FbxAnimLayer.Create (fbxScene, "Animation Base Layer");
-            fbxAnimStack.AddMember (fbxAnimLayer);
-
-            // Set up the FPS so our frame-relative math later works out
-            // Custom frame rate isn't really supported in FBX SDK (there's
-            // a bug), so try hard to find the nearest time mode.
-            FbxTime.EMode timeMode = FbxTime.EMode.eCustom;
-            double precision = 1e-6;
-            while (timeMode == FbxTime.EMode.eCustom && precision < 1000) {
-                timeMode = FbxTime.ConvertFrameRateToTimeMode (uniAnimClip.frameRate, precision);
-                precision *= 10;
-            }
-            if (timeMode == FbxTime.EMode.eCustom) {
-                timeMode = FbxTime.EMode.eFrames30;
-            }
-
-            fbxScene.GetGlobalSettings ().SetTimeMode (timeMode);
-
-            // set time correctly
-            var fbxStartTime = FbxTime.FromSecondDouble (0);
-            var fbxStopTime = FbxTime.FromSecondDouble (uniAnimClip.length);
-
-            fbxAnimStack.SetLocalTimeSpan (new FbxTimeSpan (fbxStartTime, fbxStopTime));
-
-            var unityCurves = new Dictionary<GameObject, List<UnityCurve>> ();
-
-            // extract and store all necessary information from the curve bindings, namely the animation curves
-            // and their corresponding property names for each GameObject.
-            foreach (EditorCurveBinding uniCurveBinding in AnimationUtility.GetCurveBindings (uniAnimClip)) {
-                Object uniObj = AnimationUtility.GetAnimatedObject (uniRoot, uniCurveBinding);
-                if (!uniObj) {
-                    continue;
-                }
-
-                AnimationCurve uniAnimCurve = AnimationUtility.GetEditorCurve (uniAnimClip, uniCurveBinding);
-                if (uniAnimCurve == null) {
-                    continue;
-                }
-
-                var uniGO = GetGameObject (uniObj);
-                // Check if the GameObject has an FBX node to the animation. It might be null because the LOD selected doesn't match the one on the gameobject. 
-                if (!uniGO || MapUnityObjectToFbxNode.ContainsKey(uniGO) == false) {
-                    continue;
-                }
-
-                if (unityCurves.ContainsKey (uniGO)) {
-                    unityCurves [uniGO].Add (new UnityCurve(uniCurveBinding.propertyName, uniAnimCurve, uniCurveBinding.type));
-                    continue;
-                }
-                unityCurves.Add (uniGO, new List<UnityCurve> (){ new UnityCurve(uniCurveBinding.propertyName, uniAnimCurve, uniCurveBinding.type) });
-            }
-
-            // transfer root motion
-            var animSource = ExportOptions.AnimationSource;
-            var animDest = ExportOptions.AnimationDest;
-            if (animSource && animDest && animSource != animDest) {
-                // list of all transforms between source and dest, including source and dest
-                var transformsFromSourceToDest = new List<Transform> ();
-                var curr = animDest;
-                while (curr != animSource) {
-                    transformsFromSourceToDest.Add (curr);
-                    curr = curr.parent;
-                }
-                transformsFromSourceToDest.Add (animSource);
-                transformsFromSourceToDest.Reverse ();
-
-                // while there are 2 transforms in the list, transfer the animation from the
-                // first to the next transform.
-                // Then remove the first transform from the list.
-                while (transformsFromSourceToDest.Count >= 2) {
-                    var source = transformsFromSourceToDest [0];
-                    transformsFromSourceToDest.RemoveAt (0);
-                    var dest = transformsFromSourceToDest [0];
-
-                    TransferMotion (source, dest, uniAnimClip.frameRate, ref unityCurves);
-                }
-            }
-
-            /* The major difficulty: Unity uses quaternions for rotation
-                * (which is how it should be) but FBX uses Euler angles. So we
-                * need to gather up the list of transform curves per object.
-                * 
-                * For euler angles, Unity uses ZXY rotation order while Maya uses XYZ.
-                * Maya doesn't import files with ZXY rotation correctly, so have to convert to XYZ.
-                * Need all 3 curves in order to convert.
-                * 
-                * Also, in both cases, prerotation has to be removed from the animated rotation if
-                * there are bones being exported.
-                */
-            var rotations = new Dictionary<GameObject, RotationCurve>();
-
-            // export the animation curves for each GameObject that has animation
-            foreach (var kvp in unityCurves) {
-                var uniGO = kvp.Key;
-                foreach (var uniCurve in kvp.Value) {
-                    var propertyName = uniCurve.propertyName;
-                    var uniAnimCurve = uniCurve.uniAnimCurve;
-
-                    // Do not create the curves if the component is a SkinnedMeshRenderer and if the option in FBX Export settings is toggled on.
-                    if (!ExportOptions.AnimateSkinnedMesh && (uniGO.GetComponent<SkinnedMeshRenderer> () != null)) {
-                        continue;    
-                    }
-
-                    FbxNode fbxNode;
-                    if (!MapUnityObjectToFbxNode.TryGetValue(uniGO, out fbxNode))
-                    {
-                        Debug.LogError(string.Format("no FbxNode found for {0}", uniGO.name));
-                        continue;
-                    }
-
-                    int index = QuaternionCurve.GetQuaternionIndex (propertyName);
-                    if (index >= 0) {
-                        // Rotation property; save it to convert quaternion -> euler later.
-                        RotationCurve rotCurve = GetRotationCurve<QuaternionCurve> (uniGO, uniAnimClip.frameRate, ref rotations);
-                        rotCurve.SetCurve (index, uniAnimCurve);
-                        continue;
-                    } 
-
-                    index = EulerCurve.GetEulerIndex (propertyName);
-                    if (index >= 0) {
-                        RotationCurve rotCurve = GetRotationCurve<EulerCurve> (uniGO, uniAnimClip.frameRate, ref rotations);
-                        rotCurve.SetCurve (index, uniAnimCurve);
-                        continue;
-                    }
-
-                    // simple property (e.g. intensity), export right away
-                    ExportAnimationCurve (fbxNode, uniAnimCurve, uniAnimClip.frameRate, 
-                        propertyName, uniCurve.propertyType,
-                        fbxScene, 
-                        fbxAnimLayer);
-                }
-            }
-
-            // now export all the quaternion curves 
-            foreach (var kvp in rotations) {
-                var unityGo = kvp.Key;
-                var rot = kvp.Value;
-
-                FbxNode fbxNode;
-                if (!MapUnityObjectToFbxNode.TryGetValue (unityGo, out fbxNode)) {
-                    Debug.LogError (string.Format ("no FbxNode found for {0}", unityGo.name));
-                    continue;
-                }
-                rot.Animate (unityGo.transform, fbxNode, fbxAnimLayer, Verbose);
-            }
-        }
-
-        /// <summary>
-        /// Transfers transform animation from source to dest. Replaces dest's Unity Animation Curves with updated animations.
-        /// NOTE: Source must be the parent of dest.
-        /// </summary>
-        /// <param name="source">Source animated object.</param>
-        /// <param name="dest">Destination, child of the source.</param>
-        /// <param name="sampleRate">Sample rate.</param>
-        /// <param name="unityCurves">Unity curves.</param>
-        private void TransferMotion(Transform source, Transform dest, float sampleRate, ref Dictionary<GameObject, List<UnityCurve>> unityCurves){
-            // get sample times for curves in dest + source
-            // at each sample time, evaluate all 18 transfom anim curves, creating 2 transform matrices
-            // combine the matrices, get the new values, apply to the 9 new anim curves for dest
-            if (dest.parent != source) {
-                Debug.LogError ("dest must be a child of source");
-                return;
-            }
-
-            List<UnityCurve> sourceUnityCurves;
-            if (!unityCurves.TryGetValue (source.gameObject, out sourceUnityCurves)) {
-                return; // nothing to do, source has no animation
-            }
-
-            List<UnityCurve> destUnityCurves;
-            if (!unityCurves.TryGetValue (dest.gameObject, out destUnityCurves)) {
-                destUnityCurves = new List<UnityCurve> ();
-            }
-
-            List<AnimationCurve> animCurves = new List<AnimationCurve> ();
-            foreach (var curve in sourceUnityCurves) {
-                // TODO: check if curve is anim related
-                animCurves.Add(curve.uniAnimCurve);
-            }
-            foreach (var curve in destUnityCurves) {
-                animCurves.Add (curve.uniAnimCurve);
-            }
-
-            var sampleTimes = GetSampleTimes (animCurves.ToArray (), sampleRate);
-            // need to create 9 new UnityCurves, one for each property
-            var posKeyFrames = new Keyframe[3][];
-            var rotKeyFrames = new Keyframe[3][];
-            var scaleKeyFrames = new Keyframe[3][];
-
-            for (int k = 0; k < posKeyFrames.Length; k++) {
-                posKeyFrames [k] = new Keyframe[sampleTimes.Count];
-                rotKeyFrames[k] = new Keyframe[sampleTimes.Count];
-                scaleKeyFrames[k] = new Keyframe[sampleTimes.Count];
-            }
-
-            // If we have a point in local coords represented as a column-vector x, the equation of x in coordinates relative to source's parent is:
-            //   x_grandparent = source * dest * x
-            // Now we're going to change dest to dest' which has the animation from source. And we're going to change
-            // source to source' which has no animation. The equation of x will become:
-            //   x_grandparent = source' * dest' * x
-            // We're not changing x_grandparent and x, so we need that:
-            //   source * dest = source' * dest'
-            // We know dest and source (both animated) and source' (static). Solve for dest':
-            //   dest' = (source')^-1 * source * dest
-            int keyIndex = 0;
-            var sourceStaticMatrixInverse = Matrix4x4.TRS(source.localPosition, source.localRotation, source.localScale).inverse;
-            foreach (var currSampleTime in sampleTimes) 
-            {
-                var sourceLocalMatrix = GetTransformMatrix (currSampleTime, source, sourceUnityCurves);
-                var destLocalMatrix = GetTransformMatrix (currSampleTime, dest, destUnityCurves);
-
-                var newLocalMatrix = sourceStaticMatrixInverse * sourceLocalMatrix * destLocalMatrix;
-
-                FbxVector4 translation, rotation, scale;
-                GetTRSFromMatrix (newLocalMatrix, out translation, out rotation, out scale);
-
-                // get rotation directly from matrix, as otherwise causes issues
-                // with negative rotations.
-                var rot = newLocalMatrix.rotation.eulerAngles;
-
-                for (int k = 0; k < 3; k++) {
-                    posKeyFrames [k][keyIndex] = new Keyframe(currSampleTime, (float)translation [k]);
-                    rotKeyFrames [k][keyIndex] = new Keyframe(currSampleTime, (float)rot [k]);
-                    scaleKeyFrames [k][keyIndex] = new Keyframe(currSampleTime, (float)scale [k]);
-                }
-                keyIndex++;
-            }
-
-            // create the new list of unity curves, and add it to dest's curves
-            var newUnityCurves = new List<UnityCurve>();
-            string posPropName = "m_LocalPosition.";
-            string rotPropName = "localEulerAnglesRaw.";
-            string scalePropName = "m_LocalScale.";
-            var xyz = "xyz";
-            for (int k = 0; k < 3; k++) {
-                var posUniCurve = new UnityCurve ( posPropName + xyz[k], new AnimationCurve(posKeyFrames[k]), typeof(Transform));
-                newUnityCurves.Add (posUniCurve);
-
-                var rotUniCurve = new UnityCurve ( rotPropName + xyz[k], new AnimationCurve(rotKeyFrames[k]), typeof(Transform));
-                newUnityCurves.Add (rotUniCurve);
-
-                var scaleUniCurve = new UnityCurve ( scalePropName + xyz[k], new AnimationCurve(scaleKeyFrames[k]), typeof(Transform));
-                newUnityCurves.Add (scaleUniCurve);
-            }
-
-            // remove old transform curves
-            RemoveTransformCurves (ref sourceUnityCurves);
-            RemoveTransformCurves (ref destUnityCurves);
-
-            unityCurves [source.gameObject] = sourceUnityCurves;
-            if (!unityCurves.ContainsKey(dest.gameObject)) {
-                unityCurves.Add (dest.gameObject, newUnityCurves);
-                return;
-            }
-            unityCurves [dest.gameObject].AddRange(newUnityCurves);
-
-        }
-
-
-        private void RemoveTransformCurves(ref List<UnityCurve> curves){
-            var transformCurves = new List<UnityCurve> ();
-            var transformPropNames = new string[]{"m_LocalPosition.", "m_LocalRotation", "localEulerAnglesRaw.", "m_LocalScale."};
-            foreach (var curve in curves) {
-                foreach (var prop in transformPropNames) {
-                    if (curve.propertyName.StartsWith (prop)) {
-                        transformCurves.Add (curve);
-                        break;
-                    }
-                }
-            }
-            foreach (var curve in transformCurves) {
-                curves.Remove (curve);
-            }
-        }
-
-        private Matrix4x4 GetTransformMatrix(float currSampleTime, Transform orig, List<UnityCurve> unityCurves){
-            var sourcePos = orig.localPosition;
-            var sourceRot = orig.localRotation;
-            var sourceScale = orig.localScale;
-
-            foreach (var uniCurve in unityCurves) {
-                float currSampleValue = uniCurve.uniAnimCurve.Evaluate(currSampleTime);
-                string propName = uniCurve.propertyName;
-                // try position, scale, quat then euler
-                int temp = QuaternionCurve.GetQuaternionIndex(propName);
-                if (temp >= 0) {
-                    sourceRot [temp] = currSampleValue;
-                    continue;
-                }
-                temp = EulerCurve.GetEulerIndex (propName);
-                if (temp >= 0) {
-                    var euler = sourceRot.eulerAngles;
-                    euler [temp] = currSampleValue;
-                    sourceRot.eulerAngles = euler;
-                    continue;
-                }
-                temp = GetPositionIndex (propName);
-                if (temp >= 0) {
-                    sourcePos [temp] = currSampleValue;
-                    continue;
-                }
-                temp = GetScaleIndex (propName);
-                if (temp >= 0) {
-                    sourceScale [temp] = currSampleValue;
-                }
-            }
-
-            sourceRot = Quaternion.Euler(sourceRot.eulerAngles.x, sourceRot.eulerAngles.y, sourceRot.eulerAngles.z);
-            return Matrix4x4.TRS(sourcePos, sourceRot, sourceScale); 
-        }
-
-        internal struct UnityCurve {
-            public string propertyName;
-            public AnimationCurve uniAnimCurve;
-            public System.Type propertyType;
-
-            public UnityCurve(string propertyName, AnimationCurve uniAnimCurve, System.Type propertyType){
-                this.propertyName = propertyName;
-                this.uniAnimCurve = uniAnimCurve;
-                this.propertyType = propertyType;
-            }
-        }
-
-        private int GetPositionIndex(string uniPropertyName){
-            System.StringComparison ct = System.StringComparison.CurrentCulture;
-            bool isPositionComponent = uniPropertyName.StartsWith ("m_LocalPosition.", ct);
-
-            if (!isPositionComponent) { return -1; }
-
-            switch (uniPropertyName [uniPropertyName.Length - 1]) {
-            case 'x':
-                return 0;
-            case 'y':
-                return 1;
-            case 'z':
-                return 2;
-            default:
-                return -1;
-            }
-        }
-
-        private int GetScaleIndex(string uniPropertyName){
-            System.StringComparison ct = System.StringComparison.CurrentCulture;
-            bool isScaleComponent = uniPropertyName.StartsWith ("m_LocalScale.", ct);
-
-            if (!isScaleComponent) { return -1; }
-
-            switch (uniPropertyName [uniPropertyName.Length - 1]) {
-            case 'x':
-                return 0;
-            case 'y':
-                return 1;
-            case 'z':
-                return 2;
-            default:
-                return -1;
-            }
-        }
-
-        /// <summary>
-        /// Gets or creates the rotation curve for GameObject uniGO.
-        /// </summary>
-        /// <returns>The rotation curve.</returns>
-        /// <param name="uniGO">Unity GameObject.</param>
-        /// <param name="frameRate">Frame rate.</param>
-        /// <param name="rotations">Rotations.</param>
-        /// <typeparam name="T"> RotationCurve is abstract so specify type of RotationCurve to create.</typeparam>
-        private RotationCurve GetRotationCurve<T>(
-            GameObject uniGO, float frameRate,
-            ref Dictionary<GameObject, RotationCurve> rotations
-            ) where T : RotationCurve, new()
-        {
-            RotationCurve rotCurve;
-            if (!rotations.TryGetValue (uniGO, out rotCurve)) {
-                rotCurve = new T { sampleRate = frameRate };
-                rotations.Add (uniGO, rotCurve);
-            }
-            return rotCurve;
-        }
-
-        /// <summary>
-        /// Export the Animator component on this game object
-        /// </summary>
-        protected void ExportAnimation (GameObject uniRoot, FbxScene fbxScene)
-        {
-            var exportedClips = new HashSet<AnimationClip> ();
-
-            var uniAnimator = uniRoot.GetComponent<Animator> ();
-            if (uniAnimator)
-            { 
-                // Try the animator controller (mecanim)
-                var controller = uniAnimator.runtimeAnimatorController;
-
-                if (controller) 
+                    Debug.LogWarning(string.Format("Exporting animation from PlayableDirector on {0} not supported", uniRoot.name));
+                    // TODO: export animationclips from playabledirector
+                }
+
+                // Try the animation (legacy)
+                var uniAnimation = uniRoot.GetComponent<Animation> ();
+                if (uniAnimation) 
                 { 
                     // Only export each clip once per game object.
-                    foreach (var clip in controller.animationClips) {
-                        if (exportedClips.Add (clip)) {
-                            ExportAnimationClip (clip, uniRoot, fbxScene);
-                        }
-                    }
-                }
-            }
-
-            // Try the playable director
-            var director = uniRoot.GetComponent<UnityEngine.Playables.PlayableDirector> ();
-            if (director)
-            {
-                Debug.LogWarning(string.Format("Exporting animation from PlayableDirector on {0} not supported", uniRoot.name));
-                // TODO: export animationclips from playabledirector
-            }
-
-            // Try the animation (legacy)
-            var uniAnimation = uniRoot.GetComponent<Animation> ();
-            if (uniAnimation) 
-            { 
-                // Only export each clip once per game object.
-                foreach (var uniAnimObj in uniAnimation) {
-                    AnimationState uniAnimState = uniAnimObj as AnimationState;
-                    if (uniAnimState)
+                    foreach (var uniAnimObj in uniAnimation) {
+                        AnimationState uniAnimState = uniAnimObj as AnimationState;
+                        if (uniAnimState)
+                        {
+                            AnimationClip uniAnimClip = uniAnimState.clip;
+                            if (exportedClips.Add (uniAnimClip)) {
+                                ExportAnimationClip (uniAnimClip, uniRoot, fbxScene);
+                            }
+                        }
+                    }
+                }
+            }
+
+            /// <summary>
+            /// configures default camera for the scene
+            /// </summary>
+            protected void SetDefaultCamera (FbxScene fbxScene)
+            {
+                if (DefaultCamera == "")
+                    DefaultCamera = Globals.FBXSDK_CAMERA_PERSPECTIVE;
+
+                fbxScene.GetGlobalSettings ().SetDefaultCamera (DefaultCamera);
+            }
+
+            /// <summary>
+            /// Ensures that the inputted name is unique.
+            /// If a duplicate name is found, then it is incremented.
+            /// e.g. Sphere becomes Sphere_1
+            /// </summary>
+            /// <returns>Unique name</returns>
+            /// <param name="name">Name</param>
+            private string GetUniqueName(string name)
+            {
+                var uniqueName = name;
+                if (NameToIndexMap.ContainsKey (name)) {
+                    uniqueName = string.Format (UniqueNameFormat, name, NameToIndexMap [name]);
+                    NameToIndexMap [name]++;
+                } else {
+                    NameToIndexMap [name] = 1;
+                }
+                return uniqueName;
+            }
+
+            /// <summary>
+            /// Creates an FbxNode for each GameObject.
+            /// </summary>
+            /// <returns>The number of nodes exported.</returns>
+            internal int ExportTransformHierarchy(
+                GameObject  unityGo, FbxScene fbxScene, FbxNode fbxNodeParent,
+                int exportProgress, int objectCount, Vector3 newCenter,
+                TransformExportType exportType = TransformExportType.Local,
+                ExportSettings.LODExportType lodExportType = ExportSettings.LODExportType.All
+            )
+            {
+                int numObjectsExported = exportProgress;
+
+                string fbxName = unityGo.name;
+                if (ExportOptions.UseMayaCompatibleNames) {
+                    fbxName = ConvertToMayaCompatibleName (unityGo.name);
+                    if (ExportOptions.AllowSceneModification)
                     {
-                        AnimationClip uniAnimClip = uniAnimState.clip;
-                        if (exportedClips.Add (uniAnimClip)) {
-                            ExportAnimationClip (uniAnimClip, uniRoot, fbxScene);
-                        }
-                    }
-                }
-            }
-        }
-
-        /// <summary>
-        /// configures default camera for the scene
-        /// </summary>
-        protected void SetDefaultCamera (FbxScene fbxScene)
-        {
-            if (DefaultCamera == "")
-                DefaultCamera = Globals.FBXSDK_CAMERA_PERSPECTIVE;
-
-            fbxScene.GetGlobalSettings ().SetDefaultCamera (DefaultCamera);
-        }
-
-        /// <summary>
-        /// Ensures that the inputted name is unique.
-        /// If a duplicate name is found, then it is incremented.
-        /// e.g. Sphere becomes Sphere_1
-        /// </summary>
-        /// <returns>Unique name</returns>
-        /// <param name="name">Name</param>
-        private string GetUniqueName(string name)
-        {
-            var uniqueName = name;
-            if (NameToIndexMap.ContainsKey (name)) {
-                uniqueName = string.Format (UniqueNameFormat, name, NameToIndexMap [name]);
-                NameToIndexMap [name]++;
-            } else {
-                NameToIndexMap [name] = 1;
-            }
-            return uniqueName;
-        }
-
-        /// <summary>
-        /// Creates an FbxNode for each GameObject.
-        /// </summary>
-        /// <returns>The number of nodes exported.</returns>
-        internal int ExportTransformHierarchy(
-            GameObject  unityGo, FbxScene fbxScene, FbxNode fbxNodeParent,
-            int exportProgress, int objectCount, Vector3 newCenter,
-            TransformExportType exportType = TransformExportType.Local,
-            ExportSettings.LODExportType lodExportType = ExportSettings.LODExportType.All
-        )
-        {
-            int numObjectsExported = exportProgress;
-
-            string fbxName = unityGo.name;
-            if (ExportOptions.UseMayaCompatibleNames) {
-                fbxName = ConvertToMayaCompatibleName (unityGo.name);
-                if (ExportOptions.AllowSceneModification)
-                {
-                    unityGo.name = fbxName;
-                }
-            }
-
-            // create an FbxNode and add it as a child of parent
-            FbxNode fbxNode = FbxNode.Create (fbxScene, GetUniqueName (fbxName));
-            MapUnityObjectToFbxNode [unityGo] = fbxNode;
-
-            if (Verbose)
-                Debug.Log (string.Format ("exporting {0}", fbxNode.GetName ()));
-
-            numObjectsExported++;
-            if (EditorUtility.DisplayCancelableProgressBar (
-                    ProgressBarTitle,
-                    string.Format ("Creating FbxNode {0}/{1}", numObjectsExported, objectCount),
-                    (numObjectsExported / (float)objectCount) * 0.25f)) {
-                // cancel silently
-                return -1;
-            }
-
-            // Default inheritance type in FBX is RrSs, which causes scaling issues in Maya as
-            // both Maya and Unity use RSrs inheritance by default.
-            // Note: MotionBuilder uses RrSs inheritance by default as well, though it is possible
-            //       to select a different inheritance type in the UI.
-            // Use RSrs as the scaling inheritance instead.
-            fbxNode.SetTransformationInheritType (FbxTransform.EInheritType.eInheritRSrs);
-
-            ExportTransform (unityGo.transform, fbxNode, newCenter, exportType);
-
-            fbxNodeParent.AddChild (fbxNode);
-
-            // if this object has an LOD group, then export according to the LOD preference setting
-            var lodGroup = unityGo.GetComponent<LODGroup>();
-            if (lodGroup && lodExportType != ExportSettings.LODExportType.All) {
-                LOD[] lods = lodGroup.GetLODs ();
-
-                // LODs are ordered from highest to lowest.
-                // If exporting lowest LOD, reverse the array
-                if (lodExportType == ExportSettings.LODExportType.Lowest) {
-                    // reverse the array
-                    LOD[] tempLods = new LOD[lods.Length];
-                    System.Array.Copy (lods, tempLods, lods.Length);
-                    System.Array.Reverse (tempLods);
-                    lods = tempLods;
-                }
-
-                for(int i = 0; i < lods.Length; i++){
-                    var lod = lods [i];
-                    bool exportedRenderer = false;
-                    foreach (var renderer in lod.renderers) {
-                        // only export if parented under LOD group
-                        if (renderer.transform.parent == unityGo.transform) {
-                            numObjectsExported = ExportTransformHierarchy (renderer.gameObject, fbxScene, fbxNode, numObjectsExported, objectCount, newCenter, lodExportType: lodExportType);
-                            exportedRenderer = true;
-                        } else if(Verbose) {
-                            Debug.LogFormat ("FbxExporter: Not exporting LOD {0}: {1}", i, renderer.name);
-                        }
-                    }
-
-                    // if at least one renderer for this LOD was exported, then we succeeded
-                    // so stop exporting.
-                    if (exportedRenderer) {
-                        return numObjectsExported;
-                    }
-                }
-            }
-
-<<<<<<< HEAD
-            // now  unityGo  through our children and recurse
-            foreach (Transform childT in  unityGo.transform) {
-                numObjectsExported = ExportTransformHierarchy (childT.gameObject, fbxScene, fbxNode, numObjectsExported, objectCount, newCenter, lodExportType: lodExportType);
-            }
-
-            return numObjectsExported;
-        }
-
-        /// <summary>
-        /// Export data containing what to export when
-        /// exporting animation only.
-        /// </summary>
-        internal struct AnimationOnlyExportData {
-            // map from animation clip to GameObject that has Animation/Animator
-            // component containing clip
-            public Dictionary<AnimationClip, GameObject> animationClips;
-
-            // set of all GameObjects to export
-            public HashSet<GameObject> goExportSet;
-
-            // map from GameObject to component type to export
-            public Dictionary<GameObject, System.Type> exportComponent;
-
-            // first clip to export
-            public AnimationClip defaultClip;
-
-            public AnimationOnlyExportData(
-                Dictionary<AnimationClip, GameObject> animClips,
-                HashSet<GameObject> exportSet,
-                Dictionary<GameObject, System.Type> exportComponent
-            ){
-                this.animationClips = animClips;
-                this.goExportSet = exportSet;
-                this.exportComponent = exportComponent;
-                this.defaultClip = null;
-            }
-
-            public void ComputeObjectsInAnimationClips(
-                AnimationClip[] animClips, 
-                GameObject animationRootObject,
-                bool exportSkinnedMeshAnim = true
-            ){
-                // NOTE: the object (animationRootObject) containing the animation is not necessarily animated
-                // when driven by an animator or animation component.
-
-                foreach (var animClip in animClips) {
-                    if (this.animationClips.ContainsKey(animClip)) {
-                        // we have already exported gameobjects for this clip
-                        continue;
-                    }
-
-                    this.animationClips.Add (animClip, animationRootObject);
-
-                    foreach (EditorCurveBinding uniCurveBinding in AnimationUtility.GetCurveBindings (animClip)) {
-                        Object uniObj = AnimationUtility.GetAnimatedObject (animationRootObject, uniCurveBinding);
-                        if (!uniObj) {
-                            continue;
-=======
+                        unityGo.name = fbxName;
+                    }
+                }
+
+                // create an FbxNode and add it as a child of parent
+                FbxNode fbxNode = FbxNode.Create (fbxScene, GetUniqueName (fbxName));
+                MapUnityObjectToFbxNode [unityGo] = fbxNode;
+
+                if (Verbose)
+                    Debug.Log (string.Format ("exporting {0}", fbxNode.GetName ()));
+
+                numObjectsExported++;
+                if (EditorUtility.DisplayCancelableProgressBar (
+                        ProgressBarTitle,
+                        string.Format ("Creating FbxNode {0}/{1}", numObjectsExported, objectCount),
+                        (numObjectsExported / (float)objectCount) * 0.25f)) {
+                    // cancel silently
+                    return -1;
+                }
+
+                // Default inheritance type in FBX is RrSs, which causes scaling issues in Maya as
+                // both Maya and Unity use RSrs inheritance by default.
+                // Note: MotionBuilder uses RrSs inheritance by default as well, though it is possible
+                //       to select a different inheritance type in the UI.
+                // Use RSrs as the scaling inheritance instead.
+                fbxNode.SetTransformationInheritType (FbxTransform.EInheritType.eInheritRSrs);
+
+                ExportTransform (unityGo.transform, fbxNode, newCenter, exportType);
+
+                fbxNodeParent.AddChild (fbxNode);
+
+                // if this object has an LOD group, then export according to the LOD preference setting
+                var lodGroup = unityGo.GetComponent<LODGroup>();
+                if (lodGroup && lodExportType != ExportSettings.LODExportType.All) {
+                    LOD[] lods = lodGroup.GetLODs ();
+
+                    // LODs are ordered from highest to lowest.
+                    // If exporting lowest LOD, reverse the array
+                    if (lodExportType == ExportSettings.LODExportType.Lowest) {
+                        // reverse the array
+                        LOD[] tempLods = new LOD[lods.Length];
+                        System.Array.Copy (lods, tempLods, lods.Length);
+                        System.Array.Reverse (tempLods);
+                        lods = tempLods;
+                    }
+
+                    for(int i = 0; i < lods.Length; i++){
+                        var lod = lods [i];
+                        bool exportedRenderer = false;
+                        foreach (var renderer in lod.renderers) {
+                            // only export if parented under LOD group
+                            if (renderer.transform.parent == unityGo.transform) {
+                                numObjectsExported = ExportTransformHierarchy (renderer.gameObject, fbxScene, fbxNode, numObjectsExported, objectCount, newCenter, lodExportType: lodExportType);
+                                exportedRenderer = true;
+                            } else if(Verbose) {
+                                Debug.LogFormat ("FbxExporter: Not exporting LOD {0}: {1}", i, renderer.name);
+                            }
+                        }
+
+                        // if at least one renderer for this LOD was exported, then we succeeded
+                        // so stop exporting.
+                        if (exportedRenderer) {
+                            return numObjectsExported;
+                        }
+                    }
+                }
+
+                // now  unityGo  through our children and recurse
+                foreach (Transform childT in  unityGo.transform) {
+                    numObjectsExported = ExportTransformHierarchy (childT.gameObject, fbxScene, fbxNode, numObjectsExported, objectCount, newCenter, lodExportType: lodExportType);
+                }
+
+                return numObjectsExported;
+            }
+
             /// <summary>
             /// Exports all animation clips in the hierarchy along with
             /// the minimum required GameObject information.
@@ -2614,296 +2556,235 @@
                            )) {
                             // export cancelled
                             return -1;
->>>>>>> 839e5fe5
-                        }
-
-<<<<<<< HEAD
-                        GameObject unityGo = GetGameObject (uniObj);
-                        if (!unityGo) {
-                            continue;
-                        }
-
-                        if (!exportSkinnedMeshAnim && unityGo.GetComponent<SkinnedMeshRenderer>()) {
-                            continue;
-                        }
-
-                        // If we have a clip driving a camera or light then force the export of FbxNodeAttribute
-                        // so that they point the right way when imported into Maya.
-                        if (unityGo.GetComponent<Light>())
-                            this.exportComponent[unityGo] = typeof(Light);
-                        else if (unityGo.GetComponent<Camera>())
-                            this.exportComponent[unityGo] = typeof(Camera);
-
-                        this.goExportSet.Add (unityGo);
-                    }
-=======
+                        }
+                    }
+                }
+
                 // make sure anim destination node is exported as well
                 var exportSet = exportData.Objects;
                 if (ExportOptions.AnimationDest && ExportOptions.AnimationSource) {
                     exportSet.Add (ExportOptions.AnimationDest.gameObject);
->>>>>>> 839e5fe5
-                }
-            }
-        }
-
-        /// <summary>
-        /// Exports all animation clips in the hierarchy along with
-        /// the minimum required GameObject information.
-        /// i.e. Animated GameObjects, their ancestors, and their transforms are exported, 
-        ///     but components are only exported if explicitly animated. Meshes are not exported.
-        /// </summary>
-        /// <returns>The number of nodes exported.</returns>
-        internal int ExportAnimationOnly(
-            GameObject unityGO,
-            FbxScene fbxScene,
-            int exportProgress,
-            int objectCount,
-            Vector3 newCenter,
-            AnimationOnlyExportData exportData,
-            TransformExportType exportType = TransformExportType.Local
-        ){
-            // export any bones
-            var skinnedMeshRenderers = unityGO.GetComponentsInChildren<SkinnedMeshRenderer> ();
-            int numObjectsExported = exportProgress;
-
-            foreach (var skinnedMesh in skinnedMeshRenderers) {
-                var boneArray = skinnedMesh.bones;
-                var bones = new HashSet<GameObject>();
-                var boneDict = new Dictionary<Transform, int> ();
-
-                for (int i = 0; i < boneArray.Length; i++) {
-                    bones.Add (boneArray [i].gameObject);
-                    boneDict.Add (boneArray [i], i);
-                }
-
-                // get the bones that are also in the export set
-                bones.IntersectWith (exportData.goExportSet);
-
-                // remove the exported bones from the export set
-                exportData.goExportSet.ExceptWith (bones);
-
-                var boneInfo = new SkinnedMeshBoneInfo (skinnedMesh, boneDict);
-                foreach (var bone in bones) {
+                }
+
+                // export everything else
+                foreach (var go in exportSet) {
                     FbxNode node;
                     if (!ExportGameObjectAndParents (
-                        bone.gameObject, unityGO, fbxScene, out node, newCenter, 
-                        exportType, ref numObjectsExported, objectCount,
-                        boneInfo
-                        )) {
+                        go, unityGO, fbxScene, out node, newCenter, exportType, ref numObjectsExported, objectCount
+                       )) {
                         // export cancelled
                         return -1;
                     }
-                }
-            }
-
-            // make sure anim destination node is exported as well
-            var exportSet = exportData.goExportSet;
-            if (ExportOptions.AnimationDest && ExportOptions.AnimationSource) {
-                exportSet.Add (ExportOptions.AnimationDest.gameObject);
-            }
-
-            // export everything else
-            foreach (var go in exportSet) {
-                FbxNode node;
+
+                    ExportConstraints(go, fbxScene, node);
+
+                    System.Type compType;
+                    if (exportData.exportComponent.TryGetValue (go, out compType)) {
+                        if (compType == typeof(Light)) {
+                            ExportLight (go, fbxScene, node);
+                        } else if (compType == typeof(Camera)) {
+                            ExportCamera (go, fbxScene, node);
+                        }
+                    }
+                }
+
+                // export animation
+                // export default clip first
+                if (exportData.defaultClip != null) {
+                    var defaultClip = exportData.defaultClip;
+                    ExportAnimationClip (defaultClip, exportData.animationClips[defaultClip], fbxScene);
+                    exportData.animationClips.Remove (defaultClip);
+                }
+
+                foreach (var animClip in exportData.animationClips) {
+                    ExportAnimationClip (animClip.Key, animClip.Value, fbxScene);
+                }
+
+                return numObjectsExported;
+            }
+
+            internal class SkinnedMeshBoneInfo {
+                public SkinnedMeshRenderer skinnedMesh;
+                public Dictionary<Transform, int> boneDict;
+                public Dictionary<Transform, Matrix4x4> boneToBindPose;
+
+                public SkinnedMeshBoneInfo(SkinnedMeshRenderer skinnedMesh, Dictionary<Transform, int> boneDict){
+                    this.skinnedMesh = skinnedMesh;
+                    this.boneDict = boneDict;
+                    this.boneToBindPose = new Dictionary<Transform, Matrix4x4>();
+                }
+            }
+
+            /// <summary>
+            /// Exports the Gameobject and its ancestors.
+            /// </summary>
+            /// <returns><c>true</c>, if game object and parents were exported,
+            ///  <c>false</c> if export cancelled.</returns>
+            private bool ExportGameObjectAndParents(
+                GameObject unityGo,
+                GameObject rootObject,
+                FbxScene fbxScene, 
+                out FbxNode fbxNode,
+                Vector3 newCenter,
+                TransformExportType exportType,
+                ref int exportProgress,
+                int objectCount,
+                SkinnedMeshBoneInfo boneInfo = null)
+            {
+                // node already exists
+                if (MapUnityObjectToFbxNode.TryGetValue (unityGo, out fbxNode)) {
+                    return true;
+                }
+
+                string fbxName = unityGo.name;
+                if (ExportOptions.UseMayaCompatibleNames) {
+                    fbxName = ConvertToMayaCompatibleName (unityGo.name);
+                }
+
+                // create an FbxNode and add it as a child of parent
+                fbxNode = FbxNode.Create (fbxScene, GetUniqueName (fbxName));
+                MapUnityObjectToFbxNode [unityGo] = fbxNode;
+
+                exportProgress++;
+                if (EditorUtility.DisplayCancelableProgressBar (
+                        ProgressBarTitle,
+                    string.Format ("Creating FbxNode {0}/{1}", exportProgress, objectCount),
+                    (exportProgress / (float)objectCount) * 0.5f)) {
+                    // cancel silently
+                    return false;
+                }
+
+                // Default inheritance type in FBX is RrSs, which causes scaling issues in Maya as
+                // both Maya and Unity use RSrs inheritance by default.
+                // Note: MotionBuilder uses RrSs inheritance by default as well, though it is possible
+                //       to select a different inheritance type in the UI.
+                // Use RSrs as the scaling inhertiance instead.
+                fbxNode.SetTransformationInheritType (FbxTransform.EInheritType.eInheritRSrs);
+
+                // TODO: check if GO is a bone and export accordingly
+                var exportedBoneTransform = boneInfo != null? 
+                    ExportBoneTransform (fbxNode, fbxScene, unityGo.transform, boneInfo) : false;
+
+                // export regular transform if we are not a bone or failed to export as a bone
+                if(!exportedBoneTransform){
+                    ExportTransform (unityGo.transform, fbxNode, newCenter, exportType);
+                }
+
+                if (unityGo == rootObject || unityGo.transform.parent == null) {
+                    fbxScene.GetRootNode ().AddChild (fbxNode);
+                    return true;
+                }
+
+                SkinnedMeshBoneInfo parentBoneInfo = null;
+                if (boneInfo != null && boneInfo.skinnedMesh.rootBone != null && unityGo.transform != boneInfo.skinnedMesh.rootBone) {
+                    parentBoneInfo = boneInfo;
+                }
+
+                FbxNode fbxNodeParent;
                 if (!ExportGameObjectAndParents (
-                    go, unityGO, fbxScene, out node, newCenter, exportType, ref numObjectsExported, objectCount
-                    )) {
+                    unityGo.transform.parent.gameObject,
+                    rootObject,
+                    fbxScene,
+                    out fbxNodeParent,
+                    newCenter,
+                    TransformExportType.Local,
+                    ref exportProgress,
+                    objectCount,
+                    parentBoneInfo
+                )) {
                     // export cancelled
-                    return -1;
-                }
-
-                ExportConstraints(go, fbxScene, node);
-
-                System.Type compType;
-                if (exportData.exportComponent.TryGetValue (go, out compType)) {
-                    if (compType == typeof(Light)) {
-                        ExportLight (go, fbxScene, node);
-                    } else if (compType == typeof(Camera)) {
-                        ExportCamera (go, fbxScene, node);
-                    }
-                }
-            }
-
-            // export animation
-            // export default clip first
-            if (exportData.defaultClip != null) {
-                var defaultClip = exportData.defaultClip;
-                ExportAnimationClip (defaultClip, exportData.animationClips[defaultClip], fbxScene);
-                exportData.animationClips.Remove (defaultClip);
-            }
-
-            foreach (var animClip in exportData.animationClips) {
-                ExportAnimationClip (animClip.Key, animClip.Value, fbxScene);
-            }
-
-            return numObjectsExported;
-        }
-
-        internal class SkinnedMeshBoneInfo {
-            public SkinnedMeshRenderer skinnedMesh;
-            public Dictionary<Transform, int> boneDict;
-            public Dictionary<Transform, Matrix4x4> boneToBindPose;
-
-            public SkinnedMeshBoneInfo(SkinnedMeshRenderer skinnedMesh, Dictionary<Transform, int> boneDict){
-                this.skinnedMesh = skinnedMesh;
-                this.boneDict = boneDict;
-                this.boneToBindPose = new Dictionary<Transform, Matrix4x4>();
-            }
-        }
-
-        /// <summary>
-        /// Exports the Gameobject and its ancestors.
-        /// </summary>
-        /// <returns><c>true</c>, if game object and parents were exported,
-        ///  <c>false</c> if export cancelled.</returns>
-        private bool ExportGameObjectAndParents(
-            GameObject unityGo,
-            GameObject rootObject,
-            FbxScene fbxScene, 
-            out FbxNode fbxNode,
-            Vector3 newCenter,
-            TransformExportType exportType,
-            ref int exportProgress,
-            int objectCount,
-            SkinnedMeshBoneInfo boneInfo = null)
-        {
-            // node already exists
-            if (MapUnityObjectToFbxNode.TryGetValue (unityGo, out fbxNode)) {
+                    return false;
+                }
+                fbxNodeParent.AddChild (fbxNode);
+
                 return true;
             }
 
-            string fbxName = unityGo.name;
-            if (ExportOptions.UseMayaCompatibleNames) {
-                fbxName = ConvertToMayaCompatibleName (unityGo.name);
-            }
-
-            // create an FbxNode and add it as a child of parent
-            fbxNode = FbxNode.Create (fbxScene, GetUniqueName (fbxName));
-            MapUnityObjectToFbxNode [unityGo] = fbxNode;
-
-            exportProgress++;
-            if (EditorUtility.DisplayCancelableProgressBar (
-                    ProgressBarTitle,
-                string.Format ("Creating FbxNode {0}/{1}", exportProgress, objectCount),
-                (exportProgress / (float)objectCount) * 0.5f)) {
-                // cancel silently
-                return false;
-            }
-
-            // Default inheritance type in FBX is RrSs, which causes scaling issues in Maya as
-            // both Maya and Unity use RSrs inheritance by default.
-            // Note: MotionBuilder uses RrSs inheritance by default as well, though it is possible
-            //       to select a different inheritance type in the UI.
-            // Use RSrs as the scaling inhertiance instead.
-            fbxNode.SetTransformationInheritType (FbxTransform.EInheritType.eInheritRSrs);
-
-            // TODO: check if GO is a bone and export accordingly
-            var exportedBoneTransform = boneInfo != null? 
-                ExportBoneTransform (fbxNode, fbxScene, unityGo.transform, boneInfo) : false;
-
-            // export regular transform if we are not a bone or failed to export as a bone
-            if(!exportedBoneTransform){
-                ExportTransform (unityGo.transform, fbxNode, newCenter, exportType);
-            }
-
-            if (unityGo == rootObject || unityGo.transform.parent == null) {
-                fbxScene.GetRootNode ().AddChild (fbxNode);
+            /// <summary>
+            /// Exports the bone transform.
+            /// </summary>
+            /// <returns><c>true</c>, if bone transform was exported, <c>false</c> otherwise.</returns>
+            /// <param name="fbxNode">Fbx node.</param>
+            /// <param name="fbxScene">Fbx scene.</param>
+            /// <param name="unityBone">Unity bone.</param>
+            /// <param name="boneInfo">Bone info.</param>
+            private bool ExportBoneTransform(
+                FbxNode fbxNode, FbxScene fbxScene, Transform unityBone, SkinnedMeshBoneInfo boneInfo
+            ){
+                if (boneInfo == null || boneInfo.skinnedMesh == null || boneInfo.boneDict == null || unityBone == null) {
+                    return false;
+                }
+
+                var skinnedMesh = boneInfo.skinnedMesh;
+                var boneDict = boneInfo.boneDict;
+                var rootBone = skinnedMesh.rootBone;
+
+                // setup the skeleton
+                var fbxSkeleton = fbxNode.GetSkeleton ();
+                if (fbxSkeleton == null) {
+                    fbxSkeleton = FbxSkeleton.Create (fbxScene, unityBone.name + SkeletonPrefix);
+
+                    fbxSkeleton.Size.Set (1.0f * UnitScaleFactor);
+                    fbxNode.SetNodeAttribute (fbxSkeleton);
+                }
+                var fbxSkeletonType = rootBone != unityBone
+                    ? FbxSkeleton.EType.eLimbNode : FbxSkeleton.EType.eRoot;
+                fbxSkeleton.SetSkeletonType (fbxSkeletonType);
+
+                var bindPoses = skinnedMesh.sharedMesh.bindposes;
+
+                // get bind pose
+                Matrix4x4 bindPose;
+                if (!boneInfo.boneToBindPose.TryGetValue (unityBone, out bindPose)) {
+                    bindPose = GetBindPose (unityBone, bindPoses, boneDict, skinnedMesh);
+                    boneInfo.boneToBindPose.Add (unityBone, bindPose);
+                }
+
+                Matrix4x4 pose;
+                if (unityBone == rootBone) {
+                    pose = (unityBone.parent.worldToLocalMatrix * skinnedMesh.transform.localToWorldMatrix * bindPose.inverse);
+                } else {
+                    // get parent's bind pose
+                    Matrix4x4 parentBindPose;
+                    if (!boneInfo.boneToBindPose.TryGetValue (unityBone.parent, out parentBindPose)) {
+                        parentBindPose = GetBindPose (unityBone.parent, bindPoses, boneDict, skinnedMesh);
+                        boneInfo.boneToBindPose.Add (unityBone.parent, parentBindPose);
+                    }
+                    pose = parentBindPose * bindPose.inverse;
+                }
+
+                FbxVector4 translation, rotation, scale;
+                GetTRSFromMatrix (pose, out translation, out rotation, out scale);
+
+                // Export bones with zero rotation, using a pivot instead to set the rotation
+                // so that the bones are easier to animate and the rotation shows up as the "joint orientation" in Maya.
+                fbxNode.LclTranslation.Set (new FbxDouble3(-translation.X*UnitScaleFactor, translation.Y*UnitScaleFactor, translation.Z*UnitScaleFactor));
+                fbxNode.LclRotation.Set (new FbxDouble3(0,0,0));
+                fbxNode.LclScaling.Set (new FbxDouble3 (scale.X, scale.Y, scale.Z));
+
+                // TODO (UNI-34294): add detailed comment about why we export rotation as pre-rotation
+                fbxNode.SetRotationActive (true);
+                fbxNode.SetPivotState (FbxNode.EPivotSet.eSourcePivot, FbxNode.EPivotState.ePivotReference);
+                fbxNode.SetPreRotation (FbxNode.EPivotSet.eSourcePivot, new FbxVector4 (rotation.X, -rotation.Y, -rotation.Z));
+
                 return true;
             }
 
-            SkinnedMeshBoneInfo parentBoneInfo = null;
-            if (boneInfo != null && boneInfo.skinnedMesh.rootBone != null && unityGo.transform != boneInfo.skinnedMesh.rootBone) {
-                parentBoneInfo = boneInfo;
-            }
-
-            FbxNode fbxNodeParent;
-            if (!ExportGameObjectAndParents (
-                unityGo.transform.parent.gameObject,
-                rootObject,
-                fbxScene,
-                out fbxNodeParent,
-                newCenter,
-                TransformExportType.Local,
-                ref exportProgress,
-                objectCount,
-                parentBoneInfo
-            )) {
-                // export cancelled
-                return false;
-            }
-            fbxNodeParent.AddChild (fbxNode);
-
-            return true;
-        }
-
-        /// <summary>
-        /// Exports the bone transform.
-        /// </summary>
-        /// <returns><c>true</c>, if bone transform was exported, <c>false</c> otherwise.</returns>
-        /// <param name="fbxNode">Fbx node.</param>
-        /// <param name="fbxScene">Fbx scene.</param>
-        /// <param name="unityBone">Unity bone.</param>
-        /// <param name="boneInfo">Bone info.</param>
-        private bool ExportBoneTransform(
-            FbxNode fbxNode, FbxScene fbxScene, Transform unityBone, SkinnedMeshBoneInfo boneInfo
-        ){
-            if (boneInfo == null || boneInfo.skinnedMesh == null || boneInfo.boneDict == null || unityBone == null) {
-                return false;
-            }
-
-            var skinnedMesh = boneInfo.skinnedMesh;
-            var boneDict = boneInfo.boneDict;
-            var rootBone = skinnedMesh.rootBone;
-
-            // setup the skeleton
-            var fbxSkeleton = fbxNode.GetSkeleton ();
-            if (fbxSkeleton == null) {
-                fbxSkeleton = FbxSkeleton.Create (fbxScene, unityBone.name + SkeletonPrefix);
-
-                fbxSkeleton.Size.Set (1.0f * UnitScaleFactor);
-                fbxNode.SetNodeAttribute (fbxSkeleton);
-            }
-            var fbxSkeletonType = rootBone != unityBone
-                ? FbxSkeleton.EType.eLimbNode : FbxSkeleton.EType.eRoot;
-            fbxSkeleton.SetSkeletonType (fbxSkeletonType);
-
-            var bindPoses = skinnedMesh.sharedMesh.bindposes;
-
-            // get bind pose
-            Matrix4x4 bindPose;
-            if (!boneInfo.boneToBindPose.TryGetValue (unityBone, out bindPose)) {
-                bindPose = GetBindPose (unityBone, bindPoses, boneDict, skinnedMesh);
-                boneInfo.boneToBindPose.Add (unityBone, bindPose);
-            }
-
-            Matrix4x4 pose;
-            if (unityBone == rootBone) {
-                pose = (unityBone.parent.worldToLocalMatrix * skinnedMesh.transform.localToWorldMatrix * bindPose.inverse);
-            } else {
-                // get parent's bind pose
-                Matrix4x4 parentBindPose;
-                if (!boneInfo.boneToBindPose.TryGetValue (unityBone.parent, out parentBindPose)) {
-                    parentBindPose = GetBindPose (unityBone.parent, bindPoses, boneDict, skinnedMesh);
-                    boneInfo.boneToBindPose.Add (unityBone.parent, parentBindPose);
-                }
-                pose = parentBindPose * bindPose.inverse;
-            }
-
-            FbxVector4 translation, rotation, scale;
-            GetTRSFromMatrix (pose, out translation, out rotation, out scale);
-
-            // Export bones with zero rotation, using a pivot instead to set the rotation
-            // so that the bones are easier to animate and the rotation shows up as the "joint orientation" in Maya.
-            fbxNode.LclTranslation.Set (new FbxDouble3(-translation.X*UnitScaleFactor, translation.Y*UnitScaleFactor, translation.Z*UnitScaleFactor));
-            fbxNode.LclRotation.Set (new FbxDouble3(0,0,0));
-            fbxNode.LclScaling.Set (new FbxDouble3 (scale.X, scale.Y, scale.Z));
-
-<<<<<<< HEAD
-            // TODO (UNI-34294): add detailed comment about why we export rotation as pre-rotation
-            fbxNode.SetRotationActive (true);
-            fbxNode.SetPivotState (FbxNode.EPivotSet.eSourcePivot, FbxNode.EPivotState.ePivotReference);
-            fbxNode.SetPreRotation (FbxNode.EPivotSet.eSourcePivot, new FbxVector4 (rotation.X, -rotation.Y, -rotation.Z));
-=======
+            private void GetTRSFromMatrix(Matrix4x4 unityMatrix, out FbxVector4 translation, out FbxVector4 rotation, out FbxVector4 scale){
+                // FBX is transposed relative to Unity: transpose as we convert.
+                FbxMatrix matrix = new FbxMatrix ();
+                matrix.SetColumn (0, new FbxVector4 (unityMatrix.GetRow (0).x, unityMatrix.GetRow (0).y, unityMatrix.GetRow (0).z, unityMatrix.GetRow (0).w));
+                matrix.SetColumn (1, new FbxVector4 (unityMatrix.GetRow (1).x, unityMatrix.GetRow (1).y, unityMatrix.GetRow (1).z, unityMatrix.GetRow (1).w));
+                matrix.SetColumn (2, new FbxVector4 (unityMatrix.GetRow (2).x, unityMatrix.GetRow (2).y, unityMatrix.GetRow (2).z, unityMatrix.GetRow (2).w));
+                matrix.SetColumn (3, new FbxVector4 (unityMatrix.GetRow (3).x, unityMatrix.GetRow (3).y, unityMatrix.GetRow (3).z, unityMatrix.GetRow (3).w));
+
+                // FBX wants translation, rotation (in euler angles) and scale.
+                // We assume there's no real shear, just rounding error.
+                FbxVector4 shear;
+                double sign;
+                matrix.GetElements (out translation, out rotation, out shear, out scale, out sign);
+            }
+
             /// <summary>
             /// Counts how many objects are between this object and the root (exclusive).
             /// </summary>
@@ -2914,70 +2795,17 @@
                 if (startObject == null) {
                     return 0;
                 }
->>>>>>> 839e5fe5
-
-            return true;
-        }
-
-        private void GetTRSFromMatrix(Matrix4x4 unityMatrix, out FbxVector4 translation, out FbxVector4 rotation, out FbxVector4 scale){
-            // FBX is transposed relative to Unity: transpose as we convert.
-            FbxMatrix matrix = new FbxMatrix ();
-            matrix.SetColumn (0, new FbxVector4 (unityMatrix.GetRow (0).x, unityMatrix.GetRow (0).y, unityMatrix.GetRow (0).z, unityMatrix.GetRow (0).w));
-            matrix.SetColumn (1, new FbxVector4 (unityMatrix.GetRow (1).x, unityMatrix.GetRow (1).y, unityMatrix.GetRow (1).z, unityMatrix.GetRow (1).w));
-            matrix.SetColumn (2, new FbxVector4 (unityMatrix.GetRow (2).x, unityMatrix.GetRow (2).y, unityMatrix.GetRow (2).z, unityMatrix.GetRow (2).w));
-            matrix.SetColumn (3, new FbxVector4 (unityMatrix.GetRow (3).x, unityMatrix.GetRow (3).y, unityMatrix.GetRow (3).z, unityMatrix.GetRow (3).w));
-
-            // FBX wants translation, rotation (in euler angles) and scale.
-            // We assume there's no real shear, just rounding error.
-            FbxVector4 shear;
-            double sign;
-            matrix.GetElements (out translation, out rotation, out shear, out scale, out sign);
-        }
-
-        /// <summary>
-        /// Counts how many objects are between this object and the root (exclusive).
-        /// </summary>
-        /// <returns>The object to root count.</returns>
-        /// <param name="startObject">Start object.</param>
-        /// <param name="root">Root object.</param>
-        private int GetObjectToRootDepth(Transform startObject, Transform root){
-            if (startObject == null) {
-                return 0;
-            }
-
-            int count = 0;
-            var parent = startObject.parent;
-            while (parent != null && parent != root) {
-                count++;
-                parent = parent.parent;
-            }
-            return count;
-        }
-
-<<<<<<< HEAD
-
-        /// <summary>
-        /// Gets the count of animated objects to be exported.
-        /// 
-        /// In addition, collects the minimum set of what needs to be exported for each GameObject hierarchy.
-        /// This contains all the animated GameObjects, their ancestors, their transforms, as well as any animated
-        /// components and the animation clips. Also, the first animation to export, if any.
-        /// </summary>
-        /// <returns>The animation only hierarchy count.</returns>
-        /// <param name="exportSet">GameObject hierarchies selected for export.</param>
-        /// <param name="hierarchyToExportData">Map from GameObject hierarchy to animation export data.</param>
-        internal int GetAnimOnlyHierarchyCount(Dictionary<GameObject, AnimationOnlyExportData> hierarchyToExportData)
-        {
-            // including any parents of animated objects that are exported
-            var completeExpSet = new HashSet<GameObject>();
-            foreach (var data in hierarchyToExportData.Values) {
-                foreach (var go in data.goExportSet) {
-                    completeExpSet.Add(go);
-
-                    var parent = go.transform.parent;
-                    while (parent != null && completeExpSet.Add(parent.gameObject)) {
-                        parent = parent.parent;
-=======
+
+                int count = 0;
+                var parent = startObject.parent;
+                while (parent != null && parent != root) {
+                    count++;
+                    parent = parent.parent;
+                }
+                return count;
+            }
+
+
             /// <summary>
             /// Gets the count of animated objects to be exported.
             /// 
@@ -3000,62 +2828,12 @@
                         while (parent != null && completeExpSet.Add(parent.gameObject)) {
                             parent = parent.parent;
                         }
->>>>>>> 839e5fe5
-                    }
-                }
-            }
-
-<<<<<<< HEAD
-            return completeExpSet.Count;
-        }
-
-        internal Dictionary<GameObject, AnimationOnlyExportData> GetAnimationExportDataFromAnimationTrack(GameObject rootObject, AnimationTrack animationTrack)
-        {
-            // get animation clips for root object from animation track
-            List<AnimationClip> clips = new List<AnimationClip>();
-
-            foreach (TimelineClip myclip in animationTrack.GetClips())
-            {
-                clips.Add(myclip.animationClip);
-            }
-
-            return GetTimelineAnimationExportData(rootObject, clips);
-        }
-
-
-        internal Dictionary<GameObject, AnimationOnlyExportData> GetTimelineAnimationExportData(GameObject rootObject, List<AnimationClip> animationClipsList)
-        {
-            var goToExport = new HashSet<GameObject>();
-            var animationClips = new Dictionary<AnimationClip, GameObject>();
-            var exportComponent = new Dictionary<GameObject, System.Type>();
-
-            var exportData = new AnimationOnlyExportData(animationClips, goToExport, exportComponent);
-            exportData.ComputeObjectsInAnimationClips(animationClipsList.ToArray(), rootObject, ExportOptions.AnimateSkinnedMesh);
-
-            Dictionary<GameObject, AnimationOnlyExportData> data = new Dictionary<GameObject, AnimationOnlyExportData>();
-            data.Add(rootObject, exportData);
-            return data;
-        }
-
-        internal Dictionary<GameObject, AnimationOnlyExportData> GetAnimationExportData(HashSet<GameObject> exportSet)
-        {
-            Dictionary<GameObject, AnimationOnlyExportData>  hierarchyToExportData = new Dictionary<GameObject, AnimationOnlyExportData>();
-
-            foreach (var go in exportSet)
-            {
-                // gather all animation clips
-                var legacyAnim = go.GetComponentsInChildren<Animation>();
-                var genericAnim = go.GetComponentsInChildren<Animator>();
-
-                var goToExport = new HashSet<GameObject>();
-                var animationClips = new Dictionary<AnimationClip, GameObject>();
-                var exportComponent = new Dictionary<GameObject, System.Type>();
-
-                var exportData = new AnimationOnlyExportData(animationClips, goToExport, exportComponent);
-
-                hierarchyToExportData.Add(go, exportData);
-
-=======
+                    }
+                }
+
+                return completeExpSet.Count;
+            }
+
             internal static Dictionary<GameObject, IExportData> GetExportData(Object[] objects, IExportOptions exportOptions = null)
             {
                 if (exportOptions==null)
@@ -3115,7 +2893,6 @@
 
                 var exportData = new AnimationOnlyExportData();
 
->>>>>>> 839e5fe5
                 int depthFromRootAnimation = int.MaxValue;
                 Animation rootAnimation = null;
                 foreach (var anim in legacyAnim)
@@ -3129,11 +2906,7 @@
                     }
 
                     var animClips = AnimationUtility.GetAnimationClips(anim.gameObject);
-<<<<<<< HEAD
-                    exportData.ComputeObjectsInAnimationClips(animClips, anim.gameObject, ExportOptions.AnimateSkinnedMesh);
-=======
                     exportData.CollectDependencies(animClips, anim.gameObject, exportOptions);
->>>>>>> 839e5fe5
                 }
 
                 int depthFromRootAnimator = int.MaxValue;
@@ -3152,11 +2925,7 @@
                     var controller = anim.runtimeAnimatorController;
                     if (controller)
                     {
-<<<<<<< HEAD
-                        exportData.ComputeObjectsInAnimationClips(controller.animationClips, anim.gameObject, ExportOptions.AnimateSkinnedMesh);
-=======
                         exportData.CollectDependencies(controller.animationClips, anim.gameObject, exportOptions);
->>>>>>> 839e5fe5
                     }
                 }
 
@@ -3177,250 +2946,224 @@
                             var motion = dController.layers[0].stateMachine.defaultState.motion;
                             var defaultClip = motion as AnimationClip;
                             if (defaultClip)
-<<<<<<< HEAD
                             {
                                 exportData.defaultClip = defaultClip;
                             }
                             else
                             {
-=======
-                            {
-                                exportData.defaultClip = defaultClip;
-                            }
-                            else
-                            {
->>>>>>> 839e5fe5
                                 Debug.LogWarningFormat("Couldn't export motion {0}", motion.name);
                             }
                         }
                     }
                 }
-<<<<<<< HEAD
-=======
                 return exportData;
->>>>>>> 839e5fe5
-            }
-            return hierarchyToExportData;
-        }
-
-        /// <summary>
-        /// Export components on this game object.
-        /// Transform components have already been exported.
-        /// This function exports the other components and animation.
-        /// </summary>
-        protected bool ExportComponents(FbxScene fbxScene, bool exportAnim = true)
-        {
-            var animationNodes = new HashSet<GameObject> ();
-
-            int numObjectsExported = 0;
-            int objectCount = MapUnityObjectToFbxNode.Count;
-            foreach (KeyValuePair<GameObject, FbxNode> entry in MapUnityObjectToFbxNode) {
-                numObjectsExported++;
-                if (EditorUtility.DisplayCancelableProgressBar (
-                        ProgressBarTitle,
-                        string.Format ("Exporting Components for GameObject {0}/{1}", numObjectsExported, objectCount),
-                        ((numObjectsExported / (float)objectCount) * 0.25f) + 0.25f)) {
-                    // cancel silently
-                    return false;
-                }
-
-                var unityGo = entry.Key;
-                var fbxNode = entry.Value;
-
-                // try export mesh
-                bool exportedMesh = ExportInstance (unityGo, fbxNode, fbxScene);
-
-                if (!exportedMesh) {
-                    exportedMesh = ExportMesh (unityGo, fbxNode);
-                }
-
-                // export camera, but only if no mesh was exported
-                bool exportedCamera = false;
-                if (!exportedMesh) {
-                    exportedCamera = ExportCamera (unityGo, fbxScene, fbxNode);
-                }
-
-                // export light, but only if no mesh or camera was exported
-                if (!exportedMesh && !exportedCamera) {
-                    ExportLight (unityGo, fbxScene, fbxNode);
-                }
-
-                ExportConstraints(unityGo, fbxScene, fbxNode);
-
-                // check if this object contains animation, keep track of it
-                // if it does
-                if (exportAnim && GameObjectHasAnimation (unityGo) ) {
-                    animationNodes.Add (unityGo);
-                }
-            }
-
-            // export all GameObjects that have animation
-            if (animationNodes.Count > 0) {
-                foreach (var go in animationNodes) {
-                    ExportAnimation (go, fbxScene);
-                }
-            }
-
-            return true;
-        }
-
-        /// <summary>
-        /// Checks if the GameObject has animation.
-        /// </summary>
-        /// <returns><c>true</c>, if object has animation, <c>false</c> otherwise.</returns>
-        /// <param name="go">Go.</param>
-        protected bool GameObjectHasAnimation(GameObject go){
-            return go != null &&
-                go.GetComponent<Animator> () ||
-                go.GetComponent<Animation> () ||
-                go.GetComponent<UnityEngine.Playables.PlayableDirector> ();
-        }
-
-        /// <summary>
-        /// A count of how many GameObjects we are exporting, to have a rough
-        /// idea of how long creating the scene will take.
-        /// </summary>
-        /// <returns>The hierarchy count.</returns>
-        /// <param name="exportSet">Export set.</param>
-        internal int GetHierarchyCount (HashSet<GameObject> exportSet)
-        {
-            int count = 0;
-            Queue<GameObject> queue = new Queue<GameObject> (exportSet);
-            while (queue.Count > 0) {
-                var obj = queue.Dequeue ();
-                var objTransform = obj.transform;
-                foreach (Transform child in objTransform) {
-                    queue.Enqueue (child.gameObject);
-                }
-                count++;
-            }
-            return count;
-        }
-
-        /// <summary>
-        /// Removes objects that will already be exported anyway.
-        /// E.g. if a parent and its child are both selected, then the child
-        ///      will be removed from the export set.
-        /// </summary>
-        /// <returns>The revised export set</returns>
-        /// <param name="unityExportSet">Unity export set.</param>
-        internal static HashSet<GameObject> RemoveRedundantObjects(IEnumerable<UnityEngine.Object> unityExportSet)
-        {
-            // basically just remove the descendents from the unity export set
-            HashSet<GameObject> toExport = new HashSet<GameObject> ();
-            HashSet<UnityEngine.Object> hashedExportSet = new HashSet<Object> (unityExportSet);
-
-            foreach(var obj in unityExportSet){
-                var unityGo = GetGameObject (obj);
-
-                if (unityGo) {
-                    // if any of this nodes ancestors is already in the export set,
-                    // then ignore it, it will get exported already
-                    bool parentInSet = false;
-                    var parent = unityGo.transform.parent;
-                    while (parent != null) {
-                        if (hashedExportSet.Contains (parent.gameObject)) {
-                            parentInSet = true;
-                            break;
-                        }
-                        parent = parent.parent;
-                    }
-
-                    if (!parentInSet) {
-                        toExport.Add (unityGo);
-                    }
-                }
-            }
-            return toExport;
-        }
-
-        /// <summary>
-        /// Recursively go through the hierarchy, unioning the bounding box centers
-        /// of all the children, to find the combined bounds.
-        /// </summary>
-        /// <param name="t">Transform.</param>
-        /// <param name="boundsUnion">The Bounds that is the Union of all the bounds on this transform's hierarchy.</param>
-        private static void EncapsulateBounds(Transform t, ref Bounds boundsUnion)
-        {
-            var bounds = GetBounds (t);
-            boundsUnion.Encapsulate (bounds);
-
-            foreach (Transform child in t) {
-                EncapsulateBounds (child, ref boundsUnion);
-            }
-        }
-
-        /// <summary>
-        /// Gets the bounds of a transform. 
-        /// Looks first at the Renderer, then Mesh, then Collider.
-        /// Default to a bounds with center transform.position and size zero.
-        /// </summary>
-        /// <returns>The bounds.</returns>
-        /// <param name="t">Transform.</param>
-        private static Bounds GetBounds(Transform t)
-        {
-            var renderer = t.GetComponent<Renderer> ();
-            if (renderer) {
-                return renderer.bounds;
-            }
-            var mesh = t.GetComponent<Mesh> ();
-            if (mesh) {
-                return mesh.bounds;
-            }
-            var collider = t.GetComponent<Collider> ();
-            if (collider) {
-                return collider.bounds;
-            }
-            return new Bounds(t.position, Vector3.zero);
-        }
-
-        /// <summary>
-        /// Finds the center of a group of GameObjects.
-        /// </summary>
-        /// <returns>Center of gameObjects.</returns>
-        /// <param name="gameObjects">Game objects.</param>
-        internal static Vector3 FindCenter(IEnumerable<GameObject> gameObjects)
-        {
-            Bounds bounds = new Bounds();
-            // Assign the initial bounds to first GameObject's bounds
-            // (if we initialize the bounds to 0, then 0 will be part of the bounds)
-            foreach (var go in gameObjects) {
-                var tempBounds = GetBounds (go.transform);
-                bounds = new Bounds (tempBounds.center, tempBounds.size);
-                break;
-            }
-            foreach (var go in gameObjects) {
-                EncapsulateBounds (go.transform, ref bounds);
-            }
-            return bounds.center;
-        }
-
-        /// <summary>
-        /// Gets the recentered translation.
-        /// </summary>
-        /// <returns>The recentered translation.</returns>
-        /// <param name="t">Transform.</param>
-        /// <param name="center">Center point.</param>
-        internal static Vector3 GetRecenteredTranslation(Transform t, Vector3 center)
-        {
-            return t.position - center;
-        }
-
-<<<<<<< HEAD
-        internal enum TransformExportType { Local, Global, Reset };
-
-        /// <summary>
-        /// Export all the objects in the set.
-        /// Return the number of objects in the set that we exported.
-        ///
-        /// This refreshes the asset database.
-        /// </summary>
-        internal int ExportAll (
-            IEnumerable<UnityEngine.Object> unityExportSet, 
-            Dictionary<GameObject, AnimationOnlyExportData> animationExportData)
-        {
-            exportCancelled = false;
-=======
+            }
+
+            /// <summary>
+            /// Export components on this game object.
+            /// Transform components have already been exported.
+            /// This function exports the other components and animation.
+            /// </summary>
+            protected bool ExportComponents(FbxScene fbxScene, bool exportAnim = true)
+            {
+                var animationNodes = new HashSet<GameObject> ();
+
+                int numObjectsExported = 0;
+                int objectCount = MapUnityObjectToFbxNode.Count;
+                foreach (KeyValuePair<GameObject, FbxNode> entry in MapUnityObjectToFbxNode) {
+                    numObjectsExported++;
+                    if (EditorUtility.DisplayCancelableProgressBar (
+                            ProgressBarTitle,
+                            string.Format ("Exporting Components for GameObject {0}/{1}", numObjectsExported, objectCount),
+                            ((numObjectsExported / (float)objectCount) * 0.25f) + 0.25f)) {
+                        // cancel silently
+                        return false;
+                    }
+
+                    var unityGo = entry.Key;
+                    var fbxNode = entry.Value;
+
+                    // try export mesh
+                    bool exportedMesh = ExportInstance (unityGo, fbxNode, fbxScene);
+
+                    if (!exportedMesh) {
+                        exportedMesh = ExportMesh (unityGo, fbxNode);
+                    }
+
+                    // export camera, but only if no mesh was exported
+                    bool exportedCamera = false;
+                    if (!exportedMesh) {
+                        exportedCamera = ExportCamera (unityGo, fbxScene, fbxNode);
+                    }
+
+                    // export light, but only if no mesh or camera was exported
+                    if (!exportedMesh && !exportedCamera) {
+                        ExportLight (unityGo, fbxScene, fbxNode);
+                    }
+
+                    ExportConstraints(unityGo, fbxScene, fbxNode);
+
+                    // check if this object contains animation, keep track of it
+                    // if it does
+                    if (exportAnim && GameObjectHasAnimation (unityGo) ) {
+                        animationNodes.Add (unityGo);
+                    }
+                }
+
+                // export all GameObjects that have animation
+                if (animationNodes.Count > 0) {
+                    foreach (var go in animationNodes) {
+                        ExportAnimation (go, fbxScene);
+                    }
+                }
+
+                return true;
+            }
+
+            /// <summary>
+            /// Checks if the GameObject has animation.
+            /// </summary>
+            /// <returns><c>true</c>, if object has animation, <c>false</c> otherwise.</returns>
+            /// <param name="go">Go.</param>
+            protected bool GameObjectHasAnimation(GameObject go){
+                return go != null &&
+                    go.GetComponent<Animator> () ||
+                    go.GetComponent<Animation> () ||
+                    go.GetComponent<UnityEngine.Playables.PlayableDirector> ();
+            }
+
+            /// <summary>
+            /// A count of how many GameObjects we are exporting, to have a rough
+            /// idea of how long creating the scene will take.
+            /// </summary>
+            /// <returns>The hierarchy count.</returns>
+            /// <param name="exportSet">Export set.</param>
+            internal int GetHierarchyCount (HashSet<GameObject> exportSet)
+            {
+                int count = 0;
+                Queue<GameObject> queue = new Queue<GameObject> (exportSet);
+                while (queue.Count > 0) {
+                    var obj = queue.Dequeue ();
+                    var objTransform = obj.transform;
+                    foreach (Transform child in objTransform) {
+                        queue.Enqueue (child.gameObject);
+                    }
+                    count++;
+                }
+                return count;
+            }
+
+            /// <summary>
+            /// Removes objects that will already be exported anyway.
+            /// E.g. if a parent and its child are both selected, then the child
+            ///      will be removed from the export set.
+            /// </summary>
+            /// <returns>The revised export set</returns>
+            /// <param name="unityExportSet">Unity export set.</param>
+            internal static HashSet<GameObject> RemoveRedundantObjects(IEnumerable<UnityEngine.Object> unityExportSet)
+            {
+                // basically just remove the descendents from the unity export set
+                HashSet<GameObject> toExport = new HashSet<GameObject> ();
+                HashSet<UnityEngine.Object> hashedExportSet = new HashSet<Object> (unityExportSet);
+
+                foreach(var obj in unityExportSet){
+                    var unityGo = GetGameObject (obj);
+
+                    if (unityGo) {
+                        // if any of this nodes ancestors is already in the export set,
+                        // then ignore it, it will get exported already
+                        bool parentInSet = false;
+                        var parent = unityGo.transform.parent;
+                        while (parent != null) {
+                            if (hashedExportSet.Contains (parent.gameObject)) {
+                                parentInSet = true;
+                                break;
+                            }
+                            parent = parent.parent;
+                        }
+
+                        if (!parentInSet) {
+                            toExport.Add (unityGo);
+                        }
+                    }
+                }
+                return toExport;
+            }
+
+            /// <summary>
+            /// Recursively go through the hierarchy, unioning the bounding box centers
+            /// of all the children, to find the combined bounds.
+            /// </summary>
+            /// <param name="t">Transform.</param>
+            /// <param name="boundsUnion">The Bounds that is the Union of all the bounds on this transform's hierarchy.</param>
+            private static void EncapsulateBounds(Transform t, ref Bounds boundsUnion)
+            {
+                var bounds = GetBounds (t);
+                boundsUnion.Encapsulate (bounds);
+
+                foreach (Transform child in t) {
+                    EncapsulateBounds (child, ref boundsUnion);
+                }
+            }
+
+            /// <summary>
+            /// Gets the bounds of a transform. 
+            /// Looks first at the Renderer, then Mesh, then Collider.
+            /// Default to a bounds with center transform.position and size zero.
+            /// </summary>
+            /// <returns>The bounds.</returns>
+            /// <param name="t">Transform.</param>
+            private static Bounds GetBounds(Transform t)
+            {
+                var renderer = t.GetComponent<Renderer> ();
+                if (renderer) {
+                    return renderer.bounds;
+                }
+                var mesh = t.GetComponent<Mesh> ();
+                if (mesh) {
+                    return mesh.bounds;
+                }
+                var collider = t.GetComponent<Collider> ();
+                if (collider) {
+                    return collider.bounds;
+                }
+                return new Bounds(t.position, Vector3.zero);
+            }
+
+            /// <summary>
+            /// Finds the center of a group of GameObjects.
+            /// </summary>
+            /// <returns>Center of gameObjects.</returns>
+            /// <param name="gameObjects">Game objects.</param>
+            internal static Vector3 FindCenter(IEnumerable<GameObject> gameObjects)
+            {
+                Bounds bounds = new Bounds();
+                // Assign the initial bounds to first GameObject's bounds
+                // (if we initialize the bounds to 0, then 0 will be part of the bounds)
+                foreach (var go in gameObjects) {
+                    var tempBounds = GetBounds (go.transform);
+                    bounds = new Bounds (tempBounds.center, tempBounds.size);
+                    break;
+                }
+                foreach (var go in gameObjects) {
+                    EncapsulateBounds (go.transform, ref bounds);
+                }
+                return bounds.center;
+            }
+
+            /// <summary>
+            /// Gets the recentered translation.
+            /// </summary>
+            /// <returns>The recentered translation.</returns>
+            /// <param name="t">Transform.</param>
+            /// <param name="center">Center point.</param>
+            internal static Vector3 GetRecenteredTranslation(Transform t, Vector3 center)
+            {
+                return t.position - center;
+            }
+
+            internal enum TransformExportType { Local, Global, Reset };
+
             /// <summary>
             /// Export all the objects in the set.
             /// Return the number of objects in the set that we exported.
@@ -3432,43 +3175,22 @@
                 Dictionary<GameObject, IExportData> exportData)
             {
                 exportCancelled = false;
->>>>>>> 839e5fe5
-
-            // Export first to a temporary file
-            // in case the export is cancelled.
-            // This way we won't overwrite existing files.
-            try{
-                m_tempFilePath = Path.GetTempFileName();
-            }
-            catch(IOException){
-                return 0;
-            }
-            m_lastFilePath = LastFilePath;
-
-            if (string.IsNullOrEmpty (m_tempFilePath)) {
-                return 0;
-            }
-
-<<<<<<< HEAD
-            try {
-                bool animOnly = animationExportData != null ;
-                bool status = false;
-                // Create the FBX manager
-                using (var fbxManager = FbxManager.Create ()) {
-                    // Configure fbx IO settings.
-                    fbxManager.SetIOSettings (FbxIOSettings.Create (fbxManager, Globals.IOSROOT));
-
-                    // Create the exporter
-                    var fbxExporter = FbxExporter.Create (fbxManager, "Exporter");
-
-                    // Initialize the exporter.
-                    // fileFormat must be binary if we are embedding textures
-                    int fileFormat = -1;
-                    if (ExportOptions.ExportFormat == ExportSettings.ExportFormat.ASCII)
-                    {
-                        fileFormat = fbxManager.GetIOPluginRegistry().FindWriterIDByDescription("FBX ascii (*.fbx)");
-                    }                        
-=======
+
+                // Export first to a temporary file
+                // in case the export is cancelled.
+                // This way we won't overwrite existing files.
+                try{
+                    m_tempFilePath = Path.GetTempFileName();
+                }
+                catch(IOException){
+                    return 0;
+                }
+                m_lastFilePath = LastFilePath;
+
+                if (string.IsNullOrEmpty (m_tempFilePath)) {
+                    return 0;
+                }
+
                 try {
                     bool animOnly = exportData != null ;
                     bool status = false;
@@ -3487,68 +3209,12 @@
                         {
                             fileFormat = fbxManager.GetIOPluginRegistry().FindWriterIDByDescription("FBX ascii (*.fbx)");
                         }                        
->>>>>>> 839e5fe5
                         
-                    status = fbxExporter.Initialize (m_tempFilePath, fileFormat, fbxManager.GetIOSettings ());
-                    // Check that initialization of the fbxExporter was successful
-                    if (!status)
-                        return 0;
-
-<<<<<<< HEAD
-                    // Set compatibility to 2014
-                    fbxExporter.SetFileExportVersion ("FBX201400");
-
-                    // Set the progress callback.
-                    fbxExporter.SetProgressCallback (ExportProgressCallback);
-
-                    // Create a scene
-                    var fbxScene = FbxScene.Create (fbxManager, "Scene");
-
-                    // set up the scene info
-                    FbxDocumentInfo fbxSceneInfo = FbxDocumentInfo.Create (fbxManager, "SceneInfo");
-                    fbxSceneInfo.mTitle = Title;
-                    fbxSceneInfo.mSubject = Subject;
-                    fbxSceneInfo.mAuthor = "Unity Technologies";
-                    fbxSceneInfo.mRevision = "1.0";
-                    fbxSceneInfo.mKeywords = Keywords;
-                    fbxSceneInfo.mComment = Comments;
-                    fbxSceneInfo.Original_ApplicationName.Set(string.Format("Unity {0}", PACKAGE_UI_NAME));
-                    // set last saved to be the same as original, as this is a new file.
-                    fbxSceneInfo.LastSaved_ApplicationName.Set(fbxSceneInfo.Original_ApplicationName.Get());
-
-                    var version = GetVersionFromReadme();
-                    if(version != null){
-                        fbxSceneInfo.Original_ApplicationVersion.Set(version);
-                        fbxSceneInfo.LastSaved_ApplicationVersion.Set(fbxSceneInfo.Original_ApplicationVersion.Get());
-                    }
-                    fbxScene.SetSceneInfo (fbxSceneInfo);
-
-                    // Set up the axes (Y up, Z forward, X to the right) and units (centimeters)
-                    // Exporting in centimeters as this is the default unit for FBX files, and easiest
-                    // to work with when importing into Maya or Max
-                    var fbxSettings = fbxScene.GetGlobalSettings ();
-                    fbxSettings.SetSystemUnit (FbxSystemUnit.cm);
-
-                    // The Unity axis system has Y up, Z forward, X to the right (left handed system with odd parity).
-                    // The Maya axis system has Y up, Z forward, X to the left (right handed system with odd parity).
-                    // We need to export right-handed for Maya because ConvertScene can't switch handedness:
-                    // https://forums.autodesk.com/t5/fbx-forum/get-confused-with-fbxaxissystem-convertscene/td-p/4265472
-                    fbxSettings.SetAxisSystem (FbxAxisSystem.MayaYUp);
-
-                    // export set of object
-                    FbxNode fbxRootNode = fbxScene.GetRootNode ();
-                    // stores how many objects we have exported, -1 if export was cancelled
-                    int exportProgress = 0;
-                    var revisedExportSet = RemoveRedundantObjects(unityExportSet);
-
-                    int count = 0;
-                    if(animOnly){
-                        count = GetAnimOnlyHierarchyCount(animationExportData);
-                    } else {
-                        count = GetHierarchyCount (revisedExportSet);
-                           
-                    }
-=======
+                        status = fbxExporter.Initialize (m_tempFilePath, fileFormat, fbxManager.GetIOSettings ());
+                        // Check that initialization of the fbxExporter was successful
+                        if (!status)
+                            return 0;
+
                         // Set compatibility to 2014
                         fbxExporter.SetFileExportVersion ("FBX201400");
 
@@ -3604,24 +3270,13 @@
                             count = GetHierarchyCount (revisedGOSet);
                             revisedExportSet = revisedGOSet;
                         }
->>>>>>> 839e5fe5
-
-                    if(count <= 0){
-                        // nothing to export
-                        Debug.LogWarning("Nothing to Export");
-                        return 0;
-                    }
-
-<<<<<<< HEAD
-                    Vector3 center = Vector3.zero;
-                    TransformExportType transformExportType = TransformExportType.Global;
-                    switch(ExportOptions.ObjectPosition){
-                    case ExportSettings.ObjectPosition.LocalCentered:
-                        // one object to export -> move to (0,0,0)
-                        if(revisedExportSet.Count == 1){
-                            var tempList = new List<GameObject>(revisedExportSet);
-                            center = tempList[0].transform.position;
-=======
+
+                        if(count <= 0){
+                            // nothing to export
+                            Debug.LogWarning("Nothing to Export");
+                            return 0;
+                        }
+
                         Vector3 center = Vector3.zero;
                         TransformExportType transformExportType = TransformExportType.Global;
                         switch(ExportOptions.ObjectPosition){
@@ -3641,27 +3296,9 @@
                         // absolute center -> don't do anything
                         default:
                             center = Vector3.zero;
->>>>>>> 839e5fe5
                             break;
                         }
-                        // more than one object to export -> get bounding center
-                        center = FindCenter(revisedExportSet);
-                        break;
-                    case ExportSettings.ObjectPosition.Reset:
-                        transformExportType = TransformExportType.Reset;
-                        break;
-                    // absolute center -> don't do anything
-                    default:
-                        center = Vector3.zero;
-                        break;
-                    }
-
-<<<<<<< HEAD
-                    foreach (var unityGo in revisedExportSet) {
-                        AnimationOnlyExportData data;
-                        if(animOnly && animationExportData.TryGetValue(unityGo, out data)){
-                            exportProgress = this.ExportAnimationOnly(unityGo, fbxScene, exportProgress, count, center, data, transformExportType);
-=======
+
                         foreach (var unityGo in revisedExportSet) {
                             IExportData data;
                             if(animOnly && exportData.TryGetValue(unityGo, out data)){
@@ -3675,125 +3312,116 @@
                                 Debug.LogWarning ("Export Cancelled");
                                 return 0;
                             }
->>>>>>> 839e5fe5
-                        }
-                        else {
-                            exportProgress = this.ExportTransformHierarchy (unityGo, fbxScene, fbxRootNode,
-                                exportProgress, count, center, transformExportType, ExportOptions.LODExportType);
-                        }
-                        if (exportCancelled || exportProgress < 0) {
-                            Debug.LogWarning ("Export Cancelled");
-                            return 0;
-                        }
-                    }
-
-                    if(!animOnly){
-                        if(!ExportComponents(fbxScene, ExportOptions.ModelAnimIncludeOption != ExportSettings.Include.Model)){
-                            Debug.LogWarning ("Export Cancelled");
-                            return 0;
-                        }
-                    }
-
-                    // Set the scene's default camera.
-                    SetDefaultCamera (fbxScene);
-
-                    // Export the scene to the file.
-                    status = fbxExporter.Export (fbxScene);
-
-                    // cleanup
-                    fbxScene.Destroy ();
-                    fbxExporter.Destroy ();
-                }
-
-                if (exportCancelled) {
-                    Debug.LogWarning ("Export Cancelled");
-                    return 0;
-                }
-                // delete old file, move temp file
-                ReplaceFile();
+                        }
+
+                        if(!animOnly){
+                            if(!ExportComponents(fbxScene, ExportOptions.ModelAnimIncludeOption != ExportSettings.Include.Model)){
+                                Debug.LogWarning ("Export Cancelled");
+                                return 0;
+                            }
+                        }
+
+                        // Set the scene's default camera.
+                        SetDefaultCamera (fbxScene);
+
+                        // Export the scene to the file.
+                        status = fbxExporter.Export (fbxScene);
+
+                        // cleanup
+                        fbxScene.Destroy ();
+                        fbxExporter.Destroy ();
+                    }
+
+                    if (exportCancelled) {
+                        Debug.LogWarning ("Export Cancelled");
+                        return 0;
+                    }
+                    // delete old file, move temp file
+                    ReplaceFile();
+                    AssetDatabase.Refresh();
+
+                    return status == true ? NumNodes : 0;
+                }
+                finally {
+                    // You must clear the progress bar when you're done,
+                    // otherwise it never goes away and many actions in Unity
+                    // are blocked (e.g. you can't quit).
+                    EditorUtility.ClearProgressBar ();
+
+                    // make sure the temp file is deleted, no matter
+                    // when we return
+                    DeleteTempFile();
+                }
+            }
+
+            static bool exportCancelled = false;
+
+            static bool ExportProgressCallback (float percentage, string status)
+            {
+                // Convert from percentage to [0,1].
+                // Then convert from that to [0.5,1] because the first half of
+                // the progress bar was for creating the scene.
+                var progress01 = 0.5f * (1f + (percentage / 100.0f));
+
+                bool cancel = EditorUtility.DisplayCancelableProgressBar (ProgressBarTitle, "Exporting Scene...", progress01);
+
+                if (cancel) {
+                    exportCancelled = true;
+                }
+
+                // Unity says "true" for "cancel"; FBX wants "true" for "continue"
+                return !cancel;
+            }
+
+            /// <summary>
+            /// Deletes the file that got created while exporting.
+            /// </summary>
+            private void DeleteTempFile ()
+            {
+                if (!File.Exists (m_tempFilePath)) {
+                    return;
+                }
+
+                try {
+                    File.Delete (m_tempFilePath);
+                } catch (IOException) {
+                }
+
+                if (File.Exists (m_tempFilePath)) {
+                    Debug.LogWarning ("Failed to delete file: " + m_tempFilePath);
+                }
+            }
+
+            /// <summary>
+            /// Replaces the file we are overwriting with
+            /// the temp file that was exported to.
+            /// </summary>
+            private void ReplaceFile ()
+            {
+                if (m_tempFilePath.Equals (m_lastFilePath) || !File.Exists (m_tempFilePath)) {
+                    return;
+                }
+                // delete old file
+                try {
+                    File.Delete (m_lastFilePath);
+                } catch (IOException) {
+                }
+
+                // refresh the database so Unity knows the file's been deleted
                 AssetDatabase.Refresh();
 
-                return status == true ? NumNodes : 0;
-            }
-            finally {
-                // You must clear the progress bar when you're done,
-                // otherwise it never goes away and many actions in Unity
-                // are blocked (e.g. you can't quit).
-                EditorUtility.ClearProgressBar ();
-
-                // make sure the temp file is deleted, no matter
-                // when we return
-                DeleteTempFile();
-            }
-        }
-
-        static bool exportCancelled = false;
-
-        static bool ExportProgressCallback (float percentage, string status)
-        {
-            // Convert from percentage to [0,1].
-            // Then convert from that to [0.5,1] because the first half of
-            // the progress bar was for creating the scene.
-            var progress01 = 0.5f * (1f + (percentage / 100.0f));
-
-            bool cancel = EditorUtility.DisplayCancelableProgressBar (ProgressBarTitle, "Exporting Scene...", progress01);
-
-            if (cancel) {
-                exportCancelled = true;
-            }
-
-            // Unity says "true" for "cancel"; FBX wants "true" for "continue"
-            return !cancel;
-        }
-
-        /// <summary>
-        /// Deletes the file that got created while exporting.
-        /// </summary>
-        private void DeleteTempFile ()
-        {
-            if (!File.Exists (m_tempFilePath)) {
-                return;
-            }
-
-            try {
-                File.Delete (m_tempFilePath);
-            } catch (IOException) {
-            }
-
-            if (File.Exists (m_tempFilePath)) {
-                Debug.LogWarning ("Failed to delete file: " + m_tempFilePath);
-            }
-        }
-
-        /// <summary>
-        /// Replaces the file we are overwriting with
-        /// the temp file that was exported to.
-        /// </summary>
-        private void ReplaceFile ()
-        {
-            if (m_tempFilePath.Equals (m_lastFilePath) || !File.Exists (m_tempFilePath)) {
-                return;
-            }
-            // delete old file
-            try {
-                File.Delete (m_lastFilePath);
-            } catch (IOException) {
-            }
-
-            // refresh the database so Unity knows the file's been deleted
-            AssetDatabase.Refresh();
-
-            if (File.Exists (m_lastFilePath)) {
-                Debug.LogWarning ("Failed to delete file: " + m_lastFilePath);
-            }
-
-<<<<<<< HEAD
-            // rename the new file
-            try{
-                File.Move(m_tempFilePath, m_lastFilePath);
-            } catch(IOException){
-                Debug.LogWarning (string.Format("Failed to move file {0} to {1}", m_tempFilePath, m_lastFilePath));
-=======
+                if (File.Exists (m_lastFilePath)) {
+                    Debug.LogWarning ("Failed to delete file: " + m_lastFilePath);
+                }
+
+                // rename the new file
+                try{
+                    File.Move(m_tempFilePath, m_lastFilePath);
+                } catch(IOException){
+                    Debug.LogWarning (string.Format("Failed to move file {0} to {1}", m_tempFilePath, m_lastFilePath));
+                }
+            }
+
             /// <summary>
             /// GameObject/Export Selected Timeline Clip...
             /// </summary>
@@ -3811,635 +3439,512 @@
                         return;
                     }
                 }
->>>>>>> 839e5fe5
-            }
-        }
-
-        /// <summary>
-        /// GameObject/Export Selected Timeline Clip...
-        /// </summary>
-        /// <param name="command"></param>
-		[MenuItem(TimelineClipMenuItemName, false, 31)]
-        static void OnClipContextClick(MenuCommand command)
-        {
-            Object[] selectedObjects = Selection.objects;
-
-<<<<<<< HEAD
-            foreach (Object editorClipSelected in selectedObjects)
-            {
-                // export first selected editor clip.
-                if (ExportSingleEditorClip (editorClipSelected)) {
-                    return;
-=======
+            }
+
+            /// <summary>
+            /// Validate the menu item defined by the function OnClipContextClick.
+            /// </summary>
+            [MenuItem(TimelineClipMenuItemName, true, 31)]
+            static bool ValidateOnClipContextClick()
+            {
+                Object[] selectedObjects = Selection.objects;
+
                 foreach (Object editorClipSelected in selectedObjects)
                 {
                     if (IsEditorClip(editorClipSelected))
                     {         
                         return true;
                     }
->>>>>>> 839e5fe5
-                }
-            }
-        }
-
-        /// <summary>
-        /// Validate the menu item defined by the function OnClipContextClick.
-        /// </summary>
-        [MenuItem(TimelineClipMenuItemName, true, 31)]
-        static bool ValidateOnClipContextClick()
-        {
-            Object[] selectedObjects = Selection.objects;
-
-<<<<<<< HEAD
-            foreach (Object editorClipSelected in selectedObjects)
-            {
-                if (editorClipSelected.GetType().Name.Contains("EditorClip"))
-                {         
-                    return true;
-                }
-=======
+                }
+                return false;
+            }
+
             internal static bool IsEditorClip(object obj)
             {
                 return obj.GetType().Name.Contains("EditorClip");
->>>>>>> 839e5fe5
-            }
-            return false;
-        }
-
-<<<<<<< HEAD
-        protected static bool ExportSingleEditorClip(Object editorClipSelected)
-        {
-            if (editorClipSelected.GetType().Name.Contains("EditorClip"))
-            {
-                object selClip = editorClipSelected.GetType().GetProperty("clip").GetValue(editorClipSelected, null);
-				UnityEngine.Timeline.TimelineClip timeLineClip = selClip as UnityEngine.Timeline.TimelineClip;
-
-				object selClipItem = editorClipSelected.GetType().GetProperty("item").GetValue(editorClipSelected, null);
-				object selClipItemParentTrack = selClipItem.GetType().GetProperty("parentTrack").GetValue(selClipItem, null);
-				AnimationTrack editorClipAnimationTrack = selClipItemParentTrack as AnimationTrack;
-
-#if UNITY_2018_2_OR_NEWER
-                Object animationTrackObject = UnityEditor.Timeline.TimelineEditor.inspectedDirector.GetGenericBinding(editorClipAnimationTrack);
-#else // UNITY_2018_2_OR_NEWER
-                Object animationTrackObject = UnityEditor.Timeline.TimelineEditor.playableDirector.GetGenericBinding(editorClipAnimationTrack);
-#endif // UNITY_2018_2_OR_NEWER
-
-                GameObject animationTrackGO = null;
-                if (animationTrackObject is GameObject)
+            }
+
+            internal static void ExportSingleTimelineClip(Object editorClipSelected)
+            {
+                UnityEngine.Object[] exportArray = new UnityEngine.Object[] { editorClipSelected };
+
+                ExportModelEditorWindow.Init (exportArray, AnimationOnlyExportData.GetFileName(editorClipSelected), isTimelineAnim: true);
+            }
+
+            /// <summary>
+            /// Add a menu item "Export Model..." to a GameObject's context menu.
+            /// </summary>
+            /// <param name="command">Command.</param>
+            [MenuItem (MenuItemName, false, 30)]
+            static void OnContextItem (MenuCommand command)
+            {
+                if (Selection.objects.Length <= 0) {
+                    DisplayNoSelectionDialog ();
+                    return;
+                }
+                OnExport ();
+            }
+
+            /// <summary>
+            /// Validate the menu item defined by the function OnContextItem.
+            /// </summary>
+            [MenuItem (MenuItemName, true, 30)]
+            internal static bool OnValidateMenuItem ()
+            {
+                return true;
+            }
+
+            internal static void DisplayNoSelectionDialog()
+            {
+                UnityEditor.EditorUtility.DisplayDialog (
+                    string.Format("{0} Warning", PACKAGE_UI_NAME), 
+                    "No GameObjects selected for export.", 
+                    "Ok");
+            }
+
+            //
+            // export mesh info from Unity
+            //
+            ///<summary>
+            ///Information about the mesh that is important for exporting.
+            ///</summary>
+            internal class MeshInfo
+            {
+                public Mesh mesh;
+
+                /// <summary>
+                /// Return true if there's a valid mesh information
+                /// </summary>
+                public bool IsValid { get { return mesh; } }
+
+                /// <summary>
+                /// Gets the vertex count.
+                /// </summary>
+                /// <value>The vertex count.</value>
+                public int VertexCount { get { return mesh.vertexCount; } }
+
+                /// <summary>
+                /// Gets the triangles. Each triangle is represented as 3 indices from the vertices array.
+                /// Ex: if triangles = [3,4,2], then we have one triangle with vertices vertices[3], vertices[4], and vertices[2]
+                /// </summary>
+                /// <value>The triangles.</value>
+                private int[] m_triangles;
+                public int [] Triangles { get { 
+                        if(m_triangles == null) { m_triangles = mesh.triangles; }
+                        return m_triangles; 
+                    } }
+
+                /// <summary>
+                /// Gets the vertices, represented in local coordinates.
+                /// </summary>
+                /// <value>The vertices.</value>
+                private Vector3[] m_vertices;
+                public Vector3 [] Vertices { get { 
+                        if(m_vertices == null) { m_vertices = mesh.vertices; }
+                        return m_vertices; 
+                    } }
+
+                /// <summary>
+                /// Gets the normals for the vertices.
+                /// </summary>
+                /// <value>The normals.</value>
+                private Vector3[] m_normals;
+                public Vector3 [] Normals { get {
+                        if (m_normals == null) {
+                            m_normals = mesh.normals;
+                        }
+                        return m_normals; 
+                    }
+                }
+
+                /// <summary>
+                /// Gets the binormals for the vertices.
+                /// </summary>
+                /// <value>The normals.</value>
+                private Vector3[] m_Binormals;
+
+                public Vector3 [] Binormals {
+                    get {
+                        /// NOTE: LINQ
+                        ///    return mesh.normals.Zip (mesh.tangents, (first, second)
+                        ///    => Math.cross (normal, tangent.xyz) * tangent.w
+                        if (m_Binormals == null || m_Binormals.Length == 0) 
+                        {
+                            var normals = Normals;
+                            var tangents = Tangents;
+
+                            if (HasValidNormals() && HasValidTangents()) {
+                                m_Binormals = new Vector3 [normals.Length];
+
+                                for (int i = 0; i < normals.Length; i++)
+                                    m_Binormals [i] = Vector3.Cross (normals [i],
+                                        tangents [i])
+                                    * tangents [i].w;
+                            }
+                        }
+                        return m_Binormals;
+                    }
+                }
+
+                /// <summary>
+                /// Gets the tangents for the vertices.
+                /// </summary>
+                /// <value>The tangents.</value>
+                private Vector4[] m_tangents;
+                public Vector4 [] Tangents { get { 
+                        if (m_tangents == null) {
+                            m_tangents = mesh.tangents;
+                        }
+                        return m_tangents; 
+                    }
+                }
+
+                /// <summary>
+                /// Gets the vertex colors for the vertices.
+                /// </summary>
+                /// <value>The vertex colors.</value>
+                private Color32 [] m_vertexColors;
+                public Color32 [] VertexColors { get { 
+                        if (m_vertexColors == null) {
+                            m_vertexColors = mesh.colors32;
+                        }
+                        return m_vertexColors; 
+                    }
+                }
+
+                /// <summary>
+                /// Gets the uvs.
+                /// </summary>
+                /// <value>The uv.</value>
+                private Vector2[] m_UVs;
+                public Vector2 [] UV { get { 
+                        if (m_UVs == null) {
+                            m_UVs = mesh.uv;
+                        }
+                        return m_UVs; 
+                    }
+                }
+
+                /// <summary>
+                /// The material(s) used.
+                /// Always at least one.
+                /// None are missing materials (we replace missing materials with the default material).
+                /// </summary>
+                public Material[] Materials { get ; private set; }
+
+                private BoneWeight[] m_boneWeights;
+                public BoneWeight[] BoneWeights { get {
+                        if (m_boneWeights == null) {
+                            m_boneWeights = mesh.boneWeights;
+                        }
+                        return m_boneWeights; 
+                    }
+                }
+
+                /// <summary>
+                /// Set up the MeshInfo with the given mesh and materials.
+                /// </summary>
+                public MeshInfo (Mesh mesh, Material[] materials)
                 {
-                    animationTrackGO = animationTrackObject as GameObject;
-                }
-                else if (animationTrackObject is Animator)
-                {
-                    animationTrackGO = (animationTrackObject as Animator).gameObject;
-                }
-                    
-                if(animationTrackGO == null) 
-                {
-                    Debug.LogErrorFormat("Could not export animation track object of type {0}", animationTrackObject.GetType().Name);
+                    this.mesh = mesh;
+
+                    this.m_Binormals = null;
+                    this.m_vertices = null;
+                    this.m_triangles = null;
+                    this.m_normals = null;
+                    this.m_UVs = null;
+                    this.m_vertexColors = null;
+                    this.m_tangents = null;
+
+                    if (materials == null) {
+                        this.Materials = new Material[] { DefaultMaterial };
+                    } else {
+                        this.Materials = materials.Select (mat => mat ? mat : DefaultMaterial).ToArray ();
+                        if (this.Materials.Length == 0) {
+                            this.Materials = new Material[] { DefaultMaterial };
+                        }
+                    }
+                }
+
+                public bool HasValidNormals(){
+                    return Normals != null && Normals.Length > 0;
+                }
+
+                public bool HasValidBinormals(){
+                    return HasValidNormals () &&
+                        HasValidTangents () &&
+                        Binormals != null;
+                }
+
+                public bool HasValidTangents(){
+                    return Tangents != null && Tangents.Length > 0;
+                }
+
+                public bool HasValidVertexColors(){
+                    return VertexColors != null && VertexColors.Length > 0;
+                }
+            }
+
+            /// <summary>
+            /// Get the GameObject
+            /// </summary>
+            internal static GameObject GetGameObject (Object obj)
+            {
+                if (obj is UnityEngine.Transform) {
+                    var xform = obj as UnityEngine.Transform;
+                    return xform.gameObject;
+                } else if (obj is UnityEngine.GameObject) {
+                    return obj as UnityEngine.GameObject;
+                } else if (obj is Behaviour) {
+                    var behaviour = obj as Behaviour;
+                    return behaviour.gameObject;
+                }
+
+                return null;
+            }
+
+            /// <summary>
+            /// If your MonoBehaviour knows about some custom geometry that
+            /// isn't in a MeshFilter or SkinnedMeshRenderer, use
+            /// RegisterMeshCallback to get a callback when the exporter tries
+            /// to export your component.
+            ///
+            /// The callback should return true, and output the mesh you want.
+            ///
+            /// Return false if you don't want to drive this game object.
+            ///
+            /// Return true and output a null mesh if you don't want the
+            /// exporter to output anything.
+            /// </summary>
+            public delegate bool GetMeshForComponent<T>(ModelExporter exporter, T component, FbxNode fbxNode) where T : MonoBehaviour;
+            public delegate bool GetMeshForComponent(ModelExporter exporter, MonoBehaviour component, FbxNode fbxNode);
+
+            /// <summary>
+            /// Map from type (must be a MonoBehaviour) to callback.
+            /// The type safety is lost; the caller must ensure it at run-time.
+            /// </summary>
+            static Dictionary<System.Type, GetMeshForComponent> MeshForComponentCallbacks
+                = new Dictionary<System.Type, GetMeshForComponent>();
+
+            /// <summary>
+            /// Register a callback to invoke if the object has a component of type T.
+            ///
+            /// This function is prefered over the other mesh callback
+            /// registration methods because it's type-safe, efficient, and
+            /// invocation order between types can be controlled in the UI by
+            /// reordering the components.
+            ///
+            /// It's an error to register a callback for a component that
+            /// already has one, unless 'replace' is set to true.
+            /// </summary>
+            internal static void RegisterMeshCallback<T>(GetMeshForComponent<T> callback, bool replace = false)
+                where T: UnityEngine.MonoBehaviour
+            {
+                // Under the hood we lose type safety, but don't let the user notice!
+                RegisterMeshCallback (typeof(T),
+                    (ModelExporter exporter, MonoBehaviour component, FbxNode fbxNode) =>
+                            callback (exporter, (T)component, fbxNode),
+                    replace);
+            }
+
+            /// <summary>
+            /// Register a callback to invoke if the object has a component of type T.
+            ///
+            /// The callback will be invoked with an argument of type T, it's
+            /// safe to downcast.
+            ///
+            /// Normally you'll want to use the generic form, but this one is
+            /// easier to use with reflection.
+            /// </summary>
+            internal static void RegisterMeshCallback(System.Type t,
+                    GetMeshForComponent callback,
+                    bool replace = false)
+            {
+                if (!t.IsSubclassOf(typeof(MonoBehaviour))) {
+                    throw new System.Exception("Registering a callback for a type that isn't derived from MonoBehaviour: " + t);
+                }
+                if (!replace && MeshForComponentCallbacks.ContainsKey(t)) {
+                    throw new System.Exception("Replacing a callback for type " + t);
+                }
+                MeshForComponentCallbacks[t] = callback;
+            }
+
+            /// <summary>
+            /// Delegate used to convert a GameObject into a mesh.
+            ///
+            /// This is useful if you want to have broader control over
+            /// the export process than the GetMeshForComponent callbacks
+            /// provide. But it's less efficient because you'll get a callback
+            /// on every single GameObject.
+            /// </summary>
+            public delegate bool GetMeshForObject(ModelExporter exporter, GameObject gameObject, FbxNode fbxNode);
+
+            static List<GetMeshForObject> MeshForObjectCallbacks = new List<GetMeshForObject>();
+
+            /// <summary>
+            /// Register a callback to invoke on every GameObject we export.
+            ///
+            /// Avoid doing this if you can use a callback that depends on type.
+            ///
+            /// The GameObject-based callbacks are checked before the
+            /// component-based ones.
+            ///
+            /// Multiple GameObject-based callbacks can be registered; they are
+            /// checked in order of registration.
+            /// </summary>
+            internal static void RegisterMeshObjectCallback(GetMeshForObject callback)
+            {
+                MeshForObjectCallbacks.Add(callback);
+            }
+
+            /// <summary>
+            /// Forget the callback linked to a component of type T.
+            /// </summary>
+            internal static void UnRegisterMeshCallback<T>()
+            {
+                MeshForComponentCallbacks.Remove(typeof(T));
+            }
+
+            /// <summary>
+            /// Forget the callback linked to a component of type T.
+            /// </summary>
+            internal static void UnRegisterMeshCallback(System.Type t)
+            {
+                MeshForComponentCallbacks.Remove(t);
+            }
+
+            /// <summary>
+            /// Forget a GameObject-based callback.
+            /// </summary>
+            internal static void UnRegisterMeshCallback(GetMeshForObject callback)
+            {
+                MeshForObjectCallbacks.Remove(callback);
+            }
+
+            /// <summary>
+            /// Exports a mesh for a unity gameObject.
+            ///
+            /// This goes through the callback system to find the right mesh and
+            /// allow plugins to substitute their own meshes.
+            /// </summary>
+            bool ExportMesh (GameObject gameObject, FbxNode fbxNode)
+            {
+                // First allow the object-based callbacks to have a hack at it.
+                foreach(var callback in MeshForObjectCallbacks) {
+                    if (callback(this, gameObject, fbxNode)) {
+                        return true;
+                    }
+                }
+
+                // Next iterate over components and allow the component-based
+                // callbacks to have a hack at it. This is complicated by the
+                // potential of subclassing. While we're iterating we keep the
+                // first MeshFilter or SkinnedMeshRenderer we find.
+                Component defaultComponent = null;
+                foreach(var component in gameObject.GetComponents<Component>()) {
+                    if (!component) {
+                        continue;
+                    }
+                    var monoBehaviour = component as MonoBehaviour;
+                    if (!monoBehaviour) {
+                        // Check for default handling. But don't commit yet.
+                        if (defaultComponent) {
+                            continue;
+                        } else if (component is MeshFilter) {
+                            defaultComponent = component;
+                        } else if (component is SkinnedMeshRenderer) {
+                            defaultComponent = component;
+                        }
+                    } else {
+                        // Check if we have custom behaviour for this component type, or
+                        // one of its base classes.
+                        if (!monoBehaviour.enabled) {
+                            continue;
+                        }
+                        var componentType = monoBehaviour.GetType ();
+                        do {
+                            GetMeshForComponent callback;
+                            if (MeshForComponentCallbacks.TryGetValue (componentType, out callback)) {
+                                if (callback (this, monoBehaviour, fbxNode)) {
+                                    return true;
+                                }
+                            }
+                            componentType = componentType.BaseType;
+                        } while(componentType.IsSubclassOf (typeof(MonoBehaviour)));
+                    }
+                }
+
+                // If we're here, custom handling didn't work.
+                // Revert to default handling.
+
+                // if user doesn't want to export mesh colliders, and this gameobject doesn't have a renderer
+                // then don't export it.
+                if (!ExportOptions.ExportUnrendered && (!gameObject.GetComponent<Renderer>() || !gameObject.GetComponent<Renderer>().enabled)) {
                     return false;
                 }
-=======
-            internal static void ExportSingleTimelineClip(Object editorClipSelected)
-            {
-                UnityEngine.Object[] exportArray = new UnityEngine.Object[] { editorClipSelected };
-
-                ExportModelEditorWindow.Init (exportArray, AnimationOnlyExportData.GetFileName(editorClipSelected), isTimelineAnim: true);
-            }
->>>>>>> 839e5fe5
-
-                ExportSingleTimelineClip(timeLineClip, animationTrackGO);
-                return true;
-            } 
-            return false;
-        }
-
-        internal static void ExportSingleTimelineClip(TimelineClip timelineClipSelected, GameObject animationTrackGObject, string filePath = null)
-        {
-
-            UnityEngine.Object[] exportArray = new UnityEngine.Object[] {
-                animationTrackGObject,
-                timelineClipSelected.animationClip
-            };
-
-            if (!string.IsNullOrEmpty (filePath)) {
-                ExportObjects (filePath, exportArray);
-                return;
-            }
-
-            string AnimFbxFormat = "{0}@{1}";
-            if (timelineClipSelected.displayName.Contains("@"))
-            {
-                AnimFbxFormat = "{1}";
-            }
-            ExportModelEditorWindow.Init (exportArray, string.Format (AnimFbxFormat, animationTrackGObject.name, timelineClipSelected.displayName), isTimelineAnim: true);
-        }
-
-        internal static void ExportAllTimelineClips(GameObject objectWithPlayableDirector, string folderPath, IExportOptions exportOptions = null)
-        {
-            PlayableDirector pd = objectWithPlayableDirector.GetComponent<PlayableDirector>();
-            if (pd == null)
-            {
-                return;
-            }
-            foreach (PlayableBinding output in pd.playableAsset.outputs)
-            {
-                AnimationTrack at = output.sourceObject as AnimationTrack;
-
-                GameObject atObject = pd.GetGenericBinding(output.sourceObject) as GameObject;
-                // One file by animation clip
-                foreach (TimelineClip timelineClip in at.GetClips()) {
-                    string AnimFbxFormat = AnimFbxFileFormat;
-                    if (timelineClip.displayName.Contains("@"))
-                    {
-                        AnimFbxFormat = "{0}/{2}.fbx";
-                    }
-                    string filePath = string.Format(AnimFbxFormat, folderPath, atObject.name, timelineClip.displayName);
-                    UnityEngine.Object[] myArray = new UnityEngine.Object[] { atObject, timelineClip.animationClip };
-                    ExportObjects (filePath, myArray, exportOptions);
-                }
-            }
-        }
-
-        /// <summary>
-        /// Add a menu item "Export Model..." to a GameObject's context menu.
-        /// </summary>
-        /// <param name="command">Command.</param>
-        [MenuItem (MenuItemName, false, 30)]
-        static void OnContextItem (MenuCommand command)
-        {
-            if (Selection.objects.Length <= 0) {
-                DisplayNoSelectionDialog ();
-                return;
-            }
-            OnExport ();
-        }
-
-        /// <summary>
-        /// Validate the menu item defined by the function OnContextItem.
-        /// </summary>
-        [MenuItem (MenuItemName, true, 30)]
-        internal static bool OnValidateMenuItem ()
-        {
-            return true;
-        }
-
-        internal static void DisplayNoSelectionDialog()
-        {
-            UnityEditor.EditorUtility.DisplayDialog (
-                string.Format("{0} Warning", PACKAGE_UI_NAME), 
-                "No GameObjects selected for export.", 
-                "Ok");
-        }
-
-        //
-        // export mesh info from Unity
-        //
-        ///<summary>
-        ///Information about the mesh that is important for exporting.
-        ///</summary>
-        internal class MeshInfo
-        {
-            public Mesh mesh;
-
-            /// <summary>
-            /// Return true if there's a valid mesh information
-            /// </summary>
-            public bool IsValid { get { return mesh; } }
-
-            /// <summary>
-            /// Gets the vertex count.
-            /// </summary>
-            /// <value>The vertex count.</value>
-            public int VertexCount { get { return mesh.vertexCount; } }
-
-            /// <summary>
-            /// Gets the triangles. Each triangle is represented as 3 indices from the vertices array.
-            /// Ex: if triangles = [3,4,2], then we have one triangle with vertices vertices[3], vertices[4], and vertices[2]
-            /// </summary>
-            /// <value>The triangles.</value>
-            private int[] m_triangles;
-            public int [] Triangles { get { 
-                    if(m_triangles == null) { m_triangles = mesh.triangles; }
-                    return m_triangles; 
-                } }
-
-            /// <summary>
-            /// Gets the vertices, represented in local coordinates.
-            /// </summary>
-            /// <value>The vertices.</value>
-            private Vector3[] m_vertices;
-            public Vector3 [] Vertices { get { 
-                    if(m_vertices == null) { m_vertices = mesh.vertices; }
-                    return m_vertices; 
-                } }
-
-            /// <summary>
-            /// Gets the normals for the vertices.
-            /// </summary>
-            /// <value>The normals.</value>
-            private Vector3[] m_normals;
-            public Vector3 [] Normals { get {
-                    if (m_normals == null) {
-                        m_normals = mesh.normals;
-                    }
-                    return m_normals; 
-                }
-            }
-
-            /// <summary>
-            /// Gets the binormals for the vertices.
-            /// </summary>
-            /// <value>The normals.</value>
-            private Vector3[] m_Binormals;
-
-            public Vector3 [] Binormals {
-                get {
-                    /// NOTE: LINQ
-                    ///    return mesh.normals.Zip (mesh.tangents, (first, second)
-                    ///    => Math.cross (normal, tangent.xyz) * tangent.w
-                    if (m_Binormals == null || m_Binormals.Length == 0) 
-                    {
-                        var normals = Normals;
-                        var tangents = Tangents;
-
-                        if (HasValidNormals() && HasValidTangents()) {
-                            m_Binormals = new Vector3 [normals.Length];
-
-                            for (int i = 0; i < normals.Length; i++)
-                                m_Binormals [i] = Vector3.Cross (normals [i],
-                                    tangents [i])
-                                * tangents [i].w;
-                        }
-                    }
-                    return m_Binormals;
-                }
-            }
-
-            /// <summary>
-            /// Gets the tangents for the vertices.
-            /// </summary>
-            /// <value>The tangents.</value>
-            private Vector4[] m_tangents;
-            public Vector4 [] Tangents { get { 
-                    if (m_tangents == null) {
-                        m_tangents = mesh.tangents;
-                    }
-                    return m_tangents; 
-                }
-            }
-
-            /// <summary>
-            /// Gets the vertex colors for the vertices.
-            /// </summary>
-            /// <value>The vertex colors.</value>
-            private Color32 [] m_vertexColors;
-            public Color32 [] VertexColors { get { 
-                    if (m_vertexColors == null) {
-                        m_vertexColors = mesh.colors32;
-                    }
-                    return m_vertexColors; 
-                }
-            }
-
-            /// <summary>
-            /// Gets the uvs.
-            /// </summary>
-            /// <value>The uv.</value>
-            private Vector2[] m_UVs;
-            public Vector2 [] UV { get { 
-                    if (m_UVs == null) {
-                        m_UVs = mesh.uv;
-                    }
-                    return m_UVs; 
-                }
-            }
-
-            /// <summary>
-            /// The material(s) used.
-            /// Always at least one.
-            /// None are missing materials (we replace missing materials with the default material).
-            /// </summary>
-            public Material[] Materials { get ; private set; }
-
-            private BoneWeight[] m_boneWeights;
-            public BoneWeight[] BoneWeights { get {
-                    if (m_boneWeights == null) {
-                        m_boneWeights = mesh.boneWeights;
-                    }
-                    return m_boneWeights; 
-                }
-            }
-
-            /// <summary>
-            /// Set up the MeshInfo with the given mesh and materials.
-            /// </summary>
-            public MeshInfo (Mesh mesh, Material[] materials)
-            {
-                this.mesh = mesh;
-
-                this.m_Binormals = null;
-                this.m_vertices = null;
-                this.m_triangles = null;
-                this.m_normals = null;
-                this.m_UVs = null;
-                this.m_vertexColors = null;
-                this.m_tangents = null;
-
-                if (materials == null) {
-                    this.Materials = new Material[] { DefaultMaterial };
+
+                var meshFilter = defaultComponent as MeshFilter;
+                if (meshFilter) {
+                    var renderer = gameObject.GetComponent<Renderer>();
+                    var materials = renderer ? renderer.sharedMaterials : null;
+                    return ExportMesh(new MeshInfo(meshFilter.sharedMesh, materials), fbxNode);
                 } else {
-                    this.Materials = materials.Select (mat => mat ? mat : DefaultMaterial).ToArray ();
-                    if (this.Materials.Length == 0) {
-                        this.Materials = new Material[] { DefaultMaterial };
-                    }
-                }
-            }
-
-            public bool HasValidNormals(){
-                return Normals != null && Normals.Length > 0;
-            }
-
-            public bool HasValidBinormals(){
-                return HasValidNormals () &&
-                    HasValidTangents () &&
-                    Binormals != null;
-            }
-
-            public bool HasValidTangents(){
-                return Tangents != null && Tangents.Length > 0;
-            }
-
-            public bool HasValidVertexColors(){
-                return VertexColors != null && VertexColors.Length > 0;
-            }
-        }
-
-        /// <summary>
-        /// Get the GameObject
-        /// </summary>
-        internal static GameObject GetGameObject (Object obj)
-        {
-            if (obj is UnityEngine.Transform) {
-                var xform = obj as UnityEngine.Transform;
-                return xform.gameObject;
-            } else if (obj is UnityEngine.GameObject) {
-                return obj as UnityEngine.GameObject;
-            } else if (obj is Behaviour) {
-                var behaviour = obj as Behaviour;
-                return behaviour.gameObject;
-            }
-
-            return null;
-        }
-
-        /// <summary>
-        /// If your MonoBehaviour knows about some custom geometry that
-        /// isn't in a MeshFilter or SkinnedMeshRenderer, use
-        /// RegisterMeshCallback to get a callback when the exporter tries
-        /// to export your component.
-        ///
-        /// The callback should return true, and output the mesh you want.
-        ///
-        /// Return false if you don't want to drive this game object.
-        ///
-        /// Return true and output a null mesh if you don't want the
-        /// exporter to output anything.
-        /// </summary>
-        public delegate bool GetMeshForComponent<T>(ModelExporter exporter, T component, FbxNode fbxNode) where T : MonoBehaviour;
-        public delegate bool GetMeshForComponent(ModelExporter exporter, MonoBehaviour component, FbxNode fbxNode);
-
-        /// <summary>
-        /// Map from type (must be a MonoBehaviour) to callback.
-        /// The type safety is lost; the caller must ensure it at run-time.
-        /// </summary>
-        static Dictionary<System.Type, GetMeshForComponent> MeshForComponentCallbacks
-            = new Dictionary<System.Type, GetMeshForComponent>();
-
-        /// <summary>
-        /// Register a callback to invoke if the object has a component of type T.
-        ///
-        /// This function is prefered over the other mesh callback
-        /// registration methods because it's type-safe, efficient, and
-        /// invocation order between types can be controlled in the UI by
-        /// reordering the components.
-        ///
-        /// It's an error to register a callback for a component that
-        /// already has one, unless 'replace' is set to true.
-        /// </summary>
-        internal static void RegisterMeshCallback<T>(GetMeshForComponent<T> callback, bool replace = false)
-            where T: UnityEngine.MonoBehaviour
-        {
-            // Under the hood we lose type safety, but don't let the user notice!
-            RegisterMeshCallback (typeof(T),
-                (ModelExporter exporter, MonoBehaviour component, FbxNode fbxNode) =>
-                        callback (exporter, (T)component, fbxNode),
-                replace);
-        }
-
-        /// <summary>
-        /// Register a callback to invoke if the object has a component of type T.
-        ///
-        /// The callback will be invoked with an argument of type T, it's
-        /// safe to downcast.
-        ///
-        /// Normally you'll want to use the generic form, but this one is
-        /// easier to use with reflection.
-        /// </summary>
-        internal static void RegisterMeshCallback(System.Type t,
-                GetMeshForComponent callback,
-                bool replace = false)
-        {
-            if (!t.IsSubclassOf(typeof(MonoBehaviour))) {
-                throw new System.Exception("Registering a callback for a type that isn't derived from MonoBehaviour: " + t);
-            }
-            if (!replace && MeshForComponentCallbacks.ContainsKey(t)) {
-                throw new System.Exception("Replacing a callback for type " + t);
-            }
-            MeshForComponentCallbacks[t] = callback;
-        }
-
-        /// <summary>
-        /// Delegate used to convert a GameObject into a mesh.
-        ///
-        /// This is useful if you want to have broader control over
-        /// the export process than the GetMeshForComponent callbacks
-        /// provide. But it's less efficient because you'll get a callback
-        /// on every single GameObject.
-        /// </summary>
-        public delegate bool GetMeshForObject(ModelExporter exporter, GameObject gameObject, FbxNode fbxNode);
-
-        static List<GetMeshForObject> MeshForObjectCallbacks = new List<GetMeshForObject>();
-
-        /// <summary>
-        /// Register a callback to invoke on every GameObject we export.
-        ///
-        /// Avoid doing this if you can use a callback that depends on type.
-        ///
-        /// The GameObject-based callbacks are checked before the
-        /// component-based ones.
-        ///
-        /// Multiple GameObject-based callbacks can be registered; they are
-        /// checked in order of registration.
-        /// </summary>
-        internal static void RegisterMeshObjectCallback(GetMeshForObject callback)
-        {
-            MeshForObjectCallbacks.Add(callback);
-        }
-
-        /// <summary>
-        /// Forget the callback linked to a component of type T.
-        /// </summary>
-        internal static void UnRegisterMeshCallback<T>()
-        {
-            MeshForComponentCallbacks.Remove(typeof(T));
-        }
-
-        /// <summary>
-        /// Forget the callback linked to a component of type T.
-        /// </summary>
-        internal static void UnRegisterMeshCallback(System.Type t)
-        {
-            MeshForComponentCallbacks.Remove(t);
-        }
-
-        /// <summary>
-        /// Forget a GameObject-based callback.
-        /// </summary>
-        internal static void UnRegisterMeshCallback(GetMeshForObject callback)
-        {
-            MeshForObjectCallbacks.Remove(callback);
-        }
-
-        /// <summary>
-        /// Exports a mesh for a unity gameObject.
-        ///
-        /// This goes through the callback system to find the right mesh and
-        /// allow plugins to substitute their own meshes.
-        /// </summary>
-        bool ExportMesh (GameObject gameObject, FbxNode fbxNode)
-        {
-            // First allow the object-based callbacks to have a hack at it.
-            foreach(var callback in MeshForObjectCallbacks) {
-                if (callback(this, gameObject, fbxNode)) {
-                    return true;
-                }
-            }
-
-            // Next iterate over components and allow the component-based
-            // callbacks to have a hack at it. This is complicated by the
-            // potential of subclassing. While we're iterating we keep the
-            // first MeshFilter or SkinnedMeshRenderer we find.
-            Component defaultComponent = null;
-            foreach(var component in gameObject.GetComponents<Component>()) {
-                if (!component) {
-                    continue;
-                }
-                var monoBehaviour = component as MonoBehaviour;
-                if (!monoBehaviour) {
-                    // Check for default handling. But don't commit yet.
-                    if (defaultComponent) {
-                        continue;
-                    } else if (component is MeshFilter) {
-                        defaultComponent = component;
-                    } else if (component is SkinnedMeshRenderer) {
-                        defaultComponent = component;
-                    }
-                } else {
-                    // Check if we have custom behaviour for this component type, or
-                    // one of its base classes.
-                    if (!monoBehaviour.enabled) {
-                        continue;
-                    }
-                    var componentType = monoBehaviour.GetType ();
-                    do {
-                        GetMeshForComponent callback;
-                        if (MeshForComponentCallbacks.TryGetValue (componentType, out callback)) {
-                            if (callback (this, monoBehaviour, fbxNode)) {
-                                return true;
-                            }
-                        }
-                        componentType = componentType.BaseType;
-                    } while(componentType.IsSubclassOf (typeof(MonoBehaviour)));
-                }
-            }
-
-            // If we're here, custom handling didn't work.
-            // Revert to default handling.
-
-            // if user doesn't want to export mesh colliders, and this gameobject doesn't have a renderer
-            // then don't export it.
-            if (!ExportOptions.ExportUnrendered && (!gameObject.GetComponent<Renderer>() || !gameObject.GetComponent<Renderer>().enabled)) {
+                    var smr = defaultComponent as SkinnedMeshRenderer;
+                    if (smr) {
+                        var result = ExportSkinnedMesh (gameObject, fbxNode.GetScene (), fbxNode);
+                        if(!result){
+                            // fall back to exporting as a static mesh
+                            var mesh = new Mesh();
+                            smr.BakeMesh(mesh);
+                            var materials = smr.sharedMaterials;
+                            result = ExportMesh(new MeshInfo(mesh, materials), fbxNode);
+                            Object.DestroyImmediate(mesh);
+                        }
+                        return result;
+                    }
+                }
+
                 return false;
             }
 
-            var meshFilter = defaultComponent as MeshFilter;
-            if (meshFilter) {
-                var renderer = gameObject.GetComponent<Renderer>();
-                var materials = renderer ? renderer.sharedMaterials : null;
-                return ExportMesh(new MeshInfo(meshFilter.sharedMesh, materials), fbxNode);
-            } else {
-                var smr = defaultComponent as SkinnedMeshRenderer;
-                if (smr) {
-                    var result = ExportSkinnedMesh (gameObject, fbxNode.GetScene (), fbxNode);
-                    if(!result){
-                        // fall back to exporting as a static mesh
-                        var mesh = new Mesh();
-                        smr.BakeMesh(mesh);
-                        var materials = smr.sharedMaterials;
-                        result = ExportMesh(new MeshInfo(mesh, materials), fbxNode);
-                        Object.DestroyImmediate(mesh);
-                    }
-                    return result;
-                }
-            }
-
-            return false;
-        }
-
-        /// <summary>
-        /// Number of nodes exported including siblings and decendents
-        /// </summary>
-        internal int NumNodes { get { return MapUnityObjectToFbxNode.Count; } }
-
-        /// <summary>
-        /// Number of meshes exported
-        /// </summary>
-        internal int NumMeshes { set; get; }
-
-        /// <summary>
-        /// Number of triangles exported
-        /// </summary>
-        internal int NumTriangles { set; get; }
-
-        /// <summary>
-        /// Clean up this class on garbage collection
-        /// </summary>
-        public void Dispose ()
-        {
-        }
-
-        internal bool Verbose { set {;} get { return ExportSettings.instance.Verbose; } }
-
-        /// <summary>
-        /// manage the selection of a filename
-        /// </summary>
-        static string LastFilePath { get; set; }
-        private string m_tempFilePath { get; set; }
-        private string m_lastFilePath { get; set; }
-
-        const string kFBXFileExtension = "fbx";
+            /// <summary>
+            /// Number of nodes exported including siblings and decendents
+            /// </summary>
+            internal int NumNodes { get { return MapUnityObjectToFbxNode.Count; } }
+
+            /// <summary>
+            /// Number of meshes exported
+            /// </summary>
+            internal int NumMeshes { set; get; }
+
+            /// <summary>
+            /// Number of triangles exported
+            /// </summary>
+            internal int NumTriangles { set; get; }
+
+            /// <summary>
+            /// Clean up this class on garbage collection
+            /// </summary>
+            public void Dispose ()
+            {
+            }
+
+            internal bool Verbose { set {;} get { return EditorTools.ExportSettings.instance.Verbose; } }
+
+            /// <summary>
+            /// manage the selection of a filename
+            /// </summary>
+            static string LastFilePath { get; set; }
+            private string m_tempFilePath { get; set; }
+            private string m_lastFilePath { get; set; }
+
+            const string kFBXFileExtension = "fbx";
 			
-        private static string MakeFileName (string basename = "test", string extension = kFBXFileExtension)
-        {
-            return basename + "." + extension;
-        }
+            private static string MakeFileName (string basename = "test", string extension = kFBXFileExtension)
+            {
+                return basename + "." + extension;
+            }
                 
-<<<<<<< HEAD
-        private static void OnExport ()
-        {
-            GameObject [] selectedGOs = Selection.GetFiltered<GameObject> (SelectionMode.TopLevel);
-=======
             private static void OnExport ()
             {
                 GameObject [] selectedGOs = Selection.GetFiltered<GameObject> (SelectionMode.TopLevel);
@@ -4475,77 +3980,24 @@
                     // ensure output directory exists
                     EnsureDirectory (filePath);
                     fbxExporter.ExportOptions = exportOptions;
->>>>>>> 839e5fe5
-
-            var toExport = ModelExporter.RemoveRedundantObjects(selectedGOs);
-            ExportModelEditorWindow.Init (System.Linq.Enumerable.Cast<UnityEngine.Object> (toExport), isTimelineAnim: false);
-        }
-
-<<<<<<< HEAD
-        /// <summary>
-        /// Export a list of (Game) objects to FBX file. 
-        /// Use the SaveFile panel to allow user to enter a file name.
-        /// <summary>
-        public static string ExportObjects (
-            string filePath,
-            UnityEngine.Object[] objects = null,
-            IExportOptions exportOptions = null)
-        {
-            LastFilePath = filePath;
-
-            using (var fbxExporter = Create ()) {
-                // ensure output directory exists
-                EnsureDirectory (filePath);
-                fbxExporter.ExportOptions = exportOptions;
-
-                if (objects == null) {
-                    objects = Selection.objects;
-                }
-
-                Dictionary<GameObject, AnimationOnlyExportData> animationExportData = null;
-                // if there are only two objects for export and the second is an animation clip, then we are exporting from the timeline
-                if (objects.Length == 2 && objects[1] is AnimationClip) {
-                    // We expect the first argument in the list to be the GameObject, the second one is the Animation Clip/Track we are exporting from the timeline
-                    GameObject rootObject = ModelExporter.GetGameObject (objects [0]);
-                    AnimationClip timelineClip = objects [1] as AnimationClip;
-                    List<AnimationClip> clipList = new List<AnimationClip> ();
-                    clipList.Add (timelineClip);
-                    animationExportData = fbxExporter.GetTimelineAnimationExportData (rootObject, clipList);
-                }
-                else if (fbxExporter.ExportOptions.ModelAnimIncludeOption == ExportSettings.Include.Anim) {
-                    HashSet<GameObject> gos = new HashSet<GameObject> ();
-                    foreach (var obj in objects) {
-                        gos.Add (ModelExporter.GetGameObject (obj));
-                    }
-                    animationExportData = fbxExporter.GetAnimationExportData (gos);
-                }
-
-                if (fbxExporter.ExportAll (objects, animationExportData) > 0) {
-                    string message = string.Format ("Successfully exported: {0}", filePath);
-                    UnityEngine.Debug.Log (message);
-=======
+
+                    if (objects == null) {
+                        objects = Selection.objects;
+                    }
+
                     if (exportData==null)
                         exportData = ModelExporter.GetExportData (objects, exportOptions);
 
                     if (fbxExporter.ExportAll (objects, exportData) > 0) {
                         string message = string.Format ("Successfully exported: {0}", filePath);
                         UnityEngine.Debug.Log (message);
->>>>>>> 839e5fe5
-
-                    return filePath;
-                }
-            }
-            return null;
-        }
-
-<<<<<<< HEAD
-        public static string ExportObject (
-            string filePath, UnityEngine.Object root,
-            IExportOptions exportOptions = null)
-        {
-            return ExportObjects(filePath, new Object[] { root }, exportOptions);
-        }
-=======
+
+                        return filePath;
+                    }
+                }
+                return null;
+            }
+
             public static string ExportObject (
                 string filePath, 
                 UnityEngine.Object root,
@@ -4553,67 +4005,67 @@
             {
                 return ExportObjects(filePath, new Object[] { root }, exportOptions);
             }
->>>>>>> 839e5fe5
-
-        private static void EnsureDirectory (string path)
-        {
-            //check to make sure the path exists, and if it doesn't then
-            //create all the missing directories.
-            FileInfo fileInfo = new FileInfo (path);
-
-            if (!fileInfo.Exists) {
-                Directory.CreateDirectory (fileInfo.Directory.FullName);
-            }
-        }
-
-        /// <summary>
-        /// Removes the diacritics (i.e. accents) from letters.
-        /// e.g. é becomes e
-        /// </summary>
-        /// <returns>Text with accents removed.</returns>
-        /// <param name="text">Text.</param>
-        private static string RemoveDiacritics(string text) 
-        {
-            var normalizedString = text.Normalize(System.Text.NormalizationForm.FormD);
-            var stringBuilder = new System.Text.StringBuilder();
-
-            foreach (var c in normalizedString)
-            {
-                var unicodeCategory = System.Globalization.CharUnicodeInfo.GetUnicodeCategory(c);
-                if (unicodeCategory != System.Globalization.UnicodeCategory.NonSpacingMark)
+
+            private static void EnsureDirectory (string path)
+            {
+                //check to make sure the path exists, and if it doesn't then
+                //create all the missing directories.
+                FileInfo fileInfo = new FileInfo (path);
+
+                if (!fileInfo.Exists) {
+                    Directory.CreateDirectory (fileInfo.Directory.FullName);
+                }
+            }
+
+            /// <summary>
+            /// Removes the diacritics (i.e. accents) from letters.
+            /// e.g. é becomes e
+            /// </summary>
+            /// <returns>Text with accents removed.</returns>
+            /// <param name="text">Text.</param>
+            private static string RemoveDiacritics(string text) 
+            {
+                var normalizedString = text.Normalize(System.Text.NormalizationForm.FormD);
+                var stringBuilder = new System.Text.StringBuilder();
+
+                foreach (var c in normalizedString)
                 {
-                    stringBuilder.Append(c);
-                }
-            }
-
-            return stringBuilder.ToString().Normalize(System.Text.NormalizationForm.FormC);
-        }
-
-        private static string ConvertToMayaCompatibleName(string name)
-        {
-            string newName = RemoveDiacritics (name);
-
-            if (char.IsDigit (newName [0])) {
-                newName = newName.Insert (0, InvalidCharReplacement.ToString());
-            }
-
-            for (int i = 0; i < newName.Length; i++) {
-                if (!char.IsLetterOrDigit (newName, i)) {
-                    if (i < newName.Length-1 && newName [i] == MayaNamespaceSeparator) {
-                        continue;
-                    }
-                    newName = newName.Replace (newName [i], InvalidCharReplacement);
-                }
-            }
-            return newName;
-        }
-
-        internal static string ConvertToValidFilename(string filename)
-        {
-            return System.Text.RegularExpressions.Regex.Replace (filename, 
-                RegexCharStart + new string(Path.GetInvalidFileNameChars()) + RegexCharEnd,
-                InvalidCharReplacement.ToString()
-            );
+                    var unicodeCategory = System.Globalization.CharUnicodeInfo.GetUnicodeCategory(c);
+                    if (unicodeCategory != System.Globalization.UnicodeCategory.NonSpacingMark)
+                    {
+                        stringBuilder.Append(c);
+                    }
+                }
+
+                return stringBuilder.ToString().Normalize(System.Text.NormalizationForm.FormC);
+            }
+
+            private static string ConvertToMayaCompatibleName(string name)
+            {
+                string newName = RemoveDiacritics (name);
+
+                if (char.IsDigit (newName [0])) {
+                    newName = newName.Insert (0, InvalidCharReplacement.ToString());
+                }
+
+                for (int i = 0; i < newName.Length; i++) {
+                    if (!char.IsLetterOrDigit (newName, i)) {
+                        if (i < newName.Length-1 && newName [i] == MayaNamespaceSeparator) {
+                            continue;
+                        }
+                        newName = newName.Replace (newName [i], InvalidCharReplacement);
+                    }
+                }
+                return newName;
+            }
+
+            internal static string ConvertToValidFilename(string filename)
+            {
+                return System.Text.RegularExpressions.Regex.Replace (filename, 
+                    RegexCharStart + new string(Path.GetInvalidFileNameChars()) + RegexCharEnd,
+                    InvalidCharReplacement.ToString()
+                );
+            }
         }
     }
 }