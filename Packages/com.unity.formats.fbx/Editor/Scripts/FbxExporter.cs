--- conflicted
+++ resolved
@@ -1241,15 +1241,7 @@
                 if (unityPrefabType != PrefabType.PrefabInstance &&
                     unityPrefabType != PrefabType.ModelPrefabInstance) return false;
 
-<<<<<<< HEAD
-                #if UNITY_2018_2_OR_NEWER
-                Object unityPrefabParent = PrefabUtility.GetCorrespondingObjectFromSource (unityGo);
-                #else
-                Object unityPrefabParent = PrefabUtility.GetPrefabParent (unityGo);
-                #endif
-=======
                 Object unityPrefabParent = PrefabUtility.GetCorrespondingObjectFromSource(unityGo);
->>>>>>> e06ad246
 
                 if (Verbose)
                     Debug.Log (string.Format ("exporting instance {0}({1})", unityGo.name, unityPrefabParent.name));
