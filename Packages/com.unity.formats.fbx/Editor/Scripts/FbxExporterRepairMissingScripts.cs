--- conflicted
+++ resolved
@@ -1,4 +1,4 @@
-﻿using System.Collections;
+using System.Collections;
 using System.Collections.Generic;
 using UnityEngine;
 using UnityEditor;
@@ -46,11 +46,7 @@
             var fbxPrefabObj = AssetDatabase.LoadMainAssetAtPath(FbxExporters.FbxPrefabAutoUpdater.FindFbxPrefabAssetPath());
             string searchID = null;
             string guid;
-<<<<<<< HEAD
-#if UNITY_2018_2_OR_LATER || UNITY_2018_2_OR_NEWER
-=======
 #if UNITY_2018_2_OR_NEWER
->>>>>>> 005b4894
             long fileId;
 #else
             int fileId;
