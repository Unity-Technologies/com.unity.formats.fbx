--- conflicted
+++ resolved
@@ -236,15 +236,9 @@
         COMMAND "${CMAKE_COMMAND}" -E remove ${PACKAGE_PATH}
         COMMAND "${UNITY_EDITOR_PATH}" -batchmode -projectPath ${CMAKE_BINARY_DIR}/FbxExporterProject -exportPackage Assets/FbxExporters ${PACKAGE_PATH} -quit
         COMMENT "Creating Unity Package ${PACKAGE_PATH}"
-<<<<<<< HEAD
-        DEPENDS ${MAYA_INTEGRATION_TARGET} ${MAX_INTEGRATION_TARGET}
-    )
-add_custom_target(unitypackage ALL DEPENDS ${PACKAGE_PATH} ${FBXSDK_PACKAGE_TARGET} ${MAYA_INTEGRATION_TARGET} ${MAX_INTEGRATION_TARGET} ${README_TARGET})
-=======
         DEPENDS UnityFbxExporterEditorDLL
     )
-add_custom_target(unitypackage DEPENDS ${PACKAGE_PATH} ${FBXSDK_PACKAGE_TARGET} ${README_TARGET} ${MAYA_INTEGRATION_TARGET})
->>>>>>> b685dbad
+add_custom_target(unitypackage DEPENDS ${PACKAGE_PATH} ${FBXSDK_PACKAGE_TARGET} ${MAYA_INTEGRATION_TARGET} ${MAX_INTEGRATION_TARGET} ${README_TARGET})
 
 enable_testing()
 add_test(NAME run-all COMMAND "${UNITY_EDITOR_PATH}" -batchmode -projectPath ${CMAKE_SOURCE_DIR} runEditorTests -quit)
