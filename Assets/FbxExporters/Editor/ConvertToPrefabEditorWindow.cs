--- conflicted
+++ resolved
@@ -1,4 +1,4 @@
-﻿using System.Collections;
+using System.Collections;
 using System.Collections.Generic;
 using UnityEngine;
 using UnityEditor;
@@ -100,14 +100,11 @@
                 var prefabDirPath = ExportSettings.GetPrefabAbsoluteSavePath ();
                 var prefabPath = System.IO.Path.Combine (prefabDirPath, m_prefabFileName + ".prefab");
 
-<<<<<<< HEAD
                 // check if file already exists, give a warning if it does
                 if (!OverwriteExistingFile (fbxPath) || !OverwriteExistingFile (prefabPath)) {
                     return false;
                 }
 
-=======
->>>>>>> 5cc18f92
                 if (ToExport == null) {
                     Debug.LogError ("FbxExporter: missing object for conversion");
                     return false;
@@ -117,7 +114,7 @@
                     var go = ModelExporter.GetGameObject (ToExport [0]);
 
                     if (!OverwriteExistingFile (prefabPath)) {
-                        return;
+                        return false;
                     }
 
                     // Only create the prefab (no FBX export) if we have selected the root of a model prefab instance.
@@ -131,13 +128,13 @@
 
                         if (string.Equals(System.IO.Path.GetFullPath(fbxPath), System.IO.Path.GetFullPath(mainAssetAbsPath))) {
                             ConvertToModel.SetupFbxPrefab(go, mainAsset, relPrefabPath, mainAssetAbsPath);
-                            return;
+                            return true;
                         }
                     }
 
                     // check if file already exists, give a warning if it does
                     if (!OverwriteExistingFile (fbxPath)) {
-                        return;
+                        return false;
                     }
 
                     ConvertToModel.Convert (
