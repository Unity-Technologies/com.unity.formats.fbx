// ***********************************************************************
// Copyright (c) 2017 Unity Technologies. All rights reserved.
//
// Licensed under the ##LICENSENAME##.
// See LICENSE.md file in the project root for full license information.
// ***********************************************************************

using System.IO;
using System.Collections.Generic;
using UnityEngine;
using UnityEngine.SceneManagement;
using UnityEditor;
using FbxSdk;

namespace FbxExporters
{
    namespace Editor
    {
        public class ConvertToModel : System.IDisposable
        {
            const string MenuItemName1 = "GameObject/Convert To Prefab";

            /// <summary>
            /// Clean up this class on garbage collection
            /// </summary>
            public void Dispose () { }

            // Add a menu item called "Export Model..." to a GameObject's context menu.
            // OnContextItem gets called once per selected object
            // (if the parent and child are selected, then OnContextItem will only be called on the parent)
            [MenuItem (MenuItemName1, false, 30)]
            static void OnContextItem (MenuCommand command)
            {
                if (command == null || command.context == null) {
                    // We were actually invoked from the top GameObject menu,
                    // not the context menu, so treat it as such.
                    GameObject [] unityGameObjectsToConvert = Selection.GetFiltered<GameObject> (SelectionMode.Editable | SelectionMode.TopLevel);
                    if (unityGameObjectsToConvert.Length <= 0) {
                    ModelExporter.DisplayNoSelectionDialog ();
                        return;
                    }
                    Object[] result = CreateInstantiatedModelPrefab (unityGameObjectsToConvert);
                    if (result.Length>0)
                        Selection.objects = result;
                    return;
                }

                GameObject selected = command.context as GameObject;
                if (selected == null) {
                    Debug.LogError (string.Format("Error: {0} is not a GameObject and cannot be converted", command.context.name));
                    return;
                }
                GameObject[] result1 = CreateInstantiatedModelPrefab (new GameObject[]{selected});
                if (result1.Length>0)
                    Selection.objects = result1;

            }

            /// <summary>
            // Validate the menu item defined by the function above.
            /// </summary>
            [MenuItem (MenuItemName1, true, 30)]
            public static bool OnValidateMenuItem ()
            {
                return true;
            }

            /// <summary>
            /// Create an instantiated model prefab from an game object hierarchy.
            /// </summary>
            /// <returns>list of instanced Model Prefabs</returns>
            /// <param name="unityGameObjectsToConvert">Unity game objects to convert to Model Prefab instances</param>
            /// <param name="path">Path to save Model Prefab; use FbxExportSettings if null</param>
            /// <param name="keepOriginal">If set to <c>true</c> keep original gameobject hierarchy.</param>
            public static GameObject[] CreateInstantiatedModelPrefab (GameObject [] unityGameObjectsToConvert, string path = null, bool keepOriginal = true)
            {
                if (path == null) {
                    path = FbxExporters.EditorTools.ExportSettings.GetAbsoluteSavePath();
                } else {
                    path = Path.GetFullPath(path);
                }

                List<GameObject> result = new List<GameObject> ();

                var exportSet = ModelExporter.RemoveRedundantObjects (unityGameObjectsToConvert);
                GameObject[] gosToExport = new GameObject[exportSet.Count];
                exportSet.CopyTo (gosToExport);

                EnforceUniqueNames (gosToExport);

                // find common ancestor root & filePath;
                string[] filePaths = new string[gosToExport.Length];

                for(int n = 0; n < gosToExport.Length; n++){
                    var filename = ModelExporter.ConvertToValidFilename (gosToExport [n].name + ".fbx");
                    var filePath = Path.Combine (path, filename);
                    if (File.Exists (filePath)) {
                        filePath = IncrementFileName (path, filename);
                    }
                    filePaths[n] = filePath;
                }

                string[] fbxFileNames = new string[filePaths.Length];

                for (int j = 0; j < gosToExport.Length; j++) {
                    fbxFileNames[j] = FbxExporters.Editor.ModelExporter.ExportObjects (filePaths[j],
                        new UnityEngine.Object[] {gosToExport[j]}) as string;
                }

                for(int i = 0; i < fbxFileNames.Length; i++)
                {
                    var fbxFileName = fbxFileNames [i];
                    if (fbxFileName == null) {
                        Debug.LogWarning (string.Format ("Warning: Export failed for GameObject {0}", gosToExport [i].name));
                        continue;
                    }

                    // make filepath relative
                    var assetRelativePath = FbxExporters.EditorTools.ExportSettings.ConvertToAssetRelativePath(fbxFileName);
                    var projectRelativePath = "Assets/" + assetRelativePath;

                    // refresh the assetdata base so that we can query for the model
                    AssetDatabase.Refresh ();

                    // Replace w Model asset. LoadMainAssetAtPath wants a path
                    // relative to the project, not relative to the assets
                    // folder.
<<<<<<< HEAD
                    var unityMainAsset = AssetDatabase.LoadMainAssetAtPath(projectRelativePath) as GameObject;
=======
                    Object unityMainAsset = AssetDatabase.LoadMainAssetAtPath("Assets/" + relativePath);

                    if (unityMainAsset != null) {
                        Object unityObj = PrefabUtility.InstantiatePrefab (unityMainAsset, gosToExport[i].scene);
                        GameObject unityGO = unityObj as GameObject;
                        if (unityGO != null) 
                        {
                            SetupImportedGameObject (gosToExport [i], unityGO);


                            // remove (now redundant) gameobject
                            if (!keepOriginal) {
                                Object.DestroyImmediate (unityGameObjectsToConvert [i]);
                            } 
                            else 
                            {
                                // rename and put under scene root in case we need to check values
                                gosToExport [i].name = "_safe_to_delete_" + gosToExport [i].name;
                                gosToExport [i].SetActive (false);
                            }
>>>>>>> 39a2aa89

                    if (!unityMainAsset) {
                        continue;
                    }

                    // Instantiate the FBX file.
                    Object unityObj = PrefabUtility.InstantiatePrefab (unityMainAsset);
                    GameObject unityGO = unityObj as GameObject;
                    if (!unityGO) {
                        continue;
                    }

                    // Copy the components over to the instance of the FBX.
                    SetupImportedGameObject (gosToExport [i], unityGO);

                    // Set up the FbxSource component so we can auto-update.
                    var fbxSource = unityGO.AddComponent<FbxSource>();
                    fbxSource.SetSourceModel(unityMainAsset);

                    // Disconnect from the FBX file.
                    PrefabUtility.DisconnectPrefabInstance(unityGO);

                    // Create a prefab from the instantiated and componentized unityGO.
                    var prefabFileName = Path.ChangeExtension(projectRelativePath, ".prefab");
                    var prefab = PrefabUtility.CreatePrefab(prefabFileName, unityGO);
                    if (!prefab) {
                        throw new System.Exception(
                                string.Format("Failed to create prefab asset in [{0}] from fbx [{1}]",
                                    prefabFileName, fbxFileName));
                    }
                    // Connect to the prefab file.
                    PrefabUtility.ConnectGameObjectToPrefab(unityGO, prefab);

                    // Remove (now redundant) gameobject
                    if (!keepOriginal) {
                        Object.DestroyImmediate (unityGameObjectsToConvert [i]);
                    } else {
                        // rename and put under scene root in case we need to check values
                        gosToExport [i].name = "_safe_to_delete_" + gosToExport [i].name;
                        gosToExport [i].SetActive (false);
                    }

                    // add the instanced prefab
                    result.Add (unityGO);
                }

                return result.ToArray ();
            }

            /// <summary>
            /// Check if the file exists, and if it does, then increment the name.
            /// e.g. if filename is Sphere.fbx and it already exists, change it to Sphere 1.fbx.
            /// </summary>
            /// <returns>new file name.</returns>
            /// <param name="filename">Filename.</param>
            private static string IncrementFileName(string path, string filename)
            {
                string fileWithoutExt = Path.GetFileNameWithoutExtension (filename);
                string ext = Path.GetExtension (filename);
                string format = "{0} {1}{2}";

                int index = 1;

                // try extracting the current index from the name and incrementing it
                var result = System.Text.RegularExpressions.Regex.Match(fileWithoutExt, @"\d+$");
                if (result != null) {
                    var number = result.Value;
                    int tempIndex;
                    if (int.TryParse (number, out tempIndex)) {
                        fileWithoutExt = fileWithoutExt.Remove (fileWithoutExt.LastIndexOf (number));
                        format = "{0}{1}{2}"; // remove space from format
                        index = tempIndex+1;
                    }
                }

                string file = null;
                do {
                    file = string.Format (format, fileWithoutExt, index, ext);
                    file = Path.Combine(path, file);
                    index++;
                } while (File.Exists (file));

                return file;
            }

            /// <summary>
            /// Enforces that all object names be unique before exporting.
            /// If an object with a duplicate name is found, then it is incremented.
            /// e.g. Sphere becomes Sphere 1
            /// </summary>
            /// <param name="exportSet">Export set.</param>
            private static void EnforceUniqueNames(GameObject[] exportSet)
            {
                Dictionary<string, int> NameToIndexMap = new Dictionary<string, int> ();
                string format = "{0} {1}";

                Queue<GameObject> queue = new Queue<GameObject> (exportSet);

                while(queue.Count > 0){
                    var go = queue.Dequeue ();
                    var name = go.name;
                    if (NameToIndexMap.ContainsKey (name)) {
                        go.name = string.Format (format, name, NameToIndexMap [name]);
                        NameToIndexMap [name]++;
                    } else {
                        NameToIndexMap [name] = 1;
                    }

                    foreach (Transform child in go.transform) {
                        queue.Enqueue (child.gameObject);
                    }
                }
            }

            /// <summary>
            /// Sets up the imported GameObject to match the original.
            /// - Updates the name to be the same as original (i.e. remove the "(Clone)")
            /// - Moves the imported object to the correct position in the hierarchy
            /// - Updates the transform of the imported GameObject to match the original
            /// - Copy over missing components and component values
            /// </summary>
            /// <param name="orig">Original GameObject.</param>
            /// <param name="imported">Imported GameObject.</param>
            private static void SetupImportedGameObject(GameObject orig, GameObject imported)
            {
                Transform importedTransform = imported.transform;
                Transform origTransform = orig.transform;

                // configure transform and maintain local pose
                importedTransform.SetParent (origTransform.parent, false);
                importedTransform.SetSiblingIndex (origTransform.GetSiblingIndex());

                // set the transform to be the same as before
                bool success = UnityEditorInternal.ComponentUtility.CopyComponent (origTransform);
                if (success) {
                    success = UnityEditorInternal.ComponentUtility.PasteComponentValues(importedTransform);
                }
                if (!success) {
                    Debug.LogWarning (string.Format ("Warning: Failed to copy component Transform from {0} to {1}",
                        imported.name, origTransform.name));
                }

                // copy the components over, assuming that the hierarchy order is unchanged
                if (origTransform.hierarchyCount != importedTransform.hierarchyCount) {
                    Debug.LogWarning (string.Format ("Warning: Exported {0} objects, but only imported {1}",
                        origTransform.hierarchyCount, importedTransform.hierarchyCount));
                }
                FixSiblingOrder (orig.transform, imported.transform);

                // the imported GameObject will have the same name as the file to which it was imported from,
                // which might not be the same name as the original GameObject
                CopyComponentsRecursive (orig, imported, namesExpectedMatch:false);
            }

            private static void FixSiblingOrder(Transform orig, Transform imported){
                foreach (Transform origChild in orig) {
                    Transform importedChild = imported.Find (origChild.name);
                    if (importedChild == null) {
                        Debug.LogWarning (string.Format(
                            "Warning: Could not find {0} in parented under {1} in import hierarchy",
                            origChild.name, imported.name
                        ));
                        continue;
                    }
                    importedChild.SetSiblingIndex (origChild.GetSiblingIndex ());
                    FixSiblingOrder (origChild, importedChild);
                }
            }

            private static void CopyComponentsRecursive(GameObject from, GameObject to, bool namesExpectedMatch = true){
                if (namesExpectedMatch && !to.name.StartsWith(from.name) || from.transform.childCount != to.transform.childCount) {
                    Debug.LogError (string.Format("Error: hierarchies don't match (From: {0}, To: {1})", from.name, to.name));
                    return;
                }

                CopyComponents (from, to);
                for (int i = 0; i < from.transform.childCount; i++) {
                    CopyComponentsRecursive(from.transform.GetChild(i).gameObject, to.transform.GetChild(i).gameObject);
                }
            }

            private static void CopyComponents(GameObject from, GameObject to){
                var originalComponents = new List<Component>(to.GetComponents<Component> ());
                var components = from.GetComponents<Component> ();
                for(int i = 0; i < components.Length; i++){
                    if(components[i] == null){
                        continue;
                    }

                    bool success = UnityEditorInternal.ComponentUtility.CopyComponent (components[i]);
                    if (success) {
                        bool foundComponentOfType = false;
                        for (int j = 0; j < originalComponents.Count; j++) {
                            var toComponent = originalComponents [j];
                            // If component already exists, paste values.
                            if (toComponent.GetType () == components [i].GetType ()) {
                                // we have found the component we are looking for, remove it so
                                // we don't try to copy to it again
                                originalComponents.RemoveAt (j);
                                foundComponentOfType = true;

                                // Don't want to copy MeshFilter because then we will replace the
                                // exported mesh with the old mesh.
                                if (toComponent is MeshFilter) {
                                    break;
                                }

                                // Don't want to copy materials over in case the materials are
                                // embedded in another model.
                                if (toComponent is SkinnedMeshRenderer) {
                                    var skinnedMesh = toComponent as SkinnedMeshRenderer;
                                    var sharedMesh = skinnedMesh.sharedMesh;
                                    var sharedMats = skinnedMesh.sharedMaterials;
                                    success = UnityEditorInternal.ComponentUtility.PasteComponentValues (toComponent);
                                    skinnedMesh.sharedMesh = sharedMesh;
                                    skinnedMesh.sharedMaterials = sharedMats;
                                } else if (toComponent is Renderer) {
                                    var renderer = toComponent as Renderer;
                                    var sharedMats = renderer.sharedMaterials;
                                    success = UnityEditorInternal.ComponentUtility.PasteComponentValues (toComponent);
                                    renderer.sharedMaterials = sharedMats;
                                } else {
                                    success = UnityEditorInternal.ComponentUtility.PasteComponentValues (toComponent);
                                }
                                break;
                            }
                        }

                        // component was not part of the original components, so add it
                        if (!foundComponentOfType) {
                            success = UnityEditorInternal.ComponentUtility.PasteComponentAsNew (to);
                        }
                    }
                    if (!success) {
                        Debug.LogWarning (string.Format ("Warning: Failed to copy component {0} from {1} to {2}",
                            components[i].GetType().Name, from.name, to.name));
                    }
                }
            }
        }
    }
}<|MERGE_RESOLUTION|>--- conflicted
+++ resolved
@@ -125,30 +125,7 @@
                     // Replace w Model asset. LoadMainAssetAtPath wants a path
                     // relative to the project, not relative to the assets
                     // folder.
-<<<<<<< HEAD
                     var unityMainAsset = AssetDatabase.LoadMainAssetAtPath(projectRelativePath) as GameObject;
-=======
-                    Object unityMainAsset = AssetDatabase.LoadMainAssetAtPath("Assets/" + relativePath);
-
-                    if (unityMainAsset != null) {
-                        Object unityObj = PrefabUtility.InstantiatePrefab (unityMainAsset, gosToExport[i].scene);
-                        GameObject unityGO = unityObj as GameObject;
-                        if (unityGO != null) 
-                        {
-                            SetupImportedGameObject (gosToExport [i], unityGO);
-
-
-                            // remove (now redundant) gameobject
-                            if (!keepOriginal) {
-                                Object.DestroyImmediate (unityGameObjectsToConvert [i]);
-                            } 
-                            else 
-                            {
-                                // rename and put under scene root in case we need to check values
-                                gosToExport [i].name = "_safe_to_delete_" + gosToExport [i].name;
-                                gosToExport [i].SetActive (false);
-                            }
->>>>>>> 39a2aa89
 
                     if (!unityMainAsset) {
                         continue;
