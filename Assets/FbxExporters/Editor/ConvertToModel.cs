--- conflicted
+++ resolved
@@ -1,4 +1,4 @@
-﻿// ***********************************************************************
+// ***********************************************************************
 // Copyright (c) 2017 Unity Technologies. All rights reserved.
 //
 // Licensed under the ##LICENSENAME##.
@@ -87,12 +87,8 @@
 
                 // find common ancestor root & filePath;
                 string[] filePaths = new string[gosToExport.Length];
-<<<<<<< HEAD
                 if (path==null)
-                    path = Path.Combine (Application.dataPath, "Objects");
-=======
-                string dirPath = FbxExporters.EditorTools.ExportSettings.instance.convertToModelSavePath;
->>>>>>> 9bfde82f
+                    path = FbxExporters.EditorTools.ExportSettings.instance.convertToModelSavePath;
 
                 for(int n = 0; n < gosToExport.Length; n++){
                     var filename = ModelExporter.ConvertToValidFilename (gosToExport [n].name + ".fbx");
