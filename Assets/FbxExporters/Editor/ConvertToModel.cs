--- conflicted
+++ resolved
@@ -144,7 +144,28 @@
             }
 
             /// <summary>
-<<<<<<< HEAD
+            /// Check if the file exists, and if it does, then increment the name.
+            /// e.g. if filename is Sphere.fbx and it already exists, change it to Sphere 1.fbx.
+            /// </summary>
+            /// <returns>new file name.</returns>
+            /// <param name="filename">Filename.</param>
+            private static string IncrementFileName(string path, string filename)
+            {
+                string fileWithoutExt = Path.GetFileNameWithoutExtension (filename);
+                string ext = Path.GetExtension (filename);
+
+                int index = 1;
+                string file = null;
+                do {
+                    file = string.Format ("{0} {1}{2}", fileWithoutExt, index, ext);
+                    file = Path.Combine(path, file);
+                    index++;
+                } while (File.Exists (file));
+
+                return file;
+            } 
+
+            /// <summary>
             /// Enforces that all object names be unique before exporting.
             /// If an object with a duplicate name is found, then it is incremented.
             /// e.g. Sphere becomes Sphere 1
@@ -172,28 +193,6 @@
                     }
                 }
             }
-=======
-            /// Check if the file exists, and if it does, then increment the name.
-            /// e.g. if filename is Sphere.fbx and it already exists, change it to Sphere 1.fbx.
-            /// </summary>
-            /// <returns>new file name.</returns>
-            /// <param name="filename">Filename.</param>
-            private static string IncrementFileName(string path, string filename)
-            {
-                string fileWithoutExt = Path.GetFileNameWithoutExtension (filename);
-                string ext = Path.GetExtension (filename);
-
-                int index = 1;
-                string file = null;
-                do {
-                    file = string.Format ("{0} {1}{2}", fileWithoutExt, index, ext);
-                    file = Path.Combine(path, file);
-                    index++;
-                } while (File.Exists (file));
-
-                return file;
-            } 
->>>>>>> 5f4dfa0b
 
             private static void SetupImportedGameObject(GameObject orig, GameObject imported)
             {
