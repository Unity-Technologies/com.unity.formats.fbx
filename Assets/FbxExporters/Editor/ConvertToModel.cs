﻿// ***********************************************************************
// Copyright (c) 2017 Unity Technologies. All rights reserved.
//
// Licensed under the ##LICENSENAME##.
// See LICENSE.md file in the project root for full license information.
// ***********************************************************************

using System.IO;
using System.Collections.Generic;
using UnityEngine;
using UnityEngine.SceneManagement;
using UnityEditor;
using FbxSdk;

namespace FbxExporters
{
    namespace Editor
    {
        public class ConvertToModel : System.IDisposable
        {
            const string MenuItemName1 = "Assets/Convert To Model";
            const string MenuItemName2 = "GameObject/Convert To Model";

            /// <summary>
            /// Clean up this class on garbage collection
            /// </summary>
            public void Dispose () { }

            /// <summary>
            /// create menu item in the File menu
            /// </summary>
            [MenuItem (MenuItemName1, false)]
            public static void OnMenuItem ()
            {
                GameObject [] unityActiveGOs = Selection.GetFiltered<GameObject> (SelectionMode.Editable | SelectionMode.TopLevel);
                OnConvertInPlace (unityActiveGOs);
            }

            /// <summary>
            // Validate the menu item defined by the function above.
            /// </summary>
            [MenuItem (MenuItemName1, true)]
            public static bool OnValidateMenuItem ()
            {
                return true;
            }

            // Add a menu item called "Export Model..." to a GameObject's context menu.
            // OnContextItem gets called once per selected object 
            // (if the parent and child are selected, then OnContextItem will only be called on the parent)
            [MenuItem (MenuItemName2, false, 30)]
            static void OnContextItem (MenuCommand command)
            {
                if (command == null || command.context == null) {
                    Debug.LogError ("Error: No GameObject selected");
                    return;
                }
                GameObject selected = command.context as GameObject;
                if (selected == null) {
                    Debug.LogError (string.Format("Error: {0} is not a GameObject and cannot be converted", command.context.name));
                    return;
                }
                OnConvertInPlace (new GameObject[]{selected});
            }

            private static List<GameObject> OnConvertInPlace (GameObject [] unityActiveGOs)
            {
                List<GameObject> result = new List<GameObject> ();

                var exportSet = ModelExporter.RemoveRedundantObjects (unityActiveGOs);
                GameObject[] gosToExport = new GameObject[exportSet.Count];
                exportSet.CopyTo (gosToExport);

                // find common ancestor root & filePath;
                string[] filePaths = new string[gosToExport.Length];
                string dirPath = Path.Combine (Application.dataPath, "Objects");

                for(int n = 0; n < gosToExport.Length; n++){
<<<<<<< HEAD
                    var filename = gosToExport [n].name + ".fbx";
                    var filePath = Path.Combine (dirPath, filename);
                    if (File.Exists (filePath)) {
                        filePath = IncrementFileName (dirPath, filename);
                    }
                    filePaths[n] = filePath;
=======
                    string filename = ModelExporter.ConvertToValidFilename (gosToExport [n].name + ".fbx");
                    filePaths[n] = Path.Combine (dirPath, filename);
>>>>>>> f812b0b4
                }

                string[] fbxFileNames = new string[filePaths.Length];

                for (int j = 0; j < gosToExport.Length; j++) {
                    fbxFileNames[j] = FbxExporters.Editor.ModelExporter.ExportObjects (filePaths[j],
                        new UnityEngine.Object[] {gosToExport[j]}) as string;
                }

                List<GameObject> selection = new List<GameObject> ();
                for(int i = 0; i < fbxFileNames.Length; i++)
                {
                    var fbxFileName = fbxFileNames [i];
                    if (fbxFileName == null) {
                        Debug.LogWarning (string.Format ("Warning: Export failed for GameObject {0}", gosToExport [i].name));
                        continue;
                    }

                    // make filepath relative to project folder
                    if (fbxFileName.StartsWith (Application.dataPath, System.StringComparison.CurrentCulture)) 
                    {
                        fbxFileName = "Assets" + fbxFileName.Substring (Application.dataPath.Length);
                    }

                    // refresh the assetdata base so that we can query for the model
                    AssetDatabase.Refresh ();

                    // replace w Model asset
                    Object unityMainAsset = AssetDatabase.LoadMainAssetAtPath (fbxFileName);

                    if (unityMainAsset != null) {
                        Object unityObj = PrefabUtility.InstantiatePrefab (unityMainAsset);
                        GameObject unityGO = unityObj as GameObject;
                        if (unityGO != null) 
                        {
                            SetupImportedGameObject (gosToExport [i], unityGO);

                            result.Add (unityGO);

                            // remove (now redundant) gameobject
#if UNI_19965
                            Object.DestroyImmediate (unityActiveGOs [i]);
#else
                            // rename and put under scene root in case we need to check values
                            gosToExport [i].name = "_safe_to_delete_" + gosToExport[i].name;
                            gosToExport [i].SetActive (false);
#endif
                            // select the instanced Model Prefab
                            selection.Add(unityGO);
                        }
                    }

                }

                Selection.objects = selection.ToArray ();

                return result;
            }

            /// <summary>
            /// Check if the file exists, and if it does, then increment the name.
            /// e.g. if filename is Sphere.fbx and it already exists, change it to Sphere 1.fbx.
            /// </summary>
            /// <returns>new file name.</returns>
            /// <param name="filename">Filename.</param>
            private static string IncrementFileName(string path, string filename)
            {
                string fileWithoutExt = Path.GetFileNameWithoutExtension (filename);
                string ext = Path.GetExtension (filename);

                int index = 1;
                string file = null;
                do {
                    file = string.Format ("{0} {1}{2}", fileWithoutExt, index, ext);
                    file = Path.Combine(path, file);
                    index++;
                } while (File.Exists (file));

                return file;
            } 

            private static void SetupImportedGameObject(GameObject orig, GameObject imported)
            {
                Transform importedTransform = imported.transform;
                Transform origTransform = orig.transform;

                // Set the name to be the name of the instantiated asset.
                // This will get rid of the "(Clone)" if it's added
                imported.name = orig.name;

                // configure transform and maintain local pose
                importedTransform.SetParent (origTransform.parent, false);
                importedTransform.SetSiblingIndex (origTransform.GetSiblingIndex());

                // set the transform to be the same as before
                bool success = UnityEditorInternal.ComponentUtility.CopyComponent (origTransform);
                if (success) {
                    success = UnityEditorInternal.ComponentUtility.PasteComponentValues(importedTransform);
                }
                if (!success) {
                    Debug.LogWarning (string.Format ("Warning: Failed to copy component Transform from {0} to {1}",
                        imported.name, origTransform.name));
                }

                // copy the components over, assuming that the hierarchy order is unchanged
                if (origTransform.hierarchyCount != importedTransform.hierarchyCount) {
                    Debug.LogWarning (string.Format ("Warning: Exported {0} objects, but only imported {1}",
                        origTransform.hierarchyCount, importedTransform.hierarchyCount));
                }
                CopyComponentsRecursive (orig, imported);
            }

            private static void CopyComponentsRecursive(GameObject from, GameObject to){
                if (!to.name.StartsWith(from.name) || from.transform.childCount != to.transform.childCount) {
                    Debug.LogError (string.Format("Error: hierarchies don't match (From: {0}, To: {1})", from.name, to.name));
                    return;
                }

                CopyComponents (from, to);
                for (int i = 0; i < from.transform.childCount; i++) {
                    CopyComponentsRecursive(from.transform.GetChild(i).gameObject, to.transform.GetChild(i).gameObject);
                }
            }

            private static void CopyComponents(GameObject from, GameObject to){
                var components = from.GetComponents<Component> ();
                for(int i = 0; i < components.Length; i++){
                    if(components[i] == null){
                        continue;
                    }
                        
                    bool success = UnityEditorInternal.ComponentUtility.CopyComponent (components[i]);
                    if (success) {
                        // if to already has this component, then copy the values over
                        var toComponent = to.GetComponent (components [i].GetType ());
                        if (toComponent != null) {
                            // don't want to copy MeshFilter because then we will replace the
                            // exported mesh with the old mesh
                            if (!(toComponent is MeshFilter)) {
                                if (toComponent is SkinnedMeshRenderer) {
                                    var skinnedMesh = toComponent as SkinnedMeshRenderer;
                                    var sharedMesh = skinnedMesh.sharedMesh;
                                    success = UnityEditorInternal.ComponentUtility.PasteComponentValues (toComponent);
                                    skinnedMesh.sharedMesh = sharedMesh;
                                } else {
                                    success = UnityEditorInternal.ComponentUtility.PasteComponentValues (toComponent);
                                }
                            }
                        } else {
                            success = UnityEditorInternal.ComponentUtility.PasteComponentAsNew (to);
                        }
                    }
                    if (!success) {
                        Debug.LogWarning (string.Format ("Warning: Failed to copy component {0} from {1} to {2}",
                            components[i].GetType().Name, from.name, to.name));
                    }
                }
            }
        }
    }
}<|MERGE_RESOLUTION|>--- conflicted
+++ resolved
@@ -76,17 +76,12 @@
                 string dirPath = Path.Combine (Application.dataPath, "Objects");
 
                 for(int n = 0; n < gosToExport.Length; n++){
-<<<<<<< HEAD
-                    var filename = gosToExport [n].name + ".fbx";
+                    var filename = ModelExporter.ConvertToValidFilename (gosToExport [n].name + ".fbx");
                     var filePath = Path.Combine (dirPath, filename);
                     if (File.Exists (filePath)) {
                         filePath = IncrementFileName (dirPath, filename);
                     }
                     filePaths[n] = filePath;
-=======
-                    string filename = ModelExporter.ConvertToValidFilename (gosToExport [n].name + ".fbx");
-                    filePaths[n] = Path.Combine (dirPath, filename);
->>>>>>> f812b0b4
                 }
 
                 string[] fbxFileNames = new string[filePaths.Length];
