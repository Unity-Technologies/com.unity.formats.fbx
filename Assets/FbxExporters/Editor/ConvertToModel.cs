--- conflicted
+++ resolved
@@ -127,39 +127,16 @@
                     // refresh the assetdata base so that we can query for the model
                     AssetDatabase.Refresh ();
 
-<<<<<<< HEAD
-                    // replace w Model asset
-                    var unityMainAsset = AssetDatabase.LoadMainAssetAtPath (fbxFileName) as GameObject;
-=======
                     // Replace w Model asset. LoadMainAssetAtPath wants a path
                     // relative to the project, not relative to the assets
                     // folder.
-                    Object unityMainAsset = AssetDatabase.LoadMainAssetAtPath("Assets/" + relativePath);
-
-                    if (unityMainAsset != null) {
-                        Object unityObj = PrefabUtility.InstantiatePrefab (unityMainAsset);
-                        GameObject unityGO = unityObj as GameObject;
-                        if (unityGO != null) 
-                        {
-                            SetupImportedGameObject (gosToExport [i], unityGO);
-
-
-                            // remove (now redundant) gameobject
-                            if (!keepOriginal) {
-                                Object.DestroyImmediate (unityGameObjectsToConvert [i]);
-                            } 
-                            else 
-                            {
-                                // rename and put under scene root in case we need to check values
-                                gosToExport [i].name = "_safe_to_delete_" + gosToExport [i].name;
-                                gosToExport [i].SetActive (false);
-                            }
->>>>>>> 0067b34a
+                    var unityMainAsset = AssetDatabase.LoadMainAssetAtPath("Assets/" + relativePath) as GameObject;
 
                     if (!unityMainAsset) {
                         continue;
                     }
 
+                    // Instantiate the FBX file.
                     Object unityObj = PrefabUtility.InstantiatePrefab (unityMainAsset);
                     GameObject unityGO = unityObj as GameObject;
                     if (!unityGO) {
@@ -173,7 +150,7 @@
                     var fbxSource = unityGO.AddComponent<FbxSource>();
                     fbxSource.SetSourceModel(unityMainAsset);
 
-                    // Create a prefab from unityGO.
+                    // Create a prefab from the instantiated and componentized unityGO.
                     var prefabFileName = fbxFileName;
                     if (prefabFileName.EndsWith(".fbx", System.StringComparison.OrdinalIgnoreCase)) {
                         prefabFileName = prefabFileName.Substring(0, prefabFileName.Length - 4);
