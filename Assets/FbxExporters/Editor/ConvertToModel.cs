--- conflicted
+++ resolved
@@ -79,11 +79,7 @@
                 string dirPath = Path.Combine (Application.dataPath, "Objects");
 
                 for(int n = 0; n < gosToExport.Length; n++){
-<<<<<<< HEAD
                     string filename = ModelExporter.ConvertToValidFilename (gosToExport [n].name + ".fbx");
-=======
-                    string filename = ConvertToValidFilename (gosToExport [n].name + ".fbx");
->>>>>>> ce44e093
                     filePaths[n] = Path.Combine (dirPath, filename);
                 }
 
