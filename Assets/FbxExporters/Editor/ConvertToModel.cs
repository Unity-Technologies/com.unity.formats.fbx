// ***********************************************************************
// Copyright (c) 2017 Unity Technologies. All rights reserved.
//
// Licensed under the ##LICENSENAME##.
// See LICENSE.md file in the project root for full license information.
// ***********************************************************************

using System.IO;
using System.Collections.Generic;
using UnityEngine;
using UnityEngine.SceneManagement;
using UnityEditor;
using Unity.FbxSdk;

namespace FbxExporters
{
    namespace Editor
    {
        public static class ConvertToModel
        {
            const string MenuItemName1 = "GameObject/Convert To Linked Prefab Instance";

            /// <summary>
            /// OnContextItem is called either:
            /// * when the user selects the menu item via the top menu (with a null MenuCommand), or
            /// * when the user selects the menu item via the context menu (in which case there's a context)
            ///
            /// OnContextItem gets called once per selected object (if the
            /// parent and child are selected, then OnContextItem will only be
            /// called on the parent)
            /// </summary>
            [MenuItem (MenuItemName1, false, 30)]
            static void OnContextItem (MenuCommand command)
            {
                GameObject [] selection = null;

                if (command == null || command.context == null) {
                    // We were actually invoked from the top GameObject menu, so use the selection.
                    selection = Selection.GetFiltered<GameObject> (SelectionMode.Editable | SelectionMode.TopLevel);
                } else {
                    // We were invoked from the right-click menu, so use the context of the context menu.
                    var selected = command.context as GameObject;
                    if (selected) {
                        selection = new GameObject[] { selected };
                    }
                }

                if (selection == null || selection.Length == 0) {
                    ModelExporter.DisplayNoSelectionDialog ();
                    return;
                }

                Selection.objects = CreateInstantiatedModelPrefab (selection);
            }

            /// <summary>
            // Validate the menu item defined by the function above.
            /// </summary>
            [MenuItem (MenuItemName1, true, 30)]
            public static bool OnValidateMenuItem ()
            {
                return true;
            }

            /// <summary>
            /// Gets the export settings.
            /// </summary>
            public static EditorTools.ExportSettings ExportSettings {
                get { return EditorTools.ExportSettings.instance; }
            }

            /// <summary>
            /// Create instantiated model prefabs from a selection of objects.
            ///
            /// Every hierarchy in the selection will be exported, under the name of the root.
            ///
            /// If an object and one of its descendents are both selected, the descendent is not promoted to be a prefab -- we only export the root.
            /// </summary>
            /// <returns>list of instanced Model Prefabs</returns>
            /// <param name="unityGameObjectsToConvert">Unity game objects to convert to Model Prefab instances</param>
            /// <param name="path">Path to save Model Prefab; use FbxExportSettings if null</param>
            public static GameObject[] CreateInstantiatedModelPrefab (
                GameObject [] unityGameObjectsToConvert,
                string directoryFullPath = null)
            {
                if (directoryFullPath == null) {
                    directoryFullPath = FbxExporters.EditorTools.ExportSettings.GetAbsoluteSavePath();
                } else {
                    directoryFullPath = Path.GetFullPath(directoryFullPath);
                }

                var toExport = ModelExporter.RemoveRedundantObjects (unityGameObjectsToConvert);
                var wasExported = new List<GameObject>();
                foreach(var go in toExport) {
                    try {
                        wasExported.Add(Convert(go,
                            directoryFullPath: directoryFullPath));
                    } catch(System.Exception xcp) {
                        Debug.LogException(xcp);
                    }
                }
                return wasExported.ToArray();
            }

            /// <summary>
            /// Convert one object (and the hierarchy below it) to an auto-updating prefab.
            ///
            /// This returns a new object; the converted object may be modified or destroyed.
            ///
            /// This refreshes the asset database.
            /// </summary>
            /// <returns>The instance that replaces 'toConvert' in the scene.</returns>
            /// <param name="toConvert">GameObject hierarchy to replace with a prefab.</param>
            /// <param name="fbxFullPath">Absolute platform-specific path to
            /// the fbx file. May be null, in which case we construct a unique
            /// filename from the object name and the
            /// directoryFullPath.</param>
            /// <param name="directoryFullPath">Absolute platform-specific path
            /// to a directory in which to put the fbx file. Ignored if
            /// fbxFullPath is specified. May be null, in which case we use the
            /// export settings.</param>
            public static GameObject Convert (
                GameObject toConvert,
                string directoryFullPath = null,
                string fbxFullPath = null)
            {
                if (string.IsNullOrEmpty(fbxFullPath)) {
                    // Generate a unique filename.
                    if (string.IsNullOrEmpty (directoryFullPath)) {
                        directoryFullPath = FbxExporters.EditorTools.ExportSettings.GetAbsoluteSavePath ();
                    } else {
                        directoryFullPath = Path.GetFullPath (directoryFullPath);
                    }
                    var fbxBasename = ModelExporter.ConvertToValidFilename (toConvert.name + ".fbx");

                    fbxFullPath = Path.Combine (directoryFullPath, fbxBasename);
                    if (File.Exists (fbxFullPath)) {
                        fbxFullPath = IncrementFileName (directoryFullPath, fbxFullPath);
                    }
                }
                var assetRelativePath = FbxExporters.EditorTools.ExportSettings.ConvertToAssetRelativePath(fbxFullPath);
                var projectRelativePath = "Assets/" + assetRelativePath;
                if (string.IsNullOrEmpty(assetRelativePath)) {
                    throw new System.Exception("Path " + fbxFullPath + " must be in the Assets folder.");
                }

                // Make sure that the object names in the hierarchy are unique.
                // The import back in to Unity would do this automatically but
                // we prefer to control it so that the Maya artist can see the
                // same names as exist in Unity.
                EnforceUniqueNames (new GameObject[] {toConvert});

                // Export to FBX. It refreshes the database.
                {
                    var fbxActualPath = ModelExporter.ExportObject (fbxFullPath, toConvert);
                    if (fbxActualPath != fbxFullPath) {
                        throw new System.Exception ("Failed to convert " + toConvert.name);
                    }
                }

                // Replace w Model asset. LoadMainAssetAtPath wants a path
                // relative to the project, not relative to the assets folder.
                var unityMainAsset = AssetDatabase.LoadMainAssetAtPath (projectRelativePath) as GameObject;
                if (!unityMainAsset) {
                    throw new System.Exception ("Failed to convert " + toConvert.name);;
                }

                // Copy the mesh/materials from the FBX
                UpdateFromFBX (toConvert, unityMainAsset);

                // Set up the FbxPrefab component so it will auto-update.
                // Make sure to delete whatever FbxPrefab history we had.
                var fbxPrefab = toConvert.GetComponent<FbxPrefab>();
                if (fbxPrefab) {
                    Object.DestroyImmediate(fbxPrefab);
                }
<<<<<<< HEAD
                fbxPrefab = toConvert.AddComponent<FbxPrefab>();
                fbxPrefab.SetSourceModel(unityMainAsset);
=======
                fbxPrefab = unityGO.AddComponent<FbxPrefab>();
                var fbxPrefabUtility = new FbxPrefabAutoUpdater.FbxPrefabUtility (fbxPrefab);
                fbxPrefabUtility.SetSourceModel(unityMainAsset);
>>>>>>> b685dbad

                // Create a prefab from the instantiated and componentized unityGO.
                var prefabFileName = Path.ChangeExtension(projectRelativePath, ".prefab");
<<<<<<< HEAD
                var prefab = PrefabUtility.CreatePrefab(prefabFileName, toConvert, ReplacePrefabOptions.ConnectToPrefab);
=======
                var prefab = PrefabUtility.CreatePrefab(prefabFileName, unityGO, ReplacePrefabOptions.ConnectToPrefab);
>>>>>>> b685dbad
                if (!prefab) {
                    throw new System.Exception(
                        string.Format("Failed to create prefab asset in [{0}] from fbx [{1}]",
                            prefabFileName, fbxFullPath));
                }

<<<<<<< HEAD
                return toConvert;
=======
                // Remove (now redundant) gameobject
                bool actuallyKeepOriginal;
                switch(keepOriginal) {
                case KeepOriginal.Delete:
                    actuallyKeepOriginal = false;
                    break;
                case KeepOriginal.Keep:
                    actuallyKeepOriginal = true;
                    break;
                case KeepOriginal.Default:
                default:
                    actuallyKeepOriginal = ExportSettings.keepOriginalAfterConvert;
                    break;
                }
                if (!actuallyKeepOriginal) {
                    Object.DestroyImmediate (toConvert);
                } else {
                    // rename and put under scene root in case we need to check values
                    toConvert.name = "_safe_to_delete_" + toConvert.name;
                    toConvert.SetActive (false);
                }

                return unityGO;
>>>>>>> b685dbad
            }

            /// <summary>
            /// Check if the file exists, and if it does, then increment the name.
            /// e.g. if filename is Sphere.fbx and it already exists, change it to Sphere 1.fbx.
            /// </summary>
            /// <returns>new file name.</returns>
            /// <param name="filename">Filename.</param>
            public static string IncrementFileName(string path, string filename)
            {
                string fileWithoutExt = Path.GetFileNameWithoutExtension (filename);
                string ext = Path.GetExtension (filename);
                // file, space, number, extension.
                string format = "{0} {1}{2}";

                int index = 1;

                // try extracting the current index from the name and incrementing it
                var result = System.Text.RegularExpressions.Regex.Match(fileWithoutExt, @"\d+$");
                if (result != null) {
                    var number = result.Value;

                    // Parse the number.
                    int tempIndex;
                    if (int.TryParse (number, out tempIndex)) {
                        fileWithoutExt = fileWithoutExt.Remove (fileWithoutExt.LastIndexOf (number));
                        // Change the format to remove the extra space we'd add
                        // if there weren't already a number. Also, try to use the
                        // same width (so Cube001 increments to Cube002, not Cube2).
                        format = "{0}{1:D" + number.Length + "}{2}"; // file, number with padding, extension
                        index = tempIndex+1;
                    }
                }

                string file = null;
                do {
                    file = string.Format (format, fileWithoutExt, index, ext);
                    file = Path.Combine(path, file);
                    index++;
                } while (File.Exists (file));

                return file;
            }

            /// <summary>
            /// Enforces that all object names be unique before exporting.
            /// If an object with a duplicate name is found, then it is incremented.
            /// e.g. Sphere becomes Sphere 1
            /// </summary>
            /// <param name="exportSet">Export set.</param>
            public static void EnforceUniqueNames(IEnumerable<GameObject> exportSet)
            {
                Dictionary<string, int> NameToIndexMap = new Dictionary<string, int> ();
                string format = "{0} {1}";

                Queue<GameObject> queue = new Queue<GameObject> (exportSet);

                while(queue.Count > 0){
                    var go = queue.Dequeue ();
                    var name = go.name;
                    if (NameToIndexMap.ContainsKey (name)) {
                        go.name = string.Format (format, name, NameToIndexMap [name]);
                        NameToIndexMap [name]++;
                    } else {
                        NameToIndexMap [name] = 1;
                    }

                    foreach (Transform child in go.transform) {
                        queue.Enqueue (child.gameObject);
                    }
                }
            }

            /// <summary>
            /// Updates the meshes and materials of the exported GameObjects
            /// to link to those imported from the FBX.
            /// </summary>
            /// <param name="orig">Original.</param>
            /// <param name="fbx">Fbx.</param>
            public static void UpdateFromFBX(GameObject orig, GameObject fbx)
            {
                // recurse over orig, for each transform finding the corresponding transform in the FBX
                // and copying the meshes and materials over from the FBX
                var goDict = GetNameToFbxGameObject(orig, fbx);
                var q = new Queue<Transform> ();
                q.Enqueue (orig.transform);
                while (q.Count > 0) {
                    var t = q.Dequeue ();

                    if (goDict [t.name] == null) {
                        Debug.LogWarning (string.Format ("Warning: Could not find Object {0} in FBX", t.name));
                        continue;
                    } 
                    CopyComponents (t.gameObject, goDict [t.name]);
                    foreach (Transform child in t) {
                        q.Enqueue (child);
                    }
                }
            }

            /// <summary>
            /// Gets a dictionary linking exported GameObject name to fbx game object.
            /// </summary>
            /// <returns>Dictionary containing the name to fbx game object.</returns>
            /// <param name="orig">Original.</param>
            /// <param name="fbx">Fbx.</param>
            private static Dictionary<string,GameObject> GetNameToFbxGameObject(GameObject orig, GameObject fbx){
                var nameToGO = new Dictionary<string,GameObject> ();

                var q = new Queue<Transform> ();
                q.Enqueue (orig.transform);
                while (q.Count > 0) {
                    var t = q.Dequeue ();
                    nameToGO [t.name] = null;
                    foreach (Transform child in t) {
                        q.Enqueue (child);
                    }
                }

                nameToGO [orig.name] = fbx;

                var fbxQ = new Queue<Transform> ();
                foreach (Transform child in fbx.transform) {
                    fbxQ.Enqueue (child);
                }

                while (fbxQ.Count > 0) {
                    var t = fbxQ.Dequeue ();
                    if (!nameToGO.ContainsKey (t.name)) {
                        Debug.LogWarning (string.Format("Warning: {0} in FBX but not in converted hierarchy", t.name));
                        continue;
                    }
                    nameToGO [t.name] = t.gameObject;
                    foreach (Transform child in t) {
                        fbxQ.Enqueue (child);
                    }
                }

                return nameToGO;
            }

            /// <summary>
            /// Copy components on the 'from' object which is the FBX,
            /// over to the 'to' object which is the object in the
            /// scene we exported.
            ///
            /// Only copy over meshes and materials, since that is all the FBX contains
            /// that is not already in the scene.
            ///
            /// The 'from' hierarchy is not modified.
            /// </summary>
            public static void CopyComponents(GameObject to, GameObject from){
                var originalComponents = new List<Component>(to.GetComponents<Component> ());
                // copy over meshes, materials, and nothing else
                foreach (var component in from.GetComponents<Component>()) {

                    var json = EditorJsonUtility.ToJson(component);
                    if (string.IsNullOrEmpty (json)) {
                        // this happens for missing scripts
                        continue;
                    }

                    System.Type expectedType = component.GetType();
                    Component toComponent = null;

                    // Find the component to copy to.
                    for (int i = 0, n = originalComponents.Count; i < n; i++) {
                        if (originalComponents[i].GetType() == expectedType) {
                            // We have found the component we are looking for,
                            // remove it so we don't try to copy to it again
                            toComponent = originalComponents[i];
                            originalComponents.RemoveAt (i);
                            break;
                        }
                    }

                    if (!toComponent) {
<<<<<<< HEAD
                        // copy over mesh filter and mesh renderer to replace
                        // skinned mesh renderer
                        if (component is MeshFilter) {
                            var skinnedMesh = to.GetComponent<SkinnedMeshRenderer> ();
                            if (skinnedMesh) {
                                toComponent = to.AddComponent(component.GetType());
                                EditorJsonUtility.FromJsonOverwrite (json, toComponent);

                                var toRenderer = to.AddComponent <MeshRenderer>();
                                var fromRenderer = from.GetComponent<MeshRenderer> ();
                                if (toRenderer && fromRenderer) {
                                    EditorJsonUtility.FromJsonOverwrite (EditorJsonUtility.ToJson(fromRenderer), toRenderer);
                                }

                                Object.DestroyImmediate (skinnedMesh);
                            }
=======
                        // It doesn't exist => create and copy.
                        toComponent = to.AddComponent(component.GetType());
                        if (toComponent) {
                            EditorJsonUtility.FromJsonOverwrite (json, toComponent);
                        }
                    } else {
                        // It exists => copy.
                        // But we want to override that behaviour in a few
                        // cases, to avoid clobbering references to the new FBX
                        // TODO: interpret the object or the json more directly
                        // TODO: be more generic
                        // TODO: handle references to other objects in the same hierarchy

                        if (toComponent is MeshFilter) {
                            // Don't copy the mesh. But there's nothing else to
                            // copy, so just don't copy anything.
                        } else if (toComponent is SkinnedMeshRenderer) {
                            // Don't want to clobber materials or the mesh.
                            var skinnedMesh = toComponent as SkinnedMeshRenderer;
                            var sharedMesh = skinnedMesh.sharedMesh;
                            var sharedMats = skinnedMesh.sharedMaterials;
                            EditorJsonUtility.FromJsonOverwrite(json, toComponent);
                            skinnedMesh.sharedMesh = sharedMesh;
                            skinnedMesh.sharedMaterials = sharedMats;
                        } else if (toComponent is Renderer) {
                            // Don't want to clobber materials.
                            var renderer = toComponent as Renderer;
                            var sharedMats = renderer.sharedMaterials;
                            EditorJsonUtility.FromJsonOverwrite(json, toComponent);
                            renderer.sharedMaterials = sharedMats;
                        } else {
                            // Normal case: copy everything.
                            EditorJsonUtility.FromJsonOverwrite(json, toComponent);
>>>>>>> b685dbad
                        }
                        continue;
                    }

                    if (toComponent is SkinnedMeshRenderer) {
                        var skinnedMesh = toComponent as SkinnedMeshRenderer;
                        var fromSkinnedMesh = component as SkinnedMeshRenderer;
                        skinnedMesh.sharedMesh = fromSkinnedMesh.sharedMesh;
                        skinnedMesh.sharedMaterials = fromSkinnedMesh.sharedMaterials;
                    } else if (toComponent is MeshFilter) {
                        EditorJsonUtility.FromJsonOverwrite (json, toComponent);
                    } else if (toComponent is Renderer) {
                        var toRenderer = toComponent as Renderer;
                        var fromRenderer = component as Renderer;
                        toRenderer.sharedMaterials = fromRenderer.sharedMaterials;
                    }
                }
            }
        }
    }
}<|MERGE_RESOLUTION|>--- conflicted
+++ resolved
@@ -174,55 +174,20 @@
                 if (fbxPrefab) {
                     Object.DestroyImmediate(fbxPrefab);
                 }
-<<<<<<< HEAD
                 fbxPrefab = toConvert.AddComponent<FbxPrefab>();
-                fbxPrefab.SetSourceModel(unityMainAsset);
-=======
-                fbxPrefab = unityGO.AddComponent<FbxPrefab>();
                 var fbxPrefabUtility = new FbxPrefabAutoUpdater.FbxPrefabUtility (fbxPrefab);
                 fbxPrefabUtility.SetSourceModel(unityMainAsset);
->>>>>>> b685dbad
 
                 // Create a prefab from the instantiated and componentized unityGO.
                 var prefabFileName = Path.ChangeExtension(projectRelativePath, ".prefab");
-<<<<<<< HEAD
                 var prefab = PrefabUtility.CreatePrefab(prefabFileName, toConvert, ReplacePrefabOptions.ConnectToPrefab);
-=======
-                var prefab = PrefabUtility.CreatePrefab(prefabFileName, unityGO, ReplacePrefabOptions.ConnectToPrefab);
->>>>>>> b685dbad
                 if (!prefab) {
                     throw new System.Exception(
                         string.Format("Failed to create prefab asset in [{0}] from fbx [{1}]",
                             prefabFileName, fbxFullPath));
                 }
 
-<<<<<<< HEAD
                 return toConvert;
-=======
-                // Remove (now redundant) gameobject
-                bool actuallyKeepOriginal;
-                switch(keepOriginal) {
-                case KeepOriginal.Delete:
-                    actuallyKeepOriginal = false;
-                    break;
-                case KeepOriginal.Keep:
-                    actuallyKeepOriginal = true;
-                    break;
-                case KeepOriginal.Default:
-                default:
-                    actuallyKeepOriginal = ExportSettings.keepOriginalAfterConvert;
-                    break;
-                }
-                if (!actuallyKeepOriginal) {
-                    Object.DestroyImmediate (toConvert);
-                } else {
-                    // rename and put under scene root in case we need to check values
-                    toConvert.name = "_safe_to_delete_" + toConvert.name;
-                    toConvert.SetActive (false);
-                }
-
-                return unityGO;
->>>>>>> b685dbad
             }
 
             /// <summary>
@@ -378,6 +343,8 @@
                 var originalComponents = new List<Component>(to.GetComponents<Component> ());
                 // copy over meshes, materials, and nothing else
                 foreach (var component in from.GetComponents<Component>()) {
+                        continue;
+                    }
 
                     var json = EditorJsonUtility.ToJson(component);
                     if (string.IsNullOrEmpty (json)) {
@@ -400,7 +367,6 @@
                     }
 
                     if (!toComponent) {
-<<<<<<< HEAD
                         // copy over mesh filter and mesh renderer to replace
                         // skinned mesh renderer
                         if (component is MeshFilter) {
@@ -414,44 +380,10 @@
                                 if (toRenderer && fromRenderer) {
                                     EditorJsonUtility.FromJsonOverwrite (EditorJsonUtility.ToJson(fromRenderer), toRenderer);
                                 }
+                        }
 
                                 Object.DestroyImmediate (skinnedMesh);
                             }
-=======
-                        // It doesn't exist => create and copy.
-                        toComponent = to.AddComponent(component.GetType());
-                        if (toComponent) {
-                            EditorJsonUtility.FromJsonOverwrite (json, toComponent);
-                        }
-                    } else {
-                        // It exists => copy.
-                        // But we want to override that behaviour in a few
-                        // cases, to avoid clobbering references to the new FBX
-                        // TODO: interpret the object or the json more directly
-                        // TODO: be more generic
-                        // TODO: handle references to other objects in the same hierarchy
-
-                        if (toComponent is MeshFilter) {
-                            // Don't copy the mesh. But there's nothing else to
-                            // copy, so just don't copy anything.
-                        } else if (toComponent is SkinnedMeshRenderer) {
-                            // Don't want to clobber materials or the mesh.
-                            var skinnedMesh = toComponent as SkinnedMeshRenderer;
-                            var sharedMesh = skinnedMesh.sharedMesh;
-                            var sharedMats = skinnedMesh.sharedMaterials;
-                            EditorJsonUtility.FromJsonOverwrite(json, toComponent);
-                            skinnedMesh.sharedMesh = sharedMesh;
-                            skinnedMesh.sharedMaterials = sharedMats;
-                        } else if (toComponent is Renderer) {
-                            // Don't want to clobber materials.
-                            var renderer = toComponent as Renderer;
-                            var sharedMats = renderer.sharedMaterials;
-                            EditorJsonUtility.FromJsonOverwrite(json, toComponent);
-                            renderer.sharedMaterials = sharedMats;
-                        } else {
-                            // Normal case: copy everything.
-                            EditorJsonUtility.FromJsonOverwrite(json, toComponent);
->>>>>>> b685dbad
                         }
                         continue;
                     }
