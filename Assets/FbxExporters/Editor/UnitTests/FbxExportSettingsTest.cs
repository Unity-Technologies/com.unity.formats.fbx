--- conflicted
+++ resolved
@@ -216,7 +216,6 @@
             //Try running it with a null list
             preferred = ExportSettings.instance.GetPreferredDCCApp ();
 
-<<<<<<< HEAD
             Assert.AreEqual(preferred, -1);
 
             //Testing the results of only having a mayaLT install
@@ -242,9 +241,6 @@
             preferred = ExportSettings.instance.GetPreferredDCCApp();
 
             Assert.AreEqual(preferred, 1);
-=======
-            Assert.AreEqual (preferred, -1);
->>>>>>> 2c9e40ab
         }
 
         [Test]
