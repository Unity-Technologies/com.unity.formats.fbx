using UnityEngine;
using UnityEditor;
using System.IO;
using System.Collections.Generic;
using FbxExporters.EditorTools;
using NUnit.Framework;

namespace FbxExporters.UnitTests
{
    public class FbxExportSettingsTest : ExporterTestBase{
        ExportSettings m_originalSettings;

        // We read two private fields for the test.
        static System.Reflection.FieldInfo s_InstanceField; // static
        static System.Reflection.FieldInfo s_SavePathField; // member

        static FbxExportSettingsTest() {
            // all names, private or public, instance or static
            var privates = System.Reflection.BindingFlags.NonPublic
                | System.Reflection.BindingFlags.Public
                | System.Reflection.BindingFlags.Static
                | System.Reflection.BindingFlags.Instance;
            var t = typeof(ExportSettings);

            s_SavePathField = t.GetField("convertToModelSavePath", privates);
            Assert.IsNotNull(s_SavePathField, "convertToModelSavePath");

            // static fields can't be found through inheritance with GetField.
            // if we change the inheritance diagram, we have to change t.BaseType here.
            s_InstanceField = t.BaseType.GetField("s_Instance", privates);
            Assert.IsNotNull(s_InstanceField, "s_Instance");
        }

        [NUnit.Framework.SetUp]
        public void SetUp()
        {
            var settings = (ExportSettings)s_InstanceField.GetValue(null);
            m_originalSettings = settings;

            // Clear out the current instance and create a new one (but keep the original around).
            s_InstanceField.SetValue(null, null);
            s_InstanceField.SetValue(null, ScriptableObject.CreateInstance<ExportSettings>());
        }

        [NUnit.Framework.TearDown]
        public void TearDown()
        {
            // Destroy the test settings and restore the original.
            // The original might be null -- not a problem.
            var settings = (ExportSettings)s_InstanceField.GetValue(null);
            ScriptableObject.DestroyImmediate(settings);

            s_InstanceField.SetValue(null, m_originalSettings);
        }


        [Test]
        public void TestNormalizePath()
        {
            // Test slashes in both directions, and leading and trailing slashes.
            var path = "/a\\b/c/\\";
            var norm = ExportSettings.NormalizePath(path, isRelative: true);
            Assert.AreEqual("a/b/c", norm);
            norm = ExportSettings.NormalizePath(path, isRelative: false);
            Assert.AreEqual("/a/b/c", norm);

            // Test empty path. Not actually absolute, so it's treated as a relative path.
            path = "";
            norm = ExportSettings.NormalizePath(path, isRelative: true);
            Assert.AreEqual(".", norm);
            norm = ExportSettings.NormalizePath(path, isRelative: false);
            Assert.AreEqual(".", norm);

            // Test just a bunch of slashes. Root or . depending on whether it's abs or rel.
            path = "///";
            norm = ExportSettings.NormalizePath(path, isRelative: true);
            Assert.AreEqual(".", norm);
            norm = ExportSettings.NormalizePath(path, isRelative: false);
            Assert.AreEqual("/", norm);

            // Test handling of .
            path = "/a/./b/././c/.";
            norm = ExportSettings.NormalizePath(path, isRelative: true);
            Assert.AreEqual("a/b/c", norm);

            // Test handling of leading ..
            path = "..";
            norm = ExportSettings.NormalizePath(path, isRelative: true);
            Assert.AreEqual("..", norm);

            path = "../a";
            norm = ExportSettings.NormalizePath(path, isRelative: true);
            Assert.AreEqual("../a", norm);

            // Test two leading ..
            path = "../../a";
            norm = ExportSettings.NormalizePath(path, isRelative: true);
            Assert.AreEqual("../../a", norm);

            // Test .. in the middle and effect on leading /
            path = "/a/../b";
            norm = ExportSettings.NormalizePath(path, isRelative: true);
            Assert.AreEqual("b", norm);
            norm = ExportSettings.NormalizePath(path, isRelative: false);
            Assert.AreEqual("/b", norm);

            // Test that we can change the separator
            norm = ExportSettings.NormalizePath(path, isRelative: false, separator: '\\');
            Assert.AreEqual("\\b", norm);
        }

        [Test]
        public void TestGetRelativePath()
        {
            var from = "//a/b/c";
            var to = "///a/b/c/d/e";
            var relative = ExportSettings.GetRelativePath(from, to);
            Assert.AreEqual("d/e", relative);

            from = "///a/b/c/";
            to = "///a/b/c/d/e/";
            relative = ExportSettings.GetRelativePath(from, to);
            Assert.AreEqual("d/e", relative);

            from = "///aa/bb/cc/dd/ee";
            to = "///aa/bb/cc";
            relative = ExportSettings.GetRelativePath(from, to);
            Assert.AreEqual("../..", relative);

            from = "///a/b/c/d/e/";
            to = "///a/b/c/";
            relative = ExportSettings.GetRelativePath(from, to);
            Assert.AreEqual("../..", relative);

            from = "///a/b/c/d/e/";
            to = "///a/b/c/";
            relative = ExportSettings.GetRelativePath(from, to, separator: ':');
            Assert.AreEqual("..:..", relative);

            from = Path.Combine(Application.dataPath, "foo");
            to = Application.dataPath;
            relative = ExportSettings.GetRelativePath(from, to);
            Assert.AreEqual("..", relative);

            to = Path.Combine(Application.dataPath, "foo");
            relative = ExportSettings.ConvertToAssetRelativePath(to);
            Assert.AreEqual("foo", relative);

            relative = ExportSettings.ConvertToAssetRelativePath("/path/to/somewhere/else");
            Assert.AreEqual("", relative);

            relative = ExportSettings.ConvertToAssetRelativePath("/path/to/somewhere/else", requireSubdirectory: false);
            Assert.IsTrue(relative.StartsWith("../"));
            Assert.IsFalse(relative.Contains("\\"));
        }

        [Test]
        public void TestGetSetFields()
        {
            var defaultRelativePath = ExportSettings.GetRelativeSavePath();
            Assert.AreEqual(ExportSettings.kDefaultSavePath, defaultRelativePath);

            // the path to Assets but with platform-dependent separators
            var appDataPath = Application.dataPath.Replace(Path.AltDirectorySeparatorChar,
                    Path.DirectorySeparatorChar);

            var defaultAbsolutePath = ExportSettings.GetAbsoluteSavePath();
            var dataPath = Path.GetFullPath(Path.Combine(appDataPath, ExportSettings.kDefaultSavePath));
            Assert.AreEqual(dataPath, defaultAbsolutePath);

            // set; check that the saved value is platform-independent,
            // that the relative path uses / like in unity,
            // and that the absolute path is platform-specific
            ExportSettings.SetRelativeSavePath("/a\\b/c/\\");
            var convertToModelSavePath = s_SavePathField.GetValue(ExportSettings.instance);
            Assert.AreEqual("a/b/c", convertToModelSavePath);
            Assert.AreEqual("a/b/c", ExportSettings.GetRelativeSavePath());
            var platformPath = Path.Combine("a", Path.Combine("b", "c"));
            Assert.AreEqual(Path.Combine(appDataPath, platformPath), ExportSettings.GetAbsoluteSavePath());
        }

        [Test]
        public void TestFindPreferredProgram()
        {
            //Add a number of fake programs to the list, including some garbage ones
            List<string> testList = new List<string>();
            testList.Add(null);
            testList.Add(ExportSettings.GetUniqueDCCOptionName(ExportSettings.kMaxOptionName + "2000"));
            testList.Add(ExportSettings.GetUniqueDCCOptionName(ExportSettings.kMayaOptionName + "2016"));
            testList.Add(ExportSettings.GetUniqueDCCOptionName(ExportSettings.kMayaOptionName + "2017"));
            testList.Add(ExportSettings.GetUniqueDCCOptionName(ExportSettings.kMaxOptionName + "2017"));
            testList.Add(ExportSettings.GetUniqueDCCOptionName(""));
            testList.Add(ExportSettings.GetUniqueDCCOptionName(null));
            testList.Add(ExportSettings.GetUniqueDCCOptionName(ExportSettings.kMayaLtOptionName));
            testList.Add(ExportSettings.GetUniqueDCCOptionName(ExportSettings.kMayaOptionName + "2017"));

            ExportSettings.instance.SetDCCOptionNames(testList);

            int preferred = ExportSettings.instance.GetPreferredDCCApp();
            //While Maya 2017 and 3ds Max 2017 are tied for most recent, Maya 2017 (index 8) should win because we prefer Maya.
            Assert.AreEqual(preferred, 8);

            ExportSettings.instance.ClearDCCOptionNames();
            //Try running it with an empty list
            preferred = ExportSettings.instance.GetPreferredDCCApp();

            Assert.AreEqual(preferred, -1);

            ExportSettings.instance.SetDCCOptionNames(null);
            //Try running it with a null list
            preferred = ExportSettings.instance.GetPreferredDCCApp();

            Assert.AreEqual(preferred, -1);
        }

        [Test]
<<<<<<< HEAD
        public void FindDCCInstallsTest1()
        {
            string rootDir1 = GetRandomFileNamePath(extName: "");
            string rootDir2 = GetRandomFileNamePath(extName: "");

            var data = new List<Dictionary<string, List<string>>>()
             {
                #region valid test case 1 data (unique locations, one in vendor, one for maya_loc)
                new Dictionary<string,List<string>>()
                {
                    {"VENDOR_INSTALLS", new List<string>(){ rootDir1 + "/Maya2017/bin/maya.exe", rootDir2 + "/Maya2018/bin/maya.exe"} },
                    {"VENDOR_LOCATIONS", new List<string>(){ rootDir1 } },
                    {"MAYA_LOCATION", new List<string>(){ rootDir2 + "/Maya2018" } },
                    {"expectedResult", new List<string>(){ 2.ToString() }}
                },
                new Dictionary<string,List<string>>()
                {
                    {"VENDOR_INSTALLS", new List<string>(){ rootDir1 + "/Maya2017/bin/maya.exe", rootDir2 + "/MayaLT2018/bin/maya.exe" } },
                    {"VENDOR_LOCATIONS", new List<string>(){ rootDir1 } },
                    {"MAYA_LOCATION", new List<string>(){ rootDir2 + "/MayaLT2018" } },
                    {"expectedResult", new List<string>(){ 2.ToString() }}
                },
                new Dictionary<string,List<string>>()
                {
                    {"VENDOR_INSTALLS", new List<string>(){ rootDir1 + "/MayaLT2017/bin/maya.exe", rootDir2 + "/Maya2018/bin/maya.exe" } },
                    {"VENDOR_LOCATIONS", new List<string>(){ rootDir1 } },
                    {"MAYA_LOCATION", new List<string>(){ rootDir2 + "/Maya2018" } },
                    {"expectedResult", new List<string>(){ 2.ToString() }}
                },
                new Dictionary<string,List<string>>()
                {
                    {"VENDOR_INSTALLS", new List<string>(){ rootDir1 + "/MayaLT2017/bin/maya.exe", rootDir2 + "/MayaLT2018/bin/maya.exe" } },
                    {"VENDOR_LOCATIONS", new List<string>(){ rootDir1 } },
                    {"MAYA_LOCATION", new List<string>(){ rootDir2 + "/MayaLT2018" } },
                    {"expectedResult", new List<string>(){ 2.ToString() }}
                },
                new Dictionary<string,List<string>>()
                {
                    {"VENDOR_INSTALLS", new List<string>(){ rootDir1 + "/3ds Max 2017/3dsmax.exe", rootDir2 + "/Maya2018/bin/maya.exe" } },
                    {"VENDOR_LOCATIONS", new List<string>(){ rootDir1 } },
                    {"MAYA_LOCATION", new List<string>(){ rootDir2 + "/Maya2018" } },
                    {"expectedResult", new List<string>(){ 2.ToString() }}
                },
                new Dictionary<string,List<string>>()
                {
                    {"VENDOR_INSTALLS", new List<string>(){ rootDir1 + "/3ds Max 2017/3dsmax.exe", rootDir2 + "/MayaLT2018/bin/maya.exe" } },
                    {"VENDOR_LOCATIONS", new List<string>(){ rootDir1 } },
                    {"MAYA_LOCATION", new List<string>(){ rootDir2 + "/MayaLT2018" } },
                    {"expectedResult", new List<string>(){ 2.ToString() }}
                },
                #endregion
            };

            for (int idx = 0; idx < data.Count; idx++)
            {
                List<string> vendorInstallFolders = data[idx]["VENDOR_INSTALLS"];
                string envVendorLocations = string.Join(";", data[idx]["VENDOR_LOCATIONS"].ToArray());
                string envMayaLocation = data[idx]["MAYA_LOCATION"][0];
                int expectedResult = int.Parse(data[idx]["expectedResult"][0]);

                //SetUp
                //make the hierarchy for the single app path we need
                CreateDummyInstalls(vendorInstallFolders);

                TestLocations(envVendorLocations, envMayaLocation, expectedResult);

                //TearDown
                VendorLocations_TearDown(vendorInstallFolders);
            }
        }

        //TearDown
        public void VendorLocations_TearDown(List<string> vendorInstallFolders)
        {
            //Clean up vendor location(s)
            foreach (var vendorLocation in vendorInstallFolders)
            {
                Directory.Delete(Directory.GetParent(Path.GetDirectoryName(vendorLocation)).FullName, true);
            }
        }
        
        public void TestLocations(string vendorLocation, string mayaLocation, int expectedResult)
        {
            //Mayalocation should remain a List because we want to keep using the dictionary which must be of lists (maybe should make an overload)

            //Set Environment Variables
            SetEnvironmentVariables(vendorLocation, mayaLocation);

            //Nullify these lists so that we guarantee that FindDccInstalls will be called.
            ExportSettings.instance.SetDCCOptionNames(null);
            ExportSettings.instance.SetDCCOptionPaths(null);

            GUIContent[] options = ExportSettings.GetDCCOptions();

            #region //LOGS TO DISPLAY WHAT WE'RE TESTING
            Debug.Log("Directories in VendorLocation:");
            foreach (var directory in Directory.GetDirectories(vendorLocation))
            {
                Debug.Log(directory);
            }

            Debug.Log("MAYA_LOCATION: \n" + mayaLocation);

            Debug.Log("END OF TEST \n \n");
            #endregion

            Assert.AreEqual(options.Length, expectedResult);

        }

        /// <summary>
        /// Sets environment variables to what is passed in, resets the dccOptionNames & dccOptionPaths, and calls FindDCCInstalls()
        /// </summary>
        /// <param name="vendorLocations"></param>
        /// <param name="mayaLocationPath"></param>
        public void SetEnvironmentVariables(string vendorLocation, string mayaLocationPath)
        {
            if (vendorLocation != null)
            {
                //if the given vendor location isn't null, set the environment variable to it.
                System.Environment.SetEnvironmentVariable("UNITY_FBX_3DAPP_VENDOR_LOCATIONS", vendorLocation);
            }
            if (mayaLocationPath != null)
            {
                //if the given MAYA_LOCATION isn't null, set the environment variable to it
                System.Environment.SetEnvironmentVariable("MAYA_LOCATION", mayaLocationPath);
            }
        }

        public void CreateDummyInstalls(List<string> paths)
        {
            foreach (var pathToExe in paths)
            {
                //make the directory
                Directory.CreateDirectory(Path.GetDirectoryName(pathToExe));
                if (Path.GetFileName(pathToExe) != null)
                {

                    //make the file (if we can)
                    FileInfo newExe = new FileInfo(pathToExe);
                    using (FileStream s = newExe.Create()) { }
                }
=======
        public void TestGetDCCOptions()
        {
            //Our.exe file
            string executableName = "/maya.exe";

            //Our folder names
            string firstSubFolder = "/maya 3000";
            string secondSubFolder = "/maya 3001";

            //Make a folder structure to mimic an 'autodesk' type hierarchy
            string testFolder = Path.GetRandomFileName();
            var firstPath = Directory.CreateDirectory(testFolder + firstSubFolder);
            var secondPath = Directory.CreateDirectory(testFolder + secondSubFolder);

            try
            {
                //Create any files we need within the folders
                FileInfo firstExe = new FileInfo(firstPath.FullName + executableName);
                using (FileStream s = firstExe.Create()) { }

                //Add the paths which will be copied to DCCOptionPaths
                List<string> testPathList = new List<string>();
                testPathList.Add(firstPath.FullName + executableName); //this path is valid!
                testPathList.Add(secondPath.FullName + executableName);
                testPathList.Add(null);
                testPathList.Add("cookies/milk/foo/bar");

                //Add the names which will be copied to DCCOptionNames
                List<string> testNameList = new List<string>();
                testNameList.Add(firstSubFolder.TrimStart('/'));
                testNameList.Add(secondSubFolder.TrimStart('/'));
                testNameList.Add(null);
                testNameList.Add("Cookies & Milk");

                ExportSettings.instance.SetDCCOptionNames(testNameList);
                ExportSettings.instance.SetDCCOptionPaths(testPathList);

                GUIContent[] options = ExportSettings.GetDCCOptions();

                //We expect 1, as the others are purposefully bogus
                Assert.AreEqual(options.Length, 1);

                Assert.IsTrue(options[0].text == "maya 3000");
            }
            finally
            {
                Directory.Delete(testFolder, true);
>>>>>>> 7acea4ad
            }
        }

    }
}<|MERGE_RESOLUTION|>--- conflicted
+++ resolved
@@ -214,7 +214,57 @@
         }
 
         [Test]
-<<<<<<< HEAD
+        public void TestGetDCCOptions()
+        {
+            //Our.exe file
+            string executableName = "/maya.exe";
+
+            //Our folder names
+            string firstSubFolder = "/maya 3000";
+            string secondSubFolder = "/maya 3001";
+
+            //Make a folder structure to mimic an 'autodesk' type hierarchy
+            string testFolder = Path.GetRandomFileName();
+            var firstPath = Directory.CreateDirectory(testFolder + firstSubFolder);
+            var secondPath = Directory.CreateDirectory(testFolder + secondSubFolder);
+
+            try
+            {
+                //Create any files we need within the folders
+                FileInfo firstExe = new FileInfo(firstPath.FullName + executableName);
+                using (FileStream s = firstExe.Create()) { }
+
+                //Add the paths which will be copied to DCCOptionPaths
+                List<string> testPathList = new List<string>();
+                testPathList.Add(firstPath.FullName + executableName); //this path is valid!
+                testPathList.Add(secondPath.FullName + executableName);
+                testPathList.Add(null);
+                testPathList.Add("cookies/milk/foo/bar");
+
+                //Add the names which will be copied to DCCOptionNames
+                List<string> testNameList = new List<string>();
+                testNameList.Add(firstSubFolder.TrimStart('/'));
+                testNameList.Add(secondSubFolder.TrimStart('/'));
+                testNameList.Add(null);
+                testNameList.Add("Cookies & Milk");
+
+                ExportSettings.instance.SetDCCOptionNames(testNameList);
+                ExportSettings.instance.SetDCCOptionPaths(testPathList);
+
+                GUIContent[] options = ExportSettings.GetDCCOptions();
+
+                //We expect 1, as the others are purposefully bogus
+                Assert.AreEqual(options.Length, 1);
+
+                Assert.IsTrue(options[0].text == "maya 3000");
+            }
+            finally
+            {
+                Directory.Delete(testFolder, true);
+            }
+        }
+
+		[Test]
         public void FindDCCInstallsTest1()
         {
             string rootDir1 = GetRandomFileNamePath(extName: "");
@@ -357,55 +407,6 @@
                     FileInfo newExe = new FileInfo(pathToExe);
                     using (FileStream s = newExe.Create()) { }
                 }
-=======
-        public void TestGetDCCOptions()
-        {
-            //Our.exe file
-            string executableName = "/maya.exe";
-
-            //Our folder names
-            string firstSubFolder = "/maya 3000";
-            string secondSubFolder = "/maya 3001";
-
-            //Make a folder structure to mimic an 'autodesk' type hierarchy
-            string testFolder = Path.GetRandomFileName();
-            var firstPath = Directory.CreateDirectory(testFolder + firstSubFolder);
-            var secondPath = Directory.CreateDirectory(testFolder + secondSubFolder);
-
-            try
-            {
-                //Create any files we need within the folders
-                FileInfo firstExe = new FileInfo(firstPath.FullName + executableName);
-                using (FileStream s = firstExe.Create()) { }
-
-                //Add the paths which will be copied to DCCOptionPaths
-                List<string> testPathList = new List<string>();
-                testPathList.Add(firstPath.FullName + executableName); //this path is valid!
-                testPathList.Add(secondPath.FullName + executableName);
-                testPathList.Add(null);
-                testPathList.Add("cookies/milk/foo/bar");
-
-                //Add the names which will be copied to DCCOptionNames
-                List<string> testNameList = new List<string>();
-                testNameList.Add(firstSubFolder.TrimStart('/'));
-                testNameList.Add(secondSubFolder.TrimStart('/'));
-                testNameList.Add(null);
-                testNameList.Add("Cookies & Milk");
-
-                ExportSettings.instance.SetDCCOptionNames(testNameList);
-                ExportSettings.instance.SetDCCOptionPaths(testPathList);
-
-                GUIContent[] options = ExportSettings.GetDCCOptions();
-
-                //We expect 1, as the others are purposefully bogus
-                Assert.AreEqual(options.Length, 1);
-
-                Assert.IsTrue(options[0].text == "maya 3000");
-            }
-            finally
-            {
-                Directory.Delete(testFolder, true);
->>>>>>> 7acea4ad
             }
         }
 
