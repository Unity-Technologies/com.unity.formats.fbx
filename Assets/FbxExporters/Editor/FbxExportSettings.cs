--- conflicted
+++ resolved
@@ -99,17 +99,15 @@
 
             GUILayout.EndHorizontal ();
 
-<<<<<<< HEAD
-
-            EditorGUILayout.Space ();
-            if (GUILayout.Button ("Install Maya Integration")) {
-                FbxExporters.Editor.IntegrationsUI.InstallMayaIntegration ();
-=======
             EditorGUILayout.Space ();
             if (GUILayout.Button (new GUIContent ("Auto Review",
                 "Opens turntable review of last saved prefab."))) {
                 FbxExporters.Review.TurnTable.LastSavedModel ();
->>>>>>> 302a84d4
+            }
+
+            EditorGUILayout.Space ();
+            if (GUILayout.Button ("Install Maya Integration")) {
+                FbxExporters.Editor.IntegrationsUI.InstallMayaIntegration ();
             }
 
             GUILayout.FlexibleSpace ();
