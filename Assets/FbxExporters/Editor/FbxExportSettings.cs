using System;
using System.IO;
using UnityEditorInternal;
using UnityEngine;
using UnityEditor;
using System.Collections.Generic;
using System.Linq;

namespace FbxExporters.EditorTools {

    [CustomEditor(typeof(ExportSettings))]
    public class ExportSettingsEditor : UnityEditor.Editor {
        Vector2 scrollPos = Vector2.zero;
        const float LabelWidth = 144;
        const float SelectableLabelMinWidth = 90;
        const float BrowseButtonWidth = 25;
        const float FieldOffset = 18;
        const float BrowseButtonOffset = 5;

        public override void OnInspectorGUI() {
            ExportSettings exportSettings = (ExportSettings)target;

            // Increasing the label width so that none of the text gets cut off
            EditorGUIUtility.labelWidth = LabelWidth;

            scrollPos = GUILayout.BeginScrollView (scrollPos);

            var version = FbxExporters.Editor.ModelExporter.GetVersionFromReadme ();
            if (!string.IsNullOrEmpty(version)) {
                GUILayout.Label ("Version: " + version, EditorStyles.centeredGreyMiniLabel);
                EditorGUILayout.Space ();
            }
            EditorGUILayout.LabelField("Export Options", EditorStyles.boldLabel);
            EditorGUI.indentLevel++;
            GUILayout.BeginVertical();
            exportSettings.autoUpdaterEnabled = EditorGUILayout.Toggle(
                new GUIContent("Auto-Updater:",
                    "Automatically updates prefabs with new fbx data that was imported."),
                exportSettings.autoUpdaterEnabled
            );

<<<<<<< HEAD
=======
            exportSettings.exportMeshNoRenderer = EditorGUILayout.Toggle(
                new GUIContent("Export Unrendered:",
                    "If checked, meshes will be exported even if they don't have a Renderer component."),
                exportSettings.exportMeshNoRenderer
            );

            GUILayout.BeginHorizontal();
            EditorGUILayout.LabelField(new GUIContent(
                "Export Path:",
                "Relative path for saving Model Prefabs."), GUILayout.Width(LabelWidth - FieldOffset));

            var pathLabel = ExportSettings.GetRelativeSavePath();
            if (pathLabel == ".") { pathLabel = "(Assets root)"; }
            EditorGUILayout.SelectableLabel(pathLabel,
                EditorStyles.textField,
                GUILayout.MinWidth(SelectableLabelMinWidth),
                GUILayout.Height(EditorGUIUtility.singleLineHeight));            

            if (GUILayout.Button(new GUIContent("...", "Browse to a new location for saving model prefabs"), EditorStyles.miniButton, GUILayout.Width(BrowseButtonWidth)))
            {
                string initialPath = ExportSettings.GetAbsoluteSavePath();

                // if the directory doesn't exist, set it to the default save path
                // so we don't open somewhere unexpected
                if (!System.IO.Directory.Exists(initialPath))
                {
                    initialPath = Application.dataPath;
                }

                string fullPath = EditorUtility.OpenFolderPanel(
                        "Select Model Prefabs Path", initialPath, null
                        );

                // Unless the user canceled, make sure they chose something in the Assets folder.
                if (!string.IsNullOrEmpty(fullPath))
                {
                    var relativePath = ExportSettings.ConvertToAssetRelativePath(fullPath);
                    if (string.IsNullOrEmpty(relativePath))
                    {
                        Debug.LogWarning("Please select a location in the Assets folder");
                    }
                    else
                    {
                        ExportSettings.SetRelativeSavePath(relativePath);

                        // Make sure focus is removed from the selectable label
                        // otherwise it won't update
                        GUIUtility.hotControl = 0;
                        GUIUtility.keyboardControl = 0;
                    }
                }
            }

            GUILayout.EndHorizontal();

>>>>>>> a7a9c9af
            EditorGUILayout.Space();
            EditorGUILayout.Space();
            EditorGUI.indentLevel--;
            EditorGUILayout.LabelField("Integration", EditorStyles.boldLabel);
            EditorGUI.indentLevel++;

            GUILayout.BeginHorizontal ();
            EditorGUILayout.LabelField(new GUIContent (
                "3D Application:",
                "Select the 3D Application for which you would like to install the Unity integration."), GUILayout.Width(LabelWidth - FieldOffset));
            
            // dropdown to select Maya version to use
            var options = ExportSettings.GetDCCOptions();

            exportSettings.selectedDCCApp = EditorGUILayout.Popup(exportSettings.selectedDCCApp, options);

            if (GUILayout.Button(new GUIContent("...", "Browse to a 3D application in a non-default location"), EditorStyles.miniButton, GUILayout.Width(BrowseButtonWidth))) {
                var ext = "";
                switch (Application.platform) {
                case RuntimePlatform.WindowsEditor:
                    ext = "exe";
                    break;
                case RuntimePlatform.OSXEditor:
                    ext = "app";
                    break;
                default:
                    throw new System.NotImplementedException ();
                }

                string dccPath = EditorUtility.OpenFilePanel ("Select Digital Content Creation Application", ExportSettings.GetFirstValidVendorLocation(), ext);

                // check that the path is valid and references the maya executable
                if (!string.IsNullOrEmpty (dccPath)) {
                    ExportSettings.DCCType foundDCC = ExportSettings.DCCType.Maya;
                    var foundDCCPath = TryFindDCC (dccPath, ext, ExportSettings.DCCType.Maya);
                    if (foundDCCPath == null && Application.platform == RuntimePlatform.WindowsEditor) {
                        foundDCCPath = TryFindDCC (dccPath, ext, ExportSettings.DCCType.Max);
                        foundDCC = ExportSettings.DCCType.Max;
                    }
                    if (foundDCCPath == null) {
                        Debug.LogError (string.Format ("Could not find supported 3D application at: \"{0}\"", Path.GetDirectoryName (dccPath)));
                    } else {
                        dccPath = foundDCCPath;
                        ExportSettings.AddDCCOption (dccPath, foundDCC);
                    }
                    Repaint ();
                }
            }
            GUILayout.EndHorizontal ();

            EditorGUILayout.Space();

            exportSettings.launchAfterInstallation = EditorGUILayout.Toggle(
                new GUIContent("Keep Open:",
                    "Keep the selected 3D application open after Unity integration install has completed."),
                exportSettings.launchAfterInstallation
            );

            exportSettings.HideSendToUnityMenu = EditorGUILayout.Toggle(
                new GUIContent("Hide Native Menu:",
                    "Replace Maya's native 'Send to Unity' menu with the Unity Integration's menu"),
                exportSettings.HideSendToUnityMenu
            );

            EditorGUILayout.Space();

            // disable button if no 3D application is available
            EditorGUI.BeginDisabledGroup (!ExportSettings.CanInstall());
            var installIntegrationContent = new GUIContent(
                    "Install Unity Integration",
                    "Install and configure the Unity integration for the selected 3D application so that you can import and export directly with this project.");
            if (GUILayout.Button (installIntegrationContent)) {
                FbxExporters.Editor.IntegrationsUI.InstallDCCIntegration ();
            }
            EditorGUI.EndDisabledGroup ();

            EditorGUILayout.Space ();

            EditorGUI.indentLevel--;
            EditorGUILayout.LabelField ("FBX Prefab Component Updater", EditorStyles.boldLabel);
            EditorGUI.indentLevel++;

            EditorGUILayout.Space ();

            var repairMissingScripts = new GUIContent (
                                       "Run Component Updater",
                                        "If the forum package 1.1.0b1 was previously installed, then links to the FbxPrefab component " +
                                        "in assets created with the FBX exporter will need updating.\n" +
                                        "Run this button to update all FbxPrefab references in text serialized prefabs and scene files.");

            if (GUILayout.Button (repairMissingScripts)) {
                var componentUpdater = new FbxExporters.Editor.RepairMissingScripts ();
                var filesToRepairCount = componentUpdater.GetAssetsToRepairCount ();
                var dialogTitle = "FBX Prefab Component Updater";
                if (filesToRepairCount > 0) {
                    bool result = UnityEditor.EditorUtility.DisplayDialog (dialogTitle,
                        string.Format("Found {0} prefab(s) and/or scene(s) with components requiring update.\n\n" +
                        "If you choose 'Go Ahead', the FbxPrefab components in these assets " +
                        "will be automatically updated to work with the latest FBX exporter.\n" +
                            "You should make a backup before proceeding.", filesToRepairCount),
                        "I Made a Backup. Go Ahead!", "No Thanks");
                    if (result) {
                        componentUpdater.ReplaceGUIDInTextAssets ();
                    } else {
                        var assetsToRepair = componentUpdater.GetAssetsToRepair ();
                        Debug.LogFormat ("Failed to update the FbxPrefab components in the following files:\n{0}", string.Join ("\n", assetsToRepair));
                    }
                } else {
                    UnityEditor.EditorUtility.DisplayDialog (dialogTitle,
                        "Couldn't find any prefabs or scenes that require updating", "Ok");
                }
            }

            GUILayout.FlexibleSpace ();
            GUILayout.EndScrollView ();
            GUILayout.EndVertical();

            if (GUI.changed) {
                EditorUtility.SetDirty (exportSettings);
                exportSettings.Save ();
            }
        }

        private static string TryFindDCC(string dccPath, string ext, ExportSettings.DCCType dccType){
            string dccName = "";
            switch (dccType) {
            case ExportSettings.DCCType.Maya:
                dccName = "maya";
                break;
            case ExportSettings.DCCType.Max:
                dccName = "3dsmax";
                break;
            default:
                throw new System.NotImplementedException ();
            }

            if (Path.GetFileNameWithoutExtension (dccPath).ToLower ().Equals (dccName)) {
                return dccPath;
            }

            // clicked on the wrong application, try to see if we can still find
            // a dcc in this directory.
            var dccDir = new DirectoryInfo(Path.GetDirectoryName(dccPath));
            FileSystemInfo[] files = {};
            switch(Application.platform){
            case RuntimePlatform.OSXEditor:
                files = dccDir.GetDirectories ("*." + ext);
                break;
            case RuntimePlatform.WindowsEditor:
                files = dccDir.GetFiles ("*." + ext);
                break;
            default:
                throw new System.NotImplementedException();
            }

            string newDccPath = null;
            foreach (var file in files) {
                var filename = Path.GetFileNameWithoutExtension (file.Name).ToLower ();
                if (filename.Equals (dccName)) {
                    newDccPath = file.FullName.Replace("\\","/");
                    break;
                }
            }
            return newDccPath;
        }

    }

    [FilePath("ProjectSettings/FbxExportSettings.asset",FilePathAttribute.Location.ProjectFolder)]
    public class ExportSettings : ScriptableSingleton<ExportSettings>
    {
        public const string kDefaultSavePath = ".";
        private static List<string> s_PreferenceList = new List<string>() {kMayaOptionName, kMayaLtOptionName, kMaxOptionName};
        //Any additional names require a space after the name
        public const string kMaxOptionName = "3ds Max ";
        public const string kMayaOptionName = "Maya ";
        public const string kMayaLtOptionName = "Maya LT";

        public bool Verbose = false;

        private static string DefaultIntegrationSavePath {
            get{
                return Path.GetDirectoryName(Application.dataPath);
            }
        }

        private static string GetMayaLocationFromEnvironmentVariable(string env)
        {
            string result = null;

            if (string.IsNullOrEmpty(env))
                return null;

            string location = Environment.GetEnvironmentVariable(env);

            if (string.IsNullOrEmpty(location))
                return null;

            //Remove any extra slashes on the end
            //Maya would accept a single slash in either direction, so we should be able to
            location = location.Replace("\\", "/");
            location = location.TrimEnd('/');

            if (!Directory.Exists(location))
                return null;

            if (Application.platform == RuntimePlatform.WindowsEditor)
            {
                //If we are on Windows, we need only go up one location to get to the "Autodesk" folder.                        
                result = Directory.GetParent(location).ToString();
            }
            else if (Application.platform == RuntimePlatform.OSXEditor)
            {
                //We can assume our path is: /Applications/Autodesk/maya2017/Maya.app/Contents
                //So we need to go up three folders.                

                var appFolder = Directory.GetParent(location);
                if (appFolder != null)
                {
                    var versionFolder = Directory.GetParent(appFolder.ToString());
                    if (versionFolder != null)
                    {
                        var autoDeskFolder = Directory.GetParent(versionFolder.ToString());
                        if (autoDeskFolder != null)
                        {
                            result = autoDeskFolder.ToString();
                        }
                    }
                }
            }
            return result;
        }

        /// <summary>
        /// Returns a set of valid vendor folder paths with no trailing '/'
        /// </summary>
        private static HashSet<string> GetCustomVendorLocations()
        {
            HashSet<string> result = new HashSet<string>();

            var environmentVariable = Environment.GetEnvironmentVariable("UNITY_3DAPP_VENDOR_LOCATIONS");

            if (!string.IsNullOrEmpty(environmentVariable))
            {
                string[] locations = environmentVariable.Split(';');
                foreach (var location in locations)
                {
                    if (Directory.Exists(location))
                    {
                        result.Add(location);
                    }
                }
            }
            

            return result;
        }

        private static HashSet<string> GetDefaultVendorLocations()
        {
            if (Application.platform == RuntimePlatform.WindowsEditor)
            {
                HashSet<string> windowsDefaults = new HashSet<string>() { "C:/Program Files/Autodesk", "D:/Program Files/Autodesk" };
                HashSet<string> existingDirectories = new HashSet<string>();
                foreach (string path in windowsDefaults)
                {
                    if (Directory.Exists(path))
                    {
                        existingDirectories.Add(path);
                    }
                }
                return existingDirectories;

            }
            else if (Application.platform == RuntimePlatform.OSXEditor)
            {
                HashSet<string> MacOSDefaults = new HashSet<string>() { "/Applications/Autodesk" };
                HashSet<string> existingDirectories = new HashSet<string>();
                foreach (string path in MacOSDefaults)
                {
                    if (Directory.Exists(path))
                    {
                        existingDirectories.Add(path);
                    }
                }
                return existingDirectories;
            }

            throw new NotImplementedException();
        }

        /// <summary>
        /// Retrieve available vendor locations.
        /// If there is valid alternative vendor locations, do not use defaults
        /// always use MAYA_LOCATION when available
        /// </summary>
        public static string[] DCCVendorLocations
        {
            get
            {
                HashSet<string> result = GetCustomVendorLocations();

                if (result == null || result.Count < 1)
                {
                    result = GetDefaultVendorLocations();
                }

                var additionalLocation = GetMayaLocationFromEnvironmentVariable("MAYA_LOCATION");

                if (!string.IsNullOrEmpty(additionalLocation))
                {
                    result.Add(additionalLocation);
                }

                return result.ToArray<string>();
            }
        }

        // Note: default values are set in LoadDefaults().
        public bool autoUpdaterEnabled = true;
        public bool launchAfterInstallation = true;
        public bool HideSendToUnityMenu = true;
        public bool BakeAnimation = true;
        public bool exportMeshNoRenderer = false;

        public string IntegrationSavePath;

        public int selectedDCCApp = 0;

        /// <summary>
        /// The path where Convert To Model will save the new fbx and prefab.
        ///
        /// To help teams work together, this is stored to be relative to the
        /// Application.dataPath, and the path separator is the forward-slash
        /// (e.g. unix and http, not windows).
        ///
        /// Use GetRelativeSavePath / SetRelativeSavePath to get/set this
        /// value, properly interpreted for the current platform.
        /// </summary>
        [SerializeField]
        private List<string> prefabSavePaths = new List<string> ();

        [SerializeField]
        private List<string> fbxSavePaths = new List<string> ();

        [SerializeField]
        public int selectedFbxPath = 0;

        [SerializeField]
        public int selectedPrefabPath = 0;

        private int maxStoredSavePaths = 5;

        // List of names in order that they appear in option list
        [SerializeField]
        private List<string> dccOptionNames = new List<string>();
        // List of paths in order that they appear in the option list
        [SerializeField]
        private List<string> dccOptionPaths;

        // don't serialize as ScriptableObject does not get properly serialized on export
        [System.NonSerialized]
        public ExportModelSettings exportModelSettings;

        // store contents of export model settings for serialization
        [SerializeField]
        private ExportModelSettingsSerialize exportModelSettingsSerialize;

        [System.NonSerialized]
        public ConvertToPrefabSettings convertToPrefabSettings;

        [SerializeField]
        private ConvertToPrefabSettingsSerialize convertToPrefabSettingsSerialize;

        // ---------------- get functions for options in ExportModelSettings ----------------
        public static ExportModelSettingsSerialize.ExportFormat GetExportFormat(){
            return instance.exportModelSettings.info.exportFormat;
        }

        public static ExportModelSettingsSerialize.Include GetModelAnimIncludeOption(){
            return instance.exportModelSettings.info.include;
        }

        public static ExportModelSettingsSerialize.LODExportType GetLODExportType(){
            return instance.exportModelSettings.info.lodLevel;
        }

        public static ExportModelSettingsSerialize.ObjectPosition GetObjectPosition(){
            return instance.exportModelSettings.info.objectPosition;
        }

        public static void SetObjectPosition(ExportModelSettingsSerialize.ObjectPosition objPos){
            instance.exportModelSettings.info.objectPosition = objPos;
        }

        public static string GetRootMotionTransferNode(){
            return instance.exportModelSettings.info.rootMotionTransfer;
        }

        public static bool AnimateSkinnedMesh(){
            return instance.exportModelSettings.info.animatedSkinnedMesh;
        }

        public static bool UseMayaCompatibleNames(){
            return instance.exportModelSettings.info.mayaCompatibleNaming;
        }
        // ---------------------------------------------------------------------------------

        protected override void LoadDefaults()
        {
            autoUpdaterEnabled = true;
            launchAfterInstallation = true;
            HideSendToUnityMenu = true;
            prefabSavePaths = new List<string>(){ kDefaultSavePath };
            fbxSavePaths = new List<string> (){ kDefaultSavePath };
            IntegrationSavePath = DefaultIntegrationSavePath;
            dccOptionPaths = null;
            dccOptionNames = null;
            BakeAnimation = true;
            exportModelSettings = ScriptableObject.CreateInstance (typeof(ExportModelSettings)) as ExportModelSettings;
            exportModelSettingsSerialize = exportModelSettings.info;
            convertToPrefabSettings = ScriptableObject.CreateInstance (typeof(ConvertToPrefabSettings)) as ConvertToPrefabSettings;
            convertToPrefabSettingsSerialize = convertToPrefabSettings.info;
        }

        /// <summary>
        /// Increments the name if there is a duplicate in dccAppOptions.
        /// </summary>
        /// <returns>The unique name.</returns>
        /// <param name="name">Name.</param>
        public static string GetUniqueDCCOptionName(string name){
            Debug.Assert(instance != null);
            if (name == null)
            {
                return null;
            }
            if (!instance.dccOptionNames.Contains(name)) {
                return name;
            }
            var format = "{1} ({0})";
            int index = 1;
            // try extracting the current index from the name and incrementing it
            var result = System.Text.RegularExpressions.Regex.Match(name, @"\((?<number>\d+?)\)$");
            if (result != null) {
                var number = result.Groups["number"].Value;
                int tempIndex;
                if (int.TryParse (number, out tempIndex)) {
                    var indexOfNumber = name.LastIndexOf (number);
                    format = name.Remove (indexOfNumber, number.Length).Insert (indexOfNumber, "{0}");
                    index = tempIndex+1;
                }
            }

            string uniqueName = null;
            do {
                uniqueName = string.Format (format, index, name);
                index++;
            } while (instance.dccOptionNames.Contains(uniqueName));

            return uniqueName;
        }

        public void SetDCCOptionNames(List<string> newList)
        {
            dccOptionNames = newList;
        }

        public void SetDCCOptionPaths(List<string> newList)
        {
            dccOptionPaths = newList;
        }

        public void ClearDCCOptionNames()
        {
            dccOptionNames.Clear();
        }

        public void ClearDCCOptions()
        {
            SetDCCOptionNames(null);
            SetDCCOptionPaths(null);
        }

        /// <summary>
        ///
        /// Find the latest program available and make that the default choice.
        /// Will always take any Maya version over any 3ds Max version.
        ///
        /// Returns the index of the most recent program in the list of dccOptionNames
        /// Returns -1 on error.
        /// </summary>
        public int GetPreferredDCCApp()
        {
            if (dccOptionNames == null)
            {
                return -1;
            }

            int result = -1;
            int newestDCCVersionNumber = -1;
            
            for (int i = 0; i < dccOptionNames.Count; i++)
            {
                int versionToCheck = FindDCCVersion(dccOptionNames[i]);
                if (versionToCheck == -1)
                {
                    if (dccOptionNames[i]=="MAYA_LOCATION")
                        return i;
                    
                    continue;
                }
                if (versionToCheck > newestDCCVersionNumber)
                {
                    result = i;
                    newestDCCVersionNumber = versionToCheck;
                }
                else if (versionToCheck == newestDCCVersionNumber)
                {
                    int selection = ChoosePreferredDCCApp(result, i);
                    if (selection == i)
                    {
                        result = i;
                        newestDCCVersionNumber = FindDCCVersion(dccOptionNames[i]);
                    }
                }
            }

            return result;
        }
        /// <summary>
        /// Takes the index of two program names from dccOptionNames and chooses our preferred one based on the preference list
        /// This happens in case of a tie between two programs with the same release year / version
        /// </summary>
        /// <param name="optionA"></param>
        /// <param name="optionB"></param>
        /// <returns></returns>
        private int ChoosePreferredDCCApp(int optionA, int optionB)
        {
            Debug.Assert(optionA >= 0 && optionB >= 0 && optionA < dccOptionNames.Count && optionB < dccOptionNames.Count);
            if (dccOptionNames.Count == 0)
            {
                return -1;
            }
            var appA = dccOptionNames[optionA];
            var appB = dccOptionNames[optionB];
            if (appA == null || appB == null || appA.Length <= 0 || appB.Length <= 0)
            {
                return -1;
            }

            int scoreA = s_PreferenceList.FindIndex(app => RemoveSpacesAndNumbers(app).Equals(RemoveSpacesAndNumbers(appA)));

            int scoreB = s_PreferenceList.FindIndex(app => RemoveSpacesAndNumbers(app).Equals(RemoveSpacesAndNumbers(appB)));

            return scoreA < scoreB ? optionA : optionB;
        }

        /// <summary>
        /// Takes a given string and removes any spaces or numbers from it
        /// </summary>
        /// <param name="s"></param>
        public static string RemoveSpacesAndNumbers(string s)
        {
            return System.Text.RegularExpressions.Regex.Replace(s, @"[\s^0-9]", "");
        }

        /// <summary>
        /// Finds the version based off of the title of the application
        /// </summary>
        /// <param name="path"></param>
        /// <returns> the year/version  OR -1 if the year could not be parsed </returns>
        private static int FindDCCVersion(string AppName)
        {
            if (string.IsNullOrEmpty(AppName))
            {
                return -1;
            }
            AppName = AppName.Trim();
            if (string.IsNullOrEmpty(AppName)) 
                return -1;
                
            string[] piecesArray = AppName.Split(' ');
            if (piecesArray.Length < 2)
            {
                return -1;
            }
            //Get the number, which is always the last chunk separated by a space.
            string number = piecesArray[piecesArray.Length - 1];

            int version;
            if (int.TryParse(number, out version))
            {
                return version;
            }
            else
            {
                //remove any letters in the string in a final attempt to extract an int from it (this will happen with MayaLT, for example)
                string AppNameCopy = AppName;
                string stringWithoutLetters = System.Text.RegularExpressions.Regex.Replace(AppNameCopy, "[^0-9]", "");

                if (int.TryParse(stringWithoutLetters, out version))
                {
                    return version;
                }

                float fVersion;
                //In case we are looking at something with a decimal based version- the int parse will fail so we'll need to parse it as a float.
                if (float.TryParse(number, out fVersion))
                {
                    return (int)fVersion;
                }
                return -1;
            }
        }

        /// <summary>
        /// Find Maya and 3DsMax installations at default install path.
        /// Add results to given dictionary.
        /// 
        /// If MAYA_LOCATION is set, add this to the list as well.
        /// </summary>
        private static void FindDCCInstalls() {
            var dccOptionNames = instance.dccOptionNames;
            var dccOptionPaths = instance.dccOptionPaths;

            // find dcc installation from vendor locations
            for (int i = 0; i < DCCVendorLocations.Length; i++)
            {
                if (!Directory.Exists(DCCVendorLocations[i]))
                {
                    // no autodesk products installed
                    continue;
                }
                // List that directory and find the right version:
                // either the newest version, or the exact version we wanted.
                var adskRoot = new System.IO.DirectoryInfo(DCCVendorLocations[i]);
                foreach (var productDir in adskRoot.GetDirectories())
                {
                    var product = productDir.Name;

                    // Only accept those that start with 'maya' in either case.
                    if (product.StartsWith ("maya", StringComparison.InvariantCultureIgnoreCase)) {
                        string version = product.Substring ("maya".Length);
                        dccOptionPaths.Add (GetMayaExePathFromLocation (productDir.FullName.Replace ("\\", "/")));
                        dccOptionNames.Add (GetUniqueDCCOptionName(kMayaOptionName + version));
                        continue;
                    }

                    if (product.StartsWith("3ds max", StringComparison.InvariantCultureIgnoreCase))
                    {
                        var exePath = string.Format("{0}/{1}", productDir.FullName.Replace("\\", "/"), "3dsmax.exe");

                        string version = product.Substring("3ds max ".Length);
                        var maxOptionName = GetUniqueDCCOptionName(kMaxOptionName + version);

                        if (IsEarlierThanMax2017(maxOptionName))
                        {
                            continue;
                        }

                        dccOptionPaths.Add(exePath);
                        dccOptionNames.Add(maxOptionName);
                    }
                }
            }

            // add extra locations defined by special environment variables
            string location = GetMayaLocationFromEnvironmentVariable("MAYA_LOCATION");

            if (!string.IsNullOrEmpty(location))
            {
                dccOptionPaths.Add(GetMayaExePathFromLocation(location));
                dccOptionNames.Add("MAYA_LOCATION");
            }

            instance.selectedDCCApp = instance.GetPreferredDCCApp();
        }

        /// <summary>
        /// Returns the first valid folder in our list of vendor locations
        /// </summary>
        /// <returns>The first valid vendor location</returns>
        public static string GetFirstValidVendorLocation()
        {
            string[] locations = DCCVendorLocations;
            for (int i = 0; i < locations.Length; i++)
            {
                //Look through the list of locations we have and take the first valid one
                if (Directory.Exists(locations[i]))
                {
                    return locations[i];
                }
            }
            //if no valid locations exist, just take us to the project folder
            return Directory.GetCurrentDirectory();
        }

        /// <summary>
        /// Gets the maya exe at Maya install location.
        /// </summary>
        /// <returns>The maya exe path.</returns>
        /// <param name="location">Location of Maya install.</param>
        private static string GetMayaExePathFromLocation(string location)
        {
            switch (Application.platform) {
            case RuntimePlatform.WindowsEditor:
                return location + "/bin/maya.exe";
            case RuntimePlatform.OSXEditor:
                // MAYA_LOCATION on mac is set by Autodesk to be the
                // Contents directory. But let's make it easier on people
                // and allow just having it be the app bundle or a
                // directory that holds the app bundle.
                if (location.EndsWith(".app/Contents")) {
                    return location + "/MacOS/Maya";
                } else if (location.EndsWith(".app")) {
                    return location + "/Contents/MacOS/Maya";
                } else {
                    return location + "/Maya.app/Contents/MacOS/Maya";
                }
            default:
                throw new NotImplementedException ();
            }
        }

        public static GUIContent[] GetDCCOptions(){
            if (instance.dccOptionNames == null ||
                instance.dccOptionNames.Count != instance.dccOptionPaths.Count ||
                instance.dccOptionNames.Count == 0) {

                instance.dccOptionPaths = new List<string> ();
                instance.dccOptionNames = new List<string> ();
                FindDCCInstalls ();
            }
            // store the selected app if any
            string prevSelection = GetSelectedDCCPath();

            // remove options that no longer exist
            List<string> pathsToDelete = new List<string>();
            List<string> namesToDelete = new List<string>();
            for(int i = 0; i < instance.dccOptionPaths.Count; i++) {
                var dccPath = instance.dccOptionPaths [i];
                if (!File.Exists (dccPath)) {
                    namesToDelete.Add (instance.dccOptionNames [i]);
                    pathsToDelete.Add (dccPath);
                }
            }
            foreach (var str in pathsToDelete) {
                instance.dccOptionPaths.Remove (str);
            }
            foreach (var str in namesToDelete) {
                instance.dccOptionNames.Remove (str);
            }

            // set the selected DCC app to the previous selection
            instance.selectedDCCApp = instance.dccOptionPaths.IndexOf (prevSelection);
            if (instance.selectedDCCApp < 0) {
                // find preferred app if previous selection no longer exists
                instance.selectedDCCApp = instance.GetPreferredDCCApp ();
            }

            if (instance.dccOptionPaths.Count <= 0) {
                instance.selectedDCCApp = 0;
                return new GUIContent[]{
                    new GUIContent("<No 3D Application found>")
                };
            }

            GUIContent[] optionArray = new GUIContent[instance.dccOptionPaths.Count];
            for(int i = 0; i < instance.dccOptionPaths.Count; i++){
                optionArray [i] = new GUIContent(
                    instance.dccOptionNames[i],
                    instance.dccOptionPaths[i]
                );
            }
            return optionArray;
        }

        public enum DCCType { Maya, Max };

        public static void AddDCCOption(string newOption, DCCType dcc){
            if (Application.platform == RuntimePlatform.OSXEditor && dcc == DCCType.Maya) {
                // on OSX we get a path ending in .app, which is not quite the exe
                newOption = GetMayaExePathFromLocation(newOption);
            }

            var dccOptionPaths = instance.dccOptionPaths;
            if (dccOptionPaths.Contains(newOption)) {
                instance.selectedDCCApp = dccOptionPaths.IndexOf (newOption);
                return;
            }

            string optionName = "";
            switch (dcc) {
            case DCCType.Maya:
                var version = AskMayaVersion(newOption);
                if (version == null)
                {
                    Debug.LogError("This version of Maya could not be launched properly");
                    UnityEditor.EditorUtility.DisplayDialog("Error Loading 3D Application",
                        "Failed to add Maya option, could not get version number from maya.exe",
                        "Ok");
                    return;
                }
                optionName = GetUniqueDCCOptionName("Maya " + version);
                break;
            case DCCType.Max:
                optionName = GetMaxOptionName (newOption);
                if (ExportSettings.IsEarlierThanMax2017(optionName))
                {
                    Debug.LogError("Earlier than 3ds Max 2017 is not supported");
                    UnityEditor.EditorUtility.DisplayDialog(
                        "Error adding 3D Application",
                        "Unity Integration only supports 3ds Max 2017 or later",
                        "Ok");
                        return;
                }
                    break;
            default:
                throw new System.NotImplementedException();
            }

            instance.dccOptionNames.Add (optionName);
            dccOptionPaths.Add (newOption);
            instance.selectedDCCApp = dccOptionPaths.Count - 1;
        }

        /// <summary>
        /// Ask the version number by running maya.
        /// </summary>
        static string AskMayaVersion(string exePath) {
            System.Diagnostics.Process myProcess = new System.Diagnostics.Process();
            myProcess.StartInfo.FileName = exePath;
            myProcess.StartInfo.WindowStyle = System.Diagnostics.ProcessWindowStyle.Hidden;
            myProcess.StartInfo.CreateNoWindow = true;
            myProcess.StartInfo.UseShellExecute = false;
            myProcess.StartInfo.RedirectStandardOutput = true;
            myProcess.StartInfo.Arguments = "-v";
            myProcess.EnableRaisingEvents = true;
            myProcess.Start();
            string resultString = myProcess.StandardOutput.ReadToEnd();
            myProcess.WaitForExit();

            // Output is like: Maya 2018, Cut Number 201706261615
            // We want the stuff after 'Maya ' and before the comma.
            // (Uni-31601) less brittle! Consider also the mel command "about -version".
            if (string.IsNullOrEmpty(resultString))
            {
                return null;
            }

            resultString = resultString.Trim();
            var commaIndex = resultString.IndexOf(',');

            if (commaIndex != -1)
            {
                const int versionStart = 5; // length of "Maya "
                return resultString.Length > versionStart ? resultString.Substring(0, commaIndex).Substring(versionStart) : null;
            }
            else
            {
                //This probably means we tried to launch Maya to check the version but it was some sort of broken maya.
                //We'll just return null and throw an error for it.
                return null;
            }
        }

        /// <summary>
        /// Gets the unique label for a new 3DsMax dropdown option.
        /// </summary>
        /// <returns>The 3DsMax dropdown option label.</returns>
        /// <param name="exePath">Exe path.</param>
        public static string GetMaxOptionName(string exePath){
            return GetUniqueDCCOptionName(Path.GetFileName(Path.GetDirectoryName (exePath)));
        }

        public static bool IsEarlierThanMax2017(string AppName){
            int version = FindDCCVersion(AppName);
            return version != -1 && version < 2017;
        }

        public static string GetSelectedDCCPath()
        {
            return (instance.dccOptionPaths.Count>0 &&
                instance.selectedDCCApp >= 0 &&
                instance.selectedDCCApp < instance.dccOptionPaths.Count) ? instance.dccOptionPaths [instance.selectedDCCApp] : "";
        }

        public static string GetSelectedDCCName()
        {
            return (instance.dccOptionNames.Count>0 &&
                instance.selectedDCCApp >= 0 &&
                instance.selectedDCCApp < instance.dccOptionNames.Count) ? instance.dccOptionNames [instance.selectedDCCApp] : "";
        }

        public static bool CanInstall()
        {
            return instance.dccOptionPaths.Count > 0;
        }

        public static string GetProjectRelativePath(string fullPath){
            var assetRelativePath = FbxExporters.EditorTools.ExportSettings.ConvertToAssetRelativePath(fullPath);
            var projectRelativePath = "Assets/" + assetRelativePath;
            if (string.IsNullOrEmpty(assetRelativePath)) {
                throw new System.Exception("Path " + fullPath + " must be in the Assets folder.");
            }
            return projectRelativePath;
        }

        /// <summary>
        /// The relative save paths for given absolute paths.
        /// This is relative to the Application.dataPath ; it uses '/' as the
        /// separator on all platforms.
        /// </summary>
        public static string[] GetRelativeSavePaths(List<string> exportSavePaths){
            if (exportSavePaths.Count == 0) {
                exportSavePaths.Add (kDefaultSavePath);
            }
            string[] relSavePaths = new string[exportSavePaths.Count];
            // use special forward slash unicode char as "/" is a special character
            // that affects the dropdown layout.
            string forwardslash = " \u2044 ";
            for (int i = 0; i < relSavePaths.Length; i++) {
                relSavePaths [i] = string.Format("Assets{0}{1}", forwardslash, exportSavePaths[i] == "."? "" : NormalizePath(exportSavePaths [i], isRelative: true).Replace("/", forwardslash));
            }
            return relSavePaths;
        }

        /// <summary>
        /// The path where Export model will save the new fbx.
        /// This is relative to the Application.dataPath ; it uses '/' as the
        /// separator on all platforms.
        /// </summary>
        public static string[] GetRelativeFbxSavePaths(){
            return GetRelativeSavePaths(instance.fbxSavePaths);
        }

        /// <summary>
        /// The path where Convert to Prefab will save the new prefab.
        /// This is relative to the Application.dataPath ; it uses '/' as the
        /// separator on all platforms.
        /// </summary>
        public static string[] GetRelativePrefabSavePaths(){
            return GetRelativeSavePaths(instance.prefabSavePaths);
        }

        /// <summary>
        /// Adds the save path to given save path list.
        /// </summary>
        /// <param name="savePath">Save path.</param>
        /// <param name="exportSavePaths">Export save paths.</param>
        public static void AddSavePath(string savePath, ref List<string> exportSavePaths){
            savePath = NormalizePath (savePath, isRelative: true);
            if (exportSavePaths.Contains (savePath)) {
                // move to first place if it isn't already
                if (exportSavePaths [0] == savePath) {
                    return;
                }
                exportSavePaths.Remove (savePath);
            }

            if (exportSavePaths.Count >= instance.maxStoredSavePaths) {
                // remove last used path
                exportSavePaths.RemoveAt(exportSavePaths.Count-1);
            }

            exportSavePaths.Insert (0, savePath);
        }

        public static void AddFbxSavePath(string savePath){
            AddSavePath (savePath, ref instance.fbxSavePaths);
            instance.selectedFbxPath = 0;
        }

        public static void AddPrefabSavePath(string savePath){
            AddSavePath (savePath, ref instance.prefabSavePaths);
            instance.selectedPrefabPath = 0;
        }

        public static string GetAbsoluteSavePath(string relativePath){
            var absolutePath = Path.Combine(Application.dataPath, relativePath);
            return NormalizePath(absolutePath, isRelative: false,
                separator: Path.DirectorySeparatorChar);
        }

        public static string GetFbxAbsoluteSavePath(){
            if (instance.fbxSavePaths.Count <= 0) {
                instance.fbxSavePaths.Add (kDefaultSavePath);
            }
            return GetAbsoluteSavePath (instance.fbxSavePaths [instance.selectedFbxPath]);
        }

        public static string GetPrefabAbsoluteSavePath(){
            if (instance.prefabSavePaths.Count <= 0) {
                instance.prefabSavePaths.Add (kDefaultSavePath);
            }
            return GetAbsoluteSavePath (instance.prefabSavePaths [instance.selectedPrefabPath]);
        }

        public static string GetIntegrationSavePath()
        {
            //If the save path gets messed up and ends up not being valid, just use the project folder as the default
            if (string.IsNullOrEmpty(instance.IntegrationSavePath) ||
                !Directory.Exists(instance.IntegrationSavePath))
            {
                //The project folder, above the asset folder
                instance.IntegrationSavePath = DefaultIntegrationSavePath;
            }
            return instance.IntegrationSavePath;
        }

        public static void SetIntegrationSavePath(string newPath)
        {
            instance.IntegrationSavePath = newPath;
        }

        /// <summary>
        /// Convert an absolute path into a relative path like what you would
        /// get from GetRelativeSavePath.
        ///
        /// This uses '/' as the path separator.
        ///
        /// If 'requireSubdirectory' is the default on, return empty-string if the full
        /// path is not in a subdirectory of assets.
        /// </summary>
        public static string ConvertToAssetRelativePath(string fullPathInAssets, bool requireSubdirectory = true)
        {
            if (!Path.IsPathRooted(fullPathInAssets)) {
                fullPathInAssets = Path.GetFullPath(fullPathInAssets);
            }
            var relativePath = GetRelativePath(Application.dataPath, fullPathInAssets);
            if (requireSubdirectory && relativePath.StartsWith("..")) {
                if (relativePath.Length == 2 || relativePath[2] == '/') {
                    // The relative path has us pop out to another directory,
                    // so return an empty string as requested.
                    return "";
                }
            }
            return relativePath;
        }

        /// <summary>
        /// Compute how to get from 'fromDir' to 'toDir' via a relative path.
        /// </summary>
        public static string GetRelativePath(string fromDir, string toDir,
                char separator = '/')
        {
            // https://stackoverflow.com/questions/275689/how-to-get-relative-path-from-absolute-path
            // Except... the MakeRelativeUri that ships with Unity is buggy.
            // e.g. https://bugzilla.xamarin.com/show_bug.cgi?id=5921
            // among other bugs. So we roll our own.

            // Normalize the paths, assuming they're absolute paths (if they
            // aren't, they get normalized as relative paths)
            fromDir = NormalizePath(fromDir, isRelative: false);
            toDir = NormalizePath(toDir, isRelative: false);

            // Break them into path components.
            var fromDirs = fromDir.Split('/');
            var toDirs = toDir.Split('/');

            // Find the least common ancestor
            int lca = -1;
            for(int i = 0, n = System.Math.Min(fromDirs.Length, toDirs.Length); i < n; ++i) {
                if (fromDirs[i] != toDirs[i]) { break; }
                lca = i;
            }

            // Step up from the fromDir to the lca, then down from lca to the toDir.
            // If from = /a/b/c/d
            // and to  = /a/b/e/f/g
            // Then we need to go up 2 and down 3.
            var nStepsUp = (fromDirs.Length - 1) - lca;
            var nStepsDown = (toDirs.Length - 1) - lca;
            if (nStepsUp + nStepsDown == 0) {
                return ".";
            }

            var relDirs = new string[nStepsUp + nStepsDown];
            for(int i = 0; i < nStepsUp; ++i) {
                relDirs[i] = "..";
            }
            for(int i = 0; i < nStepsDown; ++i) {
                relDirs[nStepsUp + i] = toDirs[lca + 1 + i];
            }

            return string.Join("" + separator, relDirs);
        }

        /// <summary>
        /// Normalize a path, cleaning up path separators, resolving '.' and
        /// '..', removing duplicate and trailing path separators, etc.
        ///
        /// If the path passed in is a relative path, we remove leading path separators.
        /// If it's an absolute path we don't.
        ///
        /// If you claim the path is absolute but actually it's relative, we
        /// treat it as a relative path.
        /// </summary>
        public static string NormalizePath(string path, bool isRelative,
                char separator = '/')
        {
            // Use slashes to simplify the code (we're going to clobber them all anyway).
            path = path.Replace('\\', '/');

            // If we're supposed to be an absolute path, but we're actually a
            // relative path, ignore the 'isRelative' flag.
            if (!isRelative && !Path.IsPathRooted(path)) {
                isRelative = true;
            }

            // Build up a list of directory items.
            var dirs = path.Split('/');

            // Modify dirs in-place, reading from readIndex and remembering
            // what index we've written to.
            int lastWriteIndex = -1;
            for (int readIndex = 0, n = dirs.Length; readIndex < n; ++readIndex) {
                var dir = dirs[readIndex];

                // Skip duplicate path separators.
                if (dir == "") {
                    // Skip if it's not a leading path separator.
                   if (lastWriteIndex >= 0) {
                       continue; }

                   // Also skip if it's leading and we have a relative path.
                   if (isRelative) {
                       continue;
                   }
                }

                // Skip '.'
                if (dir == ".") {
                    continue;
                }

                // Erase the previous directory we read on '..'.
                // Exception: we can start with '..'
                // Exception: we can have multiple '..' in a row.
                //
                // Note: this ignores the actual file system and the funny
                // results you see when there are symlinks.
                if (dir == "..") {
                    if (lastWriteIndex == -1) {
                        // Leading '..' => handle like a normal directory.
                    } else if (dirs[lastWriteIndex] == "..") {
                        // Multiple ".." => handle like a normal directory.
                    } else {
                        // Usual case: delete the previous directory.
                        lastWriteIndex--;
                        continue;
                    }
                }

                // Copy anything else to the next index.
                ++lastWriteIndex;
                dirs[lastWriteIndex] = dirs[readIndex];
            }

            if (lastWriteIndex == -1 || (lastWriteIndex == 0 && dirs[lastWriteIndex] == "")) {
                // If we didn't keep anything, we have the empty path.
                // For an absolute path that's / ; for a relative path it's .
                if (isRelative) {
                    return ".";
                } else {
                    return "" + separator;
                }
            } else {
                // Otherwise print out the path with the proper separator.
                return String.Join("" + separator, dirs, 0, lastWriteIndex + 1);
            }
        }

        [MenuItem("Edit/Project Settings/Fbx Export", priority = 300)]
        static void ShowManager()
        {
            instance.name = "Fbx Export Settings";
            Selection.activeObject = instance;
            instance.Load();
        }

        protected override void Load ()
        {
            base.Load ();
            if (!instance.exportModelSettings) {
                instance.exportModelSettings = ScriptableObject.CreateInstance (typeof(ExportModelSettings)) as ExportModelSettings;
            }
            instance.exportModelSettings.info = instance.exportModelSettingsSerialize;

            if (!instance.convertToPrefabSettings) {
                instance.convertToPrefabSettings = ScriptableObject.CreateInstance (typeof(ConvertToPrefabSettings)) as ConvertToPrefabSettings;
            }
            instance.convertToPrefabSettings.info = instance.convertToPrefabSettingsSerialize;

        }

        public void Save()
        {
            exportModelSettingsSerialize = exportModelSettings.info;
            convertToPrefabSettingsSerialize = convertToPrefabSettings.info;
            instance.Save (true);
        }
    }

    public abstract class ScriptableSingleton<T> : ScriptableObject where T : ScriptableSingleton<T>
    {
        private static T s_Instance;
        public static T instance
        {
            get
            {
                if (s_Instance == null)
                {
                    s_Instance = ScriptableObject.CreateInstance<T>();
                    s_Instance.Load();
                }
                return s_Instance;
            }
        }

        protected ScriptableSingleton()
        {
            if (s_Instance != null)
            {
                Debug.LogError(typeof(T) + " already exists. Did you query the singleton in a constructor?");
            }
        }

        protected abstract void LoadDefaults();

        protected virtual void Load()
        {
            string filePath = GetFilePath();
            if (!System.IO.File.Exists(filePath)) {
                LoadDefaults();
            } else {
                try {
                    var fileData = System.IO.File.ReadAllText(filePath);
                    EditorJsonUtility.FromJsonOverwrite(fileData, s_Instance);
                } catch(Exception xcp) {
                    // Quash the exception and take the default settings.
                    Debug.LogException(xcp);
                    LoadDefaults();
                }
            }
        }

        protected virtual void Save(bool saveAsText)
        {
            if (s_Instance == null)
            {
                Debug.Log("Cannot save ScriptableSingleton: no instance!");
                return;
            }
            string filePath = GetFilePath();
            if (!string.IsNullOrEmpty(filePath))
            {
                string directoryName = Path.GetDirectoryName(filePath);
                if (!Directory.Exists(directoryName))
                {
                    Directory.CreateDirectory(directoryName);
                }
                System.IO.File.WriteAllText(filePath, EditorJsonUtility.ToJson(s_Instance, true));
            }
        }

        private static string GetFilePath()
        {
            foreach(var attr in typeof(T).GetCustomAttributes(true)) {
                FilePathAttribute filePathAttribute = attr as FilePathAttribute;
                if (filePathAttribute != null)
                {
                    return filePathAttribute.filepath;
                }
            }
            return null;
        }
    }


    [AttributeUsage(AttributeTargets.Class)]
    public class FilePathAttribute : Attribute
    {
        public enum Location
        {
            PreferencesFolder,
            ProjectFolder
        }
        public string filepath
        {
            get;
            set;
        }
        public FilePathAttribute(string relativePath, FilePathAttribute.Location location)
        {
            if (string.IsNullOrEmpty(relativePath))
            {
                Debug.LogError("Invalid relative path! (its null or empty)");
                return;
            }
            if (relativePath[0] == '/')
            {
                relativePath = relativePath.Substring(1);
            }
            if (location == FilePathAttribute.Location.PreferencesFolder)
            {
                this.filepath = InternalEditorUtility.unityPreferencesFolder + "/" + relativePath;
            }
            else
            {
                this.filepath = relativePath;
            }
        }
    }

}<|MERGE_RESOLUTION|>--- conflicted
+++ resolved
@@ -39,64 +39,11 @@
                 exportSettings.autoUpdaterEnabled
             );
 
-<<<<<<< HEAD
-=======
             exportSettings.exportMeshNoRenderer = EditorGUILayout.Toggle(
                 new GUIContent("Export Unrendered:",
                     "If checked, meshes will be exported even if they don't have a Renderer component."),
                 exportSettings.exportMeshNoRenderer
             );
-
-            GUILayout.BeginHorizontal();
-            EditorGUILayout.LabelField(new GUIContent(
-                "Export Path:",
-                "Relative path for saving Model Prefabs."), GUILayout.Width(LabelWidth - FieldOffset));
-
-            var pathLabel = ExportSettings.GetRelativeSavePath();
-            if (pathLabel == ".") { pathLabel = "(Assets root)"; }
-            EditorGUILayout.SelectableLabel(pathLabel,
-                EditorStyles.textField,
-                GUILayout.MinWidth(SelectableLabelMinWidth),
-                GUILayout.Height(EditorGUIUtility.singleLineHeight));            
-
-            if (GUILayout.Button(new GUIContent("...", "Browse to a new location for saving model prefabs"), EditorStyles.miniButton, GUILayout.Width(BrowseButtonWidth)))
-            {
-                string initialPath = ExportSettings.GetAbsoluteSavePath();
-
-                // if the directory doesn't exist, set it to the default save path
-                // so we don't open somewhere unexpected
-                if (!System.IO.Directory.Exists(initialPath))
-                {
-                    initialPath = Application.dataPath;
-                }
-
-                string fullPath = EditorUtility.OpenFolderPanel(
-                        "Select Model Prefabs Path", initialPath, null
-                        );
-
-                // Unless the user canceled, make sure they chose something in the Assets folder.
-                if (!string.IsNullOrEmpty(fullPath))
-                {
-                    var relativePath = ExportSettings.ConvertToAssetRelativePath(fullPath);
-                    if (string.IsNullOrEmpty(relativePath))
-                    {
-                        Debug.LogWarning("Please select a location in the Assets folder");
-                    }
-                    else
-                    {
-                        ExportSettings.SetRelativeSavePath(relativePath);
-
-                        // Make sure focus is removed from the selectable label
-                        // otherwise it won't update
-                        GUIUtility.hotControl = 0;
-                        GUIUtility.keyboardControl = 0;
-                    }
-                }
-            }
-
-            GUILayout.EndHorizontal();
-
->>>>>>> a7a9c9af
             EditorGUILayout.Space();
             EditorGUILayout.Space();
             EditorGUI.indentLevel--;
