--- conflicted
+++ resolved
@@ -118,21 +118,15 @@
                 string dccPath = EditorUtility.OpenFilePanel ("Select DCC Application", ExportSettings.kDefaultAdskRoot, ext);
 
                 // check that the path is valid and references the maya executable
-<<<<<<< HEAD
                 if (!string.IsNullOrEmpty (dccPath)) {
+                    // get the directory of the executable
                     var md = Directory.GetParent (dccPath);
-                    if (md.Parent.Name.ToLower ().StartsWith ("mayalt")) {
-=======
-                if (!string.IsNullOrEmpty (mayaPath)) {
-                    // get the directory of the executable
-                    var md = Directory.GetParent (mayaPath);
                     // UNI-29074 TODO: add Maya LT support
                     // Check that the executable is not in a MayaLT directory (thus being MayaLT instead of Maya executable).
                     // On Mac path resembles: /Applications/Autodesk/mayaLT2018/Maya.app
                     // On Windows path resembles: C:\Program Files\Autodesk\MayaLT2018\bin\maya.exe
                     // Therefore check both executable folder (for Mac) and its parent (for Windows)
                     if (md.Name.ToLower().StartsWith("mayalt") || md.Parent.Name.ToLower ().StartsWith ("mayalt")) {
->>>>>>> 2b440069
                         Debug.LogError (string.Format("Unity Integration does not support Maya LT: \"{0}\"", md.FullName));
                         exportSettings.selectedDCCApp = oldValue;
                         return;
@@ -249,18 +243,7 @@
         public bool mayaCompatibleNames;
         public bool centerObjects;
 
-<<<<<<< HEAD
-        /// <summary>
-        /// In Convert-to-model, by default we delete the original object.
-        /// This option lets you override that.
-        /// </summary>
-        [HideInInspector]
-        public bool keepOriginalAfterConvert;
-
         public int selectedDCCApp = 0;
-=======
-        public int selectedMayaApp = 0;
->>>>>>> 2b440069
 
         /// <summary>
         /// The path where Convert To Model will save the new fbx and prefab.
@@ -353,6 +336,7 @@
 
                 // Only accept those that start with 'maya' in either case.
                 if (product.StartsWith ("maya", StringComparison.InvariantCultureIgnoreCase)) {
+                    // UNI-29074 TODO: add Maya LT support
                     // Reject MayaLT -- it doesn't have plugins.
                     if (product.StartsWith ("mayalt", StringComparison.InvariantCultureIgnoreCase)) {
                         continue;
@@ -361,7 +345,6 @@
                     dccOptionPath.Add (GetMayaExePath (productDir.FullName.Replace ("\\", "/")));
                     dccOptionName.Add (GetUniqueName ("Maya " + version));
                 }
-<<<<<<< HEAD
 
                 if (product.StartsWith ("3ds max", StringComparison.InvariantCultureIgnoreCase)) {
                     var exePath = string.Format ("{0}/{1}", productDir.FullName.Replace ("\\", "/"), "3dsmax.exe");
@@ -371,12 +354,6 @@
                     string version = product.Substring ("3ds max ".Length);
                     dccOptionPath.Add (exePath);
                     dccOptionName.Add (GetUniqueName ("3ds Max " + version));
-=======
-                // UNI-29074 TODO: add Maya LT support
-                // Reject MayaLT -- it doesn't have plugins.
-                if (product.StartsWith("mayalt", StringComparison.InvariantCultureIgnoreCase)) {
-                    continue;
->>>>>>> 2b440069
                 }
             }
         }
@@ -470,12 +447,18 @@
                 instance.selectedDCCApp = dccOptionPaths.IndexOf (newOption);
                 return;
             }
-<<<<<<< HEAD
 
             string optionName = "";
             switch (dcc) {
             case DCCType.Maya:
                 var version = AskMayaVersion(newOption);
+
+                // UNI-29074 TODO: add Maya LT support
+                // make sure this is not Maya LT
+                if (version.ToLower ().StartsWith ("lt")) {
+                    Debug.LogError (string.Format("Unity Integration does not support Maya LT: \"{0}\"", newOption));
+                    return;
+                }
                 optionName = GetUniqueName ("Maya " + version);
                 break;
             case DCCType.Max:
@@ -488,20 +471,6 @@
             instance.dccOptionNames.Add (optionName);
             dccOptionPaths.Add (newOption);
             instance.selectedDCCApp = dccOptionPaths.Count - 1;
-=======
-            // get the version
-            var version = AskMayaVersion(newOption);
-
-            // UNI-29074 TODO: add Maya LT support
-            // make sure this is not Maya LT
-            if (version.ToLower ().StartsWith ("lt")) {
-                Debug.LogError (string.Format("Unity Integration does not support Maya LT: \"{0}\"", newOption));
-                return;
-            }
-            instance.mayaOptionNames.Add (GetUniqueName("Maya "+version));
-            mayaOptionPaths.Add (newOption);
-            instance.selectedMayaApp = mayaOptionPaths.Count - 1;
->>>>>>> 2b440069
         }
 
         /// <summary>
