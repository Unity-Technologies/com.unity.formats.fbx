--- conflicted
+++ resolved
@@ -486,13 +486,6 @@
             /// </summary>
             /// <returns>The hierarchy count.</returns>
             /// <param name="exportSet">Export set.</param>
-<<<<<<< HEAD
-            public int GetGameObjectCount (HashSet<GameObject> exportSet)
-            {
-                int count = 0;
-                foreach (var obj in exportSet) {
-                    count += obj.transform.hierarchyCount;
-=======
             public int GetHierarchyCount (HashSet<GameObject> exportSet)
             {
                 int count = 0;
@@ -504,7 +497,6 @@
                         queue.Enqueue (child.gameObject);
                     }
                     count++;
->>>>>>> 54c52769
                 }
                 return count;
             }
@@ -516,11 +508,7 @@
             /// </summary>
             /// <returns>The revised export set</returns>
             /// <param name="unityExportSet">Unity export set.</param>
-<<<<<<< HEAD
-            public static HashSet<GameObject> RemoveDuplicateObjects(IEnumerable<UnityEngine.Object> unityExportSet)
-=======
             protected HashSet<GameObject> RemoveRedundantObjects(IEnumerable<UnityEngine.Object> unityExportSet)
->>>>>>> 54c52769
             {
                 // basically just remove the descendents from the unity export set
                 HashSet<GameObject> toExport = new HashSet<GameObject> ();
@@ -613,13 +601,8 @@
                         // export set of object
                         FbxNode fbxRootNode = fbxScene.GetRootNode ();
                         int i = 0;
-<<<<<<< HEAD
-                        var revisedExportSet = RemoveDuplicateObjects(unityExportSet);
-                        int count = GetGameObjectCount (revisedExportSet);
-=======
                         var revisedExportSet = RemoveRedundantObjects(unityExportSet);
                         int count = GetHierarchyCount (revisedExportSet);
->>>>>>> 54c52769
                         foreach (var unityGo in revisedExportSet) {
                             i = this.ExportComponents (unityGo, fbxScene, fbxRootNode, i, count);
                             if (i < 0) {
