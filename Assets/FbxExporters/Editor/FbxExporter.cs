// ***********************************************************************
// Copyright (c) 2017 Unity Technologies. All rights reserved.
//
// Licensed under the ##LICENSENAME##.
// See LICENSE.md file in the project root for full license information.
// ***********************************************************************

using System.IO;
using System.Collections.Generic;
using UnityEngine;
using UnityEngine.SceneManagement;
using UnityEditor;
using FbxSdk;

namespace FbxExporters
{
    namespace Editor
    {
        public class ModelExporter : System.IDisposable
        {
            const string Title =
                "exports static meshes with materials and textures";

            const string Subject = 
                "";

            const string Keywords =
                "export mesh materials textures uvs";

            const string Comments =
                @"";

            const string MenuItemName = "Assets/Export Model...";

            const string FileBaseName = "Untitled";

            const string ProgressBarTitle = "Fbx Export";

<<<<<<< HEAD
            const int UnitScaleFactor = 100;
=======
            const char MayaNamespaceSeparator = ':';

            // replace invalid chars with this one
            const char InvalidCharReplacement = '_';

            const string RegexCharStart = "[";
            const string RegexCharEnd = "]";
>>>>>>> dc160937

            /// <summary>
            /// Create instance of example
            /// </summary>
            public static ModelExporter Create ()
            {
                return new ModelExporter ();
            }

            /// <summary>
            /// Map Unity material name to FBX material object
            /// </summary>
            Dictionary<string, FbxSurfaceMaterial> MaterialMap = new Dictionary<string, FbxSurfaceMaterial> ();

            /// <summary>
            /// Map texture filename name to FBX texture object
            /// </summary>
            Dictionary<string, FbxTexture> TextureMap = new Dictionary<string, FbxTexture> ();

            /// <summary>
            /// Export the mesh's attributes using layer 0.
            /// </summary>
            public void ExportComponentAttributes (MeshInfo mesh, FbxMesh fbxMesh, int[] unmergedTriangles)
            {
                // Set the normals on Layer 0.
                FbxLayer fbxLayer = fbxMesh.GetLayer (0 /* default layer */);
                if (fbxLayer == null) {
                    fbxMesh.CreateLayer ();
                    fbxLayer = fbxMesh.GetLayer (0 /* default layer */);
                }

                using (var fbxLayerElement = FbxLayerElementNormal.Create (fbxMesh, "Normals")) {
                    fbxLayerElement.SetMappingMode (FbxLayerElement.EMappingMode.eByPolygonVertex);
                    fbxLayerElement.SetReferenceMode (FbxLayerElement.EReferenceMode.eDirect);

                    // Add one normal per each vertex face index (3 per triangle)
                    FbxLayerElementArray fbxElementArray = fbxLayerElement.GetDirectArray ();

                    for (int n = 0; n < unmergedTriangles.Length; n++) {
                        int unityTriangle = unmergedTriangles [n];
                        fbxElementArray.Add (CreateRightHandedFbxVector4 (mesh.Normals [unityTriangle]));
                    }

					fbxLayer.SetNormals (fbxLayerElement);
				}

                /// Set the binormals on Layer 0. 
                using (var fbxLayerElement = FbxLayerElementBinormal.Create (fbxMesh, "Binormals")) 
                {
                    fbxLayerElement.SetMappingMode (FbxLayerElement.EMappingMode.eByPolygonVertex);
                    fbxLayerElement.SetReferenceMode (FbxLayerElement.EReferenceMode.eDirect);

                    // Add one normal per each vertex face index (3 per triangle)
                    FbxLayerElementArray fbxElementArray = fbxLayerElement.GetDirectArray ();

                    for (int n = 0; n < unmergedTriangles.Length; n++) {
                        int unityTriangle = unmergedTriangles [n];
                        fbxElementArray.Add (CreateRightHandedFbxVector4 (mesh.Binormals [unityTriangle]));
                    }
                    fbxLayer.SetBinormals (fbxLayerElement);
                }

                /// Set the tangents on Layer 0.
                using (var fbxLayerElement = FbxLayerElementTangent.Create (fbxMesh, "Tangents")) 
                {
                    fbxLayerElement.SetMappingMode (FbxLayerElement.EMappingMode.eByPolygonVertex);
                    fbxLayerElement.SetReferenceMode (FbxLayerElement.EReferenceMode.eDirect);

                    // Add one normal per each vertex face index (3 per triangle)
                    FbxLayerElementArray fbxElementArray = fbxLayerElement.GetDirectArray ();

                    for (int n = 0; n < unmergedTriangles.Length; n++) {
                        int unityTriangle = unmergedTriangles [n];
                        fbxElementArray.Add (CreateRightHandedFbxVector4(
                            new Vector3(
                                mesh.Tangents[unityTriangle][0],
                                mesh.Tangents[unityTriangle][1],
                                mesh.Tangents[unityTriangle][2]
                            )));
                    }
                    fbxLayer.SetTangents (fbxLayerElement);
                }

                using (var fbxLayerElement = FbxLayerElementUV.Create (fbxMesh, "UVSet"))
                {
                    fbxLayerElement.SetMappingMode (FbxLayerElement.EMappingMode.eByPolygonVertex);
                    fbxLayerElement.SetReferenceMode (FbxLayerElement.EReferenceMode.eIndexToDirect);

                    // set texture coordinates per vertex
                    FbxLayerElementArray fbxElementArray = fbxLayerElement.GetDirectArray ();

                    // TODO: only copy unique UVs into this array, and index appropriately
                    for (int n = 0; n < mesh.UV.Length; n++) {
                        fbxElementArray.Add (new FbxVector2 (mesh.UV [n] [0],
                            mesh.UV [n] [1]));
                    }

                    // For each face index, point to a texture uv
                    FbxLayerElementArray fbxIndexArray = fbxLayerElement.GetIndexArray ();
                    fbxIndexArray.SetCount (unmergedTriangles.Length);

                    for(int i = 0; i < unmergedTriangles.Length; i++){
                        fbxIndexArray.SetAt (i, unmergedTriangles [i]);
                    }
                    fbxLayer.SetUVs (fbxLayerElement, FbxLayerElement.EType.eTextureDiffuse);
                }

                using (var fbxLayerElement = FbxLayerElementVertexColor.Create (fbxMesh, "VertexColors")) 
                {
                    fbxLayerElement.SetMappingMode (FbxLayerElement.EMappingMode.eByPolygonVertex);
                    fbxLayerElement.SetReferenceMode (FbxLayerElement.EReferenceMode.eIndexToDirect);

                    // set texture coordinates per vertex
                    FbxLayerElementArray fbxElementArray = fbxLayerElement.GetDirectArray ();

                    // TODO: only copy unique UVs into this array, and index appropriately
                    for (int n = 0; n < mesh.VertexColors.Length; n++) {
                        // Converting to Color from Color32, as Color32 stores the colors
                        // as ints between 0-255, while FbxColor and Color
                        // use doubles between 0-1
                        Color color = mesh.VertexColors [n];
                        fbxElementArray.Add (new FbxColor (color.r,
                            color.g,
                            color.b,
                            color.a));
                    }

                    // For each face index, point to a texture uv
                    FbxLayerElementArray fbxIndexArray = fbxLayerElement.GetIndexArray ();
                    fbxIndexArray.SetCount (unmergedTriangles.Length);

                    for(int i = 0; i < unmergedTriangles.Length; i++){
                        fbxIndexArray.SetAt (i, unmergedTriangles [i]);
                    }
                    fbxLayer.SetVertexColors (fbxLayerElement);
                }
            }

            /// <summary>
            /// Takes in a left-handed Vector3, and returns a right-handed FbxVector4.
            /// Helper for ExportComponentAttributes()
            /// </summary>
            /// <returns>The right-handed FbxVector4.</returns>
            private FbxVector4 CreateRightHandedFbxVector4(Vector3 leftHandedVector)
            {
                // negating the x component of the vector converts it from left to right handed coordinates
                return new FbxVector4 (
                    -leftHandedVector[0],
                    leftHandedVector[1],
                    leftHandedVector[2]);
            }

            /// <summary>
            /// Export an Unity Texture
            /// </summary>
            public void ExportTexture (Material unityMaterial, string unityPropName,
                                       FbxSurfaceMaterial fbxMaterial, string fbxPropName)
            {
                if (!unityMaterial) {
                    return;
                }

                // Get the texture on this property, if any.
                if (!unityMaterial.HasProperty (unityPropName)) {
                    return;
                }
                var unityTexture = unityMaterial.GetTexture (unityPropName);
                if (!unityTexture) {
                    return;
                }

                // Find its filename
                var textureSourceFullPath = AssetDatabase.GetAssetPath (unityTexture);
                if (textureSourceFullPath == "") {
                    return;
                }

                // get absolute filepath to texture
                textureSourceFullPath = Path.GetFullPath (textureSourceFullPath);

                if (Verbose)
                    Debug.Log (string.Format ("{2}.{1} setting texture path {0}", textureSourceFullPath, fbxPropName, fbxMaterial.GetName ()));

                // Find the corresponding property on the fbx material.
                var fbxMaterialProperty = fbxMaterial.FindProperty (fbxPropName);
                if (fbxMaterialProperty == null || !fbxMaterialProperty.IsValid ()) {
                    Debug.Log ("property not found");
                    return;
                }

                // Find or create an fbx texture and link it up to the fbx material.
                if (!TextureMap.ContainsKey (textureSourceFullPath)) {
                    var fbxTexture = FbxFileTexture.Create (fbxMaterial, fbxPropName + "_Texture");
                    fbxTexture.SetFileName (textureSourceFullPath);
                    fbxTexture.SetTextureUse (FbxTexture.ETextureUse.eStandard);
                    fbxTexture.SetMappingType (FbxTexture.EMappingType.eUV);
                    TextureMap.Add (textureSourceFullPath, fbxTexture);
                }
                TextureMap [textureSourceFullPath].ConnectDstProperty (fbxMaterialProperty);
            }

            /// <summary>
            /// Get the color of a material, or grey if we can't find it.
            /// </summary>
            public FbxDouble3 GetMaterialColor (Material unityMaterial, string unityPropName, float defaultValue = 1)
            {
                if (!unityMaterial) {
                    return new FbxDouble3(defaultValue);
                }
                if (!unityMaterial.HasProperty (unityPropName)) {
                    return new FbxDouble3(defaultValue);
                }
                var unityColor = unityMaterial.GetColor (unityPropName);
                return new FbxDouble3 (unityColor.r, unityColor.g, unityColor.b);
            }

            /// <summary>
            /// Export (and map) a Unity PBS material to FBX classic material
            /// </summary>
            public FbxSurfaceMaterial ExportMaterial (Material unityMaterial, FbxScene fbxScene, FbxMesh fbxMesh)
            {
                if (Verbose)
                    Debug.Log (string.Format ("exporting material {0}", unityMaterial.name));
                              
                var materialName = unityMaterial ? unityMaterial.name : "DefaultMaterial";
                if (MaterialMap.ContainsKey (materialName)) {
                    AssignLayerElementMaterial (fbxMesh);
                    return MaterialMap [materialName];
                }

                // We'll export either Phong or Lambert. Phong if it calls
                // itself specular, Lambert otherwise.
                var shader = unityMaterial ? unityMaterial.shader : null;
                bool specular = shader && shader.name.ToLower ().Contains ("specular");

                var fbxMaterial = specular
                    ? FbxSurfacePhong.Create (fbxScene, materialName)
                    : FbxSurfaceLambert.Create (fbxScene, materialName);

                // Copy the flat colours over from Unity standard materials to FBX.
                fbxMaterial.Diffuse.Set (GetMaterialColor (unityMaterial, "_Color"));
                fbxMaterial.Emissive.Set (GetMaterialColor (unityMaterial, "_EmissionColor"));
                fbxMaterial.Ambient.Set (new FbxDouble3 ());

                fbxMaterial.BumpFactor.Set (unityMaterial && unityMaterial.HasProperty ("_BumpScale") ? unityMaterial.GetFloat ("_BumpScale") : 0);

                if (specular) {
                    (fbxMaterial as FbxSurfacePhong).Specular.Set (GetMaterialColor (unityMaterial, "_SpecColor"));
                }

                // Export the textures from Unity standard materials to FBX.
                ExportTexture (unityMaterial, "_MainTex", fbxMaterial, FbxSurfaceMaterial.sDiffuse);
                ExportTexture (unityMaterial, "_EmissionMap", fbxMaterial, "emissive");
                ExportTexture (unityMaterial, "_BumpMap", fbxMaterial, FbxSurfaceMaterial.sNormalMap);
                if (specular) {
                    ExportTexture (unityMaterial, "_SpecGlosMap", fbxMaterial, FbxSurfaceMaterial.sSpecular);
                }

                AssignLayerElementMaterial (fbxMesh);

                MaterialMap.Add (materialName, fbxMaterial);
                return fbxMaterial;
            }

            private void AssignLayerElementMaterial(FbxMesh fbxMesh)
            {
                // Add FbxLayerElementMaterial to layer 0 of the node
                FbxLayer fbxLayer = fbxMesh.GetLayer (0 /* default layer */);
                if (fbxLayer == null) {
                    fbxMesh.CreateLayer ();
                    fbxLayer = fbxMesh.GetLayer (0 /* default layer */);
                }

                using (var fbxLayerElement = FbxLayerElementMaterial.Create (fbxMesh, "Material")) {
                    // Using all same means that the entire mesh uses the same material
                    fbxLayerElement.SetMappingMode (FbxLayerElement.EMappingMode.eAllSame);
                    fbxLayerElement.SetReferenceMode (FbxLayerElement.EReferenceMode.eIndexToDirect);

                    FbxLayerElementArray fbxElementArray = fbxLayerElement.GetIndexArray ();

                    // Map the entire geometry to the FbxNode material at index 0
                    fbxElementArray.Add (0);
                    fbxLayer.SetMaterials (fbxLayerElement);
                }
            }

            /// <summary>
            /// Unconditionally export this mesh object to the file.
            /// We have decided; this mesh is definitely getting exported.
            /// </summary>
            public void ExportMesh (MeshInfo meshInfo, FbxNode fbxNode, FbxScene fbxScene, bool weldVertices = true)
            {
                if (!meshInfo.IsValid)
                    return;

                NumMeshes++;
                NumTriangles += meshInfo.Triangles.Length / 3;

                // create the mesh structure.
                FbxMesh fbxMesh = FbxMesh.Create (fbxScene, "Scene");

                // Create control points.
                Dictionary<Vector3, int> ControlPointToIndex = new Dictionary<Vector3, int> ();

                int NumControlPoints = 0;
                if (weldVertices) {
                    for (int v = 0; v < meshInfo.VertexCount; v++) {
                        if (ControlPointToIndex.ContainsKey (meshInfo.Vertices [v])) {
                            continue;
                        }
                        ControlPointToIndex [meshInfo.Vertices [v]] = NumControlPoints;

                        NumControlPoints++;
                    }
                    fbxMesh.InitControlPoints (NumControlPoints);

                    // Copy control point data from Unity to FBX.
                    // As we do so, scale the points by 100 to convert
                    // from m to cm.
                    foreach (var controlPoint in ControlPointToIndex.Keys) {
                        fbxMesh.SetControlPointAt (new FbxVector4 (
                            -controlPoint.x*UnitScaleFactor,
                            controlPoint.y*UnitScaleFactor,
                            controlPoint.z*UnitScaleFactor
                        ), ControlPointToIndex [controlPoint]);
                    }
                } else {
                    NumControlPoints = meshInfo.VertexCount;
                    fbxMesh.InitControlPoints (NumControlPoints);

                    // copy control point data from Unity to FBX
                    for (int v = 0; v < NumControlPoints; v++)
                    {
                        // convert from left to right-handed by negating x (Unity negates x again on import)
                        fbxMesh.SetControlPointAt(new FbxVector4 (
                            -meshInfo.Vertices [v].x*UnitScaleFactor,
                            meshInfo.Vertices [v].y*UnitScaleFactor,
                            meshInfo.Vertices [v].z*UnitScaleFactor
                        ), v);
                    }
                }

                var fbxMaterial = ExportMaterial (meshInfo.Material, fbxScene, fbxMesh);
                fbxNode.AddMaterial (fbxMaterial);

                /*
                 * Triangles have to be added in reverse order, 
                 * or else they will be inverted on import 
                 * (due to the conversion from left to right handed coords)
                 */
                int[] unmergedTriangles = new int[meshInfo.Triangles.Length];
                int current = 0;
                for (int f = 0; f < meshInfo.Triangles.Length / 3; f++) {
                    fbxMesh.BeginPolygon ();

                    // triangle vertices have to be reordered to be 0,2,1 instead
                    // of 0,1,2, as this gets flipped back during import
                    foreach (int val in new int[]{0,2,1}) {
                        int tri = meshInfo.Triangles [3 * f + val];

                        // Save the triangle order (without merging vertices) so we
                        // properly export UVs, normals, binormals, etc.
                        unmergedTriangles [current] = tri;

                        if (weldVertices) {
                            tri = ControlPointToIndex [meshInfo.Vertices [tri]];
                        }
                        fbxMesh.AddPolygon (tri);

                        current++;
                    }
                    fbxMesh.EndPolygon ();
                }

                ExportComponentAttributes (meshInfo, fbxMesh, unmergedTriangles);

                // set the fbxNode containing the mesh
                fbxNode.SetNodeAttribute (fbxMesh);
                fbxNode.SetShadingMode (FbxNode.EShadingMode.eWireFrame);
            }

            // get a fbxNode's global default position.
            protected void ExportTransform (UnityEngine.Transform unityTransform, FbxNode fbxNode, TransformExportType exportType)
            {
                // Fbx rotation order is XYZ, but Unity rotation order is ZXY.
                // This causes issues when converting euler to quaternion, causing the final
                // rotation to be slighlty off.
                // Fixed if we set the rotation order to the Unity rotation order in the FBX.
                fbxNode.SetRotationOrder (FbxNode.EPivotSet.eSourcePivot, FbxEuler.EOrder.eOrderZXY);

                UnityEngine.Vector3 unityTranslate;
                UnityEngine.Vector3 unityRotate;
                UnityEngine.Vector3 unityScale;

                switch (exportType) {
                case TransformExportType.Zeroed:
                    unityTranslate = Vector3.zero;
                    unityRotate = Vector3.zero;
                    unityScale = Vector3.one;
                    break;
                case TransformExportType.Global:
                    unityTranslate = unityTransform.position;
                    unityRotate = unityTransform.rotation.eulerAngles;
                    unityScale = unityTransform.lossyScale;
                    break;
                default: /*case TransformExportType.Local*/
                    unityTranslate = unityTransform.localPosition;
                    unityRotate = unityTransform.localRotation.eulerAngles;
                    unityScale = unityTransform.localScale;
                    break;
                }

                // transfer transform data from Unity to Fbx
                // Negating the x value of the translation, and the y and z values of the rotation
                // to convert from Unity to Maya coordinates (left to righthanded).
                // Scaling the translation by 100 to convert from m to cm.
                var fbxTranslate = new FbxDouble3 (
                    -unityTranslate.x*UnitScaleFactor,
                    unityTranslate.y*UnitScaleFactor,
                    unityTranslate.z*UnitScaleFactor
                );
                var fbxRotate = new FbxDouble3 (unityRotate.x, -unityRotate.y, -unityRotate.z);
                var fbxScale = new FbxDouble3 (unityScale.x, unityScale.y, unityScale.z);

                // set the local position of fbxNode
                fbxNode.LclTranslation.Set (fbxTranslate);
                fbxNode.LclRotation.Set (fbxRotate);
                fbxNode.LclScaling.Set (fbxScale);

                return;
            }

            /// <summary>
            /// Unconditionally export components on this game object
            /// </summary>
            protected int ExportComponents (
                GameObject  unityGo, FbxScene fbxScene, FbxNode fbxNodeParent,
                int exportProgress, int objectCount, TransformExportType exportType = TransformExportType.Local)
            {
                int numObjectsExported = exportProgress;

                if (FbxExporters.EditorTools.ExportSettings.instance.mayaCompatibleNames) {
                    unityGo.name = ConvertToMayaCompatibleName (unityGo.name);
                }

                // create an FbxNode and add it as a child of parent
                FbxNode fbxNode = FbxNode.Create (fbxScene, unityGo.name);
                NumNodes++;

                numObjectsExported++;
                if (EditorUtility.DisplayCancelableProgressBar (
                        ProgressBarTitle,
                        string.Format ("Creating FbxNode {0}/{1}", numObjectsExported, objectCount),
                        (numObjectsExported / (float)objectCount) * 0.5f)) {
                    // cancel silently
                    return -1;
                }

                ExportTransform ( unityGo.transform, fbxNode, exportType);

                bool weldVertices = FbxExporters.EditorTools.ExportSettings.instance.weldVertices;
                ExportMesh (GetMeshInfo( unityGo ), fbxNode, fbxScene, weldVertices);

                if (Verbose)
                    Debug.Log (string.Format ("exporting {0}", fbxNode.GetName ()));

                fbxNodeParent.AddChild (fbxNode);

                // now  unityGo  through our children and recurse
                foreach (Transform childT in  unityGo.transform) {
                    numObjectsExported = ExportComponents (childT.gameObject, fbxScene, fbxNode, numObjectsExported, objectCount);
                }
                return numObjectsExported;
            }

            /// <summary>
            /// A count of how many GameObjects we are exporting, to have a rough
            /// idea of how long creating the scene will take.
            /// </summary>
            /// <returns>The hierarchy count.</returns>
            /// <param name="exportSet">Export set.</param>
            public int GetHierarchyCount (HashSet<GameObject> exportSet)
            {
                int count = 0;
                Queue<GameObject> queue = new Queue<GameObject> (exportSet);
                while (queue.Count > 0) {
                    var obj = queue.Dequeue ();
                    var objTransform = obj.transform;
                    foreach (Transform child in objTransform) {
                        queue.Enqueue (child.gameObject);
                    }
                    count++;
                }
                return count;
            }

            /// <summary>
            /// Removes objects that will already be exported anyway.
            /// E.g. if a parent and its child are both selected, then the child
            ///      will be removed from the export set.
            /// </summary>
            /// <returns>The revised export set</returns>
            /// <param name="unityExportSet">Unity export set.</param>
            public static HashSet<GameObject> RemoveRedundantObjects(IEnumerable<UnityEngine.Object> unityExportSet)
            {
                // basically just remove the descendents from the unity export set
                HashSet<GameObject> toExport = new HashSet<GameObject> ();
                HashSet<UnityEngine.Object> hashedExportSet = new HashSet<Object> (unityExportSet);

                foreach(var obj in unityExportSet){
                    var unityGo = GetGameObject (obj);

                    if (unityGo) {
                        // if any of this nodes ancestors is already in the export set,
                        // then ignore it, it will get exported already
                        bool parentInSet = false;
                        var parent = unityGo.transform.parent;
                        while (parent != null) {
                            if (hashedExportSet.Contains (parent.gameObject)) {
                                parentInSet = true;
                                break;
                            }
                            parent = parent.parent;
                        }

                        if (!parentInSet) {
                            toExport.Add (unityGo);
                        }
                    }
                }
                return toExport;
            }

            public enum TransformExportType { Local, Global, Zeroed };

            /// <summary>
            /// Export all the objects in the set.
            /// Return the number of objects in the set that we exported.
            /// </summary>
            public int ExportAll (IEnumerable<UnityEngine.Object> unityExportSet)
            {
                Verbose = true;
                try {
                    // Create the FBX manager
                    using (var fbxManager = FbxManager.Create ()) {
                        // Configure fbx IO settings.
                        fbxManager.SetIOSettings (FbxIOSettings.Create (fbxManager, Globals.IOSROOT));

                        // Export texture as embedded
                        if(EditorTools.ExportSettings.instance.embedTextures){
                            fbxManager.GetIOSettings ().SetBoolProp (Globals.EXP_FBX_EMBEDDED, true);
                        }

                        // Create the exporter
                        var fbxExporter = FbxExporter.Create (fbxManager, "Exporter");

                        // Initialize the exporter.
                        // fileFormat must be binary if we are embedding textures
                        int fileFormat = EditorTools.ExportSettings.instance.embedTextures? -1 :
                            fbxManager.GetIOPluginRegistry ().FindWriterIDByDescription ("FBX ascii (*.fbx)");

                        bool status = fbxExporter.Initialize (LastFilePath, fileFormat, fbxManager.GetIOSettings ());
                        // Check that initialization of the fbxExporter was successful
                        if (!status)
                            return 0;

                        // Set compatibility to 2014
                        fbxExporter.SetFileExportVersion ("FBX201400");

                        // Set the progress callback.
                        fbxExporter.SetProgressCallback (ExportProgressCallback);

                        // Create a scene
                        var fbxScene = FbxScene.Create (fbxManager, "Scene");

                        // set up the scene info
                        FbxDocumentInfo fbxSceneInfo = FbxDocumentInfo.Create (fbxManager, "SceneInfo");
                        fbxSceneInfo.mTitle = Title;
                        fbxSceneInfo.mSubject = Subject;
                        fbxSceneInfo.mAuthor = "Unity Technologies";
                        fbxSceneInfo.mRevision = "1.0";
                        fbxSceneInfo.mKeywords = Keywords;
                        fbxSceneInfo.mComment = Comments;
                        fbxScene.SetSceneInfo (fbxSceneInfo);

                        // Set up the axes (Y up, Z forward, X to the right) and units (centimeters)
                        // Exporting in centimeters as this is the default unit for FBX files, and easiest
                        // to work with when importing into Maya or Max
                        var fbxSettings = fbxScene.GetGlobalSettings ();
                        fbxSettings.SetSystemUnit (FbxSystemUnit.cm);

                        // The Unity axis system has Y up, Z forward, X to the right (left handed system with odd parity).
                        // The Maya axis system has Y up, Z forward, X to the left (right handed system with odd parity).
                        // We need to export right-handed for Maya because ConvertScene can't switch handedness:
                        // https://forums.autodesk.com/t5/fbx-forum/get-confused-with-fbxaxissystem-convertscene/td-p/4265472
                        fbxSettings.SetAxisSystem (FbxAxisSystem.MayaYUp);

                        // export set of object
                        FbxNode fbxRootNode = fbxScene.GetRootNode ();
                        // stores how many objects we have exported, -1 if export was cancelled
                        int exportProgress = 0;
                        var revisedExportSet = RemoveRedundantObjects(unityExportSet);
                        int count = GetHierarchyCount (revisedExportSet);

                        if(revisedExportSet.Count == 1){
                            foreach(var unityGo in revisedExportSet){
                                exportProgress = this.ExportComponents (unityGo, fbxScene, fbxRootNode, exportProgress, count, TransformExportType.Zeroed);
                                if (exportProgress < 0) {
                                    Debug.LogWarning ("Export Cancelled");
                                    return 0;
                                }
                            }
                        }
                        else{
                            foreach (var unityGo in revisedExportSet) {
                                exportProgress = this.ExportComponents (unityGo, fbxScene, fbxRootNode, exportProgress, count,
                                    unityGo.transform.parent == null? TransformExportType.Local : TransformExportType.Global);
                                if (exportProgress < 0) {
                                    Debug.LogWarning ("Export Cancelled");
                                    return 0;
                                }
                            }
                        }

                        // Export the scene to the file.
                        status = fbxExporter.Export (fbxScene);

                        // cleanup
                        fbxScene.Destroy ();
                        fbxExporter.Destroy ();

                        if (exportCancelled) {
                            Debug.LogWarning ("Export Cancelled");
                            // delete the file that got created
                            EditorApplication.update += DeleteFile;
                            return 0;
                        }

                        return status == true ? NumNodes : 0;
                    }
                } finally {
                    // You must clear the progress bar when you're done,
                    // otherwise it never goes away and many actions in Unity
                    // are blocked (e.g. you can't quit).
                    EditorUtility.ClearProgressBar ();
                }
            }

            static bool exportCancelled = false;

            static bool ExportProgressCallback (float percentage, string status)
            {
                // Convert from percentage to [0,1].
                // Then convert from that to [0.5,1] because the first half of
                // the progress bar was for creating the scene.
                var progress01 = 0.5f * (1f + (percentage / 100.0f));

                bool cancel = EditorUtility.DisplayCancelableProgressBar (ProgressBarTitle, "Exporting Scene...", progress01);

                if (cancel) {
                    exportCancelled = true;
                }

                // Unity says "true" for "cancel"; FBX wants "true" for "continue"
                return !cancel;
            }

            static void DeleteFile ()
            {
                if (File.Exists (LastFilePath)) {
                    try {
                        File.Delete (LastFilePath);
                    } catch (IOException) {
                    }

                    if (File.Exists (LastFilePath)) {
                        Debug.LogWarning ("Failed to delete file: " + LastFilePath);
                    }
                } else {
                    EditorApplication.update -= DeleteFile;
                    AssetDatabase.Refresh ();
                }
            }

            /// <summary>
            /// create menu item in the File menu
            /// </summary>
            [MenuItem (MenuItemName, false)]
            public static void OnMenuItem ()
            {
                OnExport ();
            }

            /// <summary>
            // Validate the menu item defined by the function above.
            /// </summary>
            [MenuItem (MenuItemName, true)]
            public static bool OnValidateMenuItem ()
            {
                return true;
            }

            // Add a menu item called "Export Model..." to a GameObject's context menu.
            // NOTE: The ellipsis at the end of the Menu Item name prevents the context
            //       from being passed to command, thus resulting in OnContextItem()
            //       being called only once regardless of what is selected.
            [MenuItem ("GameObject/Export Model...", false, 30)]
            static void OnContextItem (MenuCommand command)
            {
                OnExport ();
            }

            //
            // export mesh info from Unity
            //
            ///<summary>
            ///Information about the mesh that is important for exporting.
            ///</summary>
            public struct MeshInfo
            {
                /// <summary>
                /// The transform of the mesh.
                /// </summary>
                public Matrix4x4 xform;
                public Mesh mesh;

                /// <summary>
                /// The gameobject in the scene to which this mesh is attached.
                /// This can be null: don't rely on it existing!
                /// </summary>
                public GameObject unityObject;

                /// <summary>
                /// Return true if there's a valid mesh information
                /// </summary>
                /// <value>The vertex count.</value>
                public bool IsValid { get { return mesh != null; } }

                /// <summary>
                /// Gets the vertex count.
                /// </summary>
                /// <value>The vertex count.</value>
                public int VertexCount { get { return mesh.vertexCount; } }

                /// <summary>
                /// Gets the triangles. Each triangle is represented as 3 indices from the vertices array.
                /// Ex: if triangles = [3,4,2], then we have one triangle with vertices vertices[3], vertices[4], and vertices[2]
                /// </summary>
                /// <value>The triangles.</value>
                public int [] Triangles { get { return mesh.triangles; } }

                /// <summary>
                /// Gets the vertices, represented in local coordinates.
                /// </summary>
                /// <value>The vertices.</value>
                public Vector3 [] Vertices { get { return mesh.vertices; } }

                /// <summary>
                /// Gets the normals for the vertices.
                /// </summary>
                /// <value>The normals.</value>
                public Vector3 [] Normals { get { return mesh.normals; } }

                /// <summary>
                /// TODO: Gets the binormals for the vertices.
                /// </summary>
                /// <value>The normals.</value>
                private Vector3[] m_Binormals;

                public Vector3 [] Binormals {
                    get {
                        /// NOTE: LINQ
                        ///    return mesh.normals.Zip (mesh.tangents, (first, second)
                        ///    => Math.cross (normal, tangent.xyz) * tangent.w
                        if (m_Binormals == null || m_Binormals.Length == 0) 
                        {
                            m_Binormals = new Vector3 [mesh.normals.Length];

                            for (int i = 0; i < mesh.normals.Length; i++)
                                m_Binormals [i] = Vector3.Cross (mesh.normals [i],
                                    mesh.tangents [i])
                                * mesh.tangents [i].w;

                        }
                        return m_Binormals;
                    }
                }

                /// <summary>
                /// TODO: Gets the tangents for the vertices.
                /// </summary>
                /// <value>The tangents.</value>
                public Vector4 [] Tangents { get { return mesh.tangents; } }

                /// <summary>
                /// TODO: Gets the tangents for the vertices.
                /// </summary>
                /// <value>The tangents.</value>
                public Color32 [] VertexColors { get { return mesh.colors32; } }

                /// <summary>
                /// Gets the uvs.
                /// </summary>
                /// <value>The uv.</value>
                public Vector2 [] UV { get { return mesh.uv; } }

                /// <summary>
                /// The material used, if any; otherwise null.
                /// We don't support multiple materials on one gameobject.
                /// </summary>
                public Material Material {
                    get {
                        if (!unityObject) {
                            return null;
                        }
                        var renderer = unityObject.GetComponent<Renderer> ();
                        if (!renderer) {
                            return null;
                        }

                        if (FbxExporters.EditorTools.ExportSettings.instance.mayaCompatibleNames) {
                            renderer.sharedMaterial.name = ConvertToMayaCompatibleName (renderer.sharedMaterial.name);
                        }

                        // .material instantiates a new material, which is bad
                        // most of the time.
                        return renderer.sharedMaterial;
                    }
                }

                /// <summary>
                /// Initializes a new instance of the <see cref="MeshInfo"/> struct.
                /// </summary>
                /// <param name="mesh">A mesh we want to export</param>
                public MeshInfo (Mesh mesh)
                {
                    this.mesh = mesh;
                    this.xform = Matrix4x4.identity;
                    this.unityObject = null;
                    this.m_Binormals = null;
                }

                /// <summary>
                /// Initializes a new instance of the <see cref="MeshInfo"/> struct.
                /// </summary>
                /// <param name="gameObject">The GameObject the mesh is attached to.</param>
                /// <param name="mesh">A mesh we want to export</param>
                public MeshInfo (GameObject gameObject, Mesh mesh)
                {
                    this.mesh = mesh;
                    this.xform = gameObject.transform.localToWorldMatrix;
                    this.unityObject = gameObject;
                    this.m_Binormals = null;
                }
            }

            /// <summary>
            /// Get the GameObject
            /// </summary>
            private static GameObject GetGameObject (Object obj)
            {
                if (obj is UnityEngine.Transform) {
                    var xform = obj as UnityEngine.Transform;
                    return xform.gameObject;
                } else if (obj is UnityEngine.GameObject) {
                    return obj as UnityEngine.GameObject;
                } else if (obj is MonoBehaviour) {
                    var mono = obj as MonoBehaviour;
                    return mono.gameObject;
                }

                return null;
            }

            /// <summary>
            /// Get a mesh renderer's mesh.
            /// </summary>
            private MeshInfo GetMeshInfo (GameObject gameObject, bool requireRenderer = true)
            {
                // Two possibilities: it's a skinned mesh, or we have a mesh filter.
                Mesh mesh;
                var meshFilter = gameObject.GetComponent<MeshFilter> ();
                if (meshFilter) {
                    mesh = meshFilter.sharedMesh;
                } else {
                    var renderer = gameObject.GetComponent<SkinnedMeshRenderer> ();
                    if (!renderer) {
                        mesh = null;
                    } else {
                        mesh = new Mesh ();
                        renderer.BakeMesh (mesh);
                    }
                }
                if (!mesh) {
                    return new MeshInfo ();
                }
                return new MeshInfo (gameObject, mesh);
            }

            /// <summary>
            /// Number of nodes exported including siblings and decendents
            /// </summary>
            public int NumNodes { private set; get; }

            /// <summary>
            /// Number of meshes exported
            /// </summary>
            public int NumMeshes { private set; get; }

            /// <summary>
            /// Number of triangles exported
            /// </summary>
            public int NumTriangles { private set; get; }

            /// <summary>
            /// Clean up this class on garbage collection
            /// </summary>
            public void Dispose ()
            {
            }

            public bool Verbose { private set; get; }

            /// <summary>
            /// manage the selection of a filename
            /// </summary>
            static string LastFilePath { get; set; }

            const string Extension = "fbx";

            private static string MakeFileName (string basename = "test", string extension = "fbx")
            {
                return basename + "." + extension;
            }

            private static void OnExport ()
            {
                // Now that we know we have stuff to export, get the user-desired path.
                var directory = string.IsNullOrEmpty (LastFilePath)
                					  ? Application.dataPath
                					  : System.IO.Path.GetDirectoryName (LastFilePath);

                GameObject [] selectedGOs = Selection.GetFiltered<GameObject> (SelectionMode.TopLevel);
                string filename = null;
                if (selectedGOs.Length == 1) {
                    filename = ConvertToValidFilename (selectedGOs [0].name + ".fbx");
                } else {
                    filename = string.IsNullOrEmpty (LastFilePath)
                        ? MakeFileName (basename: FileBaseName, extension: Extension)
                        : System.IO.Path.GetFileName (LastFilePath);
                }

                var title = string.Format ("Export Model FBX ({0})", FileBaseName);

                var filePath = EditorUtility.SaveFilePanel (title, directory, filename, "fbx");

                if (string.IsNullOrEmpty (filePath)) {
                    return;
                }

                if (ExportObjects (filePath) != null) {
                    // refresh the asset database so that the file appears in the
                    // asset folder view.
                    AssetDatabase.Refresh ();
                }
            }

            /// <summary>
            /// Export a list of (Game) objects to FBX file. 
            /// Use the SaveFile panel to allow user to enter a file name.
            /// <summary>
            public static object ExportObjects (string filePath, UnityEngine.Object[] objects = null)
            {
                LastFilePath = filePath;

                using (var fbxExporter = Create ()) {
                    // ensure output directory exists
                    EnsureDirectory (filePath);

                    if (objects == null) {
                        objects = Selection.objects;
                    }

                    if (fbxExporter.ExportAll (objects) > 0) {
                        string message = string.Format ("Successfully exported: {0}", filePath);
                        UnityEngine.Debug.Log (message);

                        return filePath;
                    }
                }
                return null;
            }

            private static void EnsureDirectory (string path)
            {
                //check to make sure the path exists, and if it doesn't then
                //create all the missing directories.
                FileInfo fileInfo = new FileInfo (path);

                if (!fileInfo.Exists) {
                    Directory.CreateDirectory (fileInfo.Directory.FullName);
                }
            }

            /// <summary>
            /// Removes the diacritics (i.e. accents) from letters.
            /// e.g. é becomes e
            /// </summary>
            /// <returns>Text with accents removed.</returns>
            /// <param name="text">Text.</param>
            private static string RemoveDiacritics(string text) 
            {
                var normalizedString = text.Normalize(System.Text.NormalizationForm.FormD);
                var stringBuilder = new System.Text.StringBuilder();

                foreach (var c in normalizedString)
                {
                    var unicodeCategory = System.Globalization.CharUnicodeInfo.GetUnicodeCategory(c);
                    if (unicodeCategory != System.Globalization.UnicodeCategory.NonSpacingMark)
                    {
                        stringBuilder.Append(c);
                    }
                }

                return stringBuilder.ToString().Normalize(System.Text.NormalizationForm.FormC);
            }

            private static string ConvertToMayaCompatibleName(string name)
            {
                string newName = RemoveDiacritics (name);

                if (char.IsDigit (newName [0])) {
                    newName = newName.Insert (0, InvalidCharReplacement.ToString());
                }

                for (int i = 0; i < newName.Length; i++) {
                    if (!char.IsLetterOrDigit (newName, i)) {
                        if (i < newName.Length-1 && newName [i] == MayaNamespaceSeparator) {
                            continue;
                        }
                        newName = newName.Replace (newName [i], InvalidCharReplacement);
                    }
                }
                return newName;
            }

            public static string ConvertToValidFilename(string filename)
            {
                return System.Text.RegularExpressions.Regex.Replace (filename, 
                    RegexCharStart + new string(Path.GetInvalidFileNameChars()) + RegexCharEnd,
                    InvalidCharReplacement.ToString()
                );
            }
        }
    }
}<|MERGE_RESOLUTION|>--- conflicted
+++ resolved
@@ -36,9 +36,6 @@
 
             const string ProgressBarTitle = "Fbx Export";
 
-<<<<<<< HEAD
-            const int UnitScaleFactor = 100;
-=======
             const char MayaNamespaceSeparator = ':';
 
             // replace invalid chars with this one
@@ -46,7 +43,8 @@
 
             const string RegexCharStart = "[";
             const string RegexCharEnd = "]";
->>>>>>> dc160937
+
+            const int UnitScaleFactor = 100;
 
             /// <summary>
             /// Create instance of example
