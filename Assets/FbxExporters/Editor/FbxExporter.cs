--- conflicted
+++ resolved
@@ -652,12 +652,8 @@
                         /// NOTE: LINQ
                         ///    return mesh.normals.Zip (mesh.tangents, (first, second)
                         ///    => Math.cross (normal, tangent.xyz) * tangent.w
-<<<<<<< HEAD
                         if (m_Binormals == null || m_Binormals.Length == 0) 
                         {
-=======
-                        if (m_Binormals.Length == 0) {
->>>>>>> 17ac8005
                             m_Binormals = new Vector3 [mesh.normals.Length];
 
                             for (int i = 0; i < mesh.normals.Length; i++)
