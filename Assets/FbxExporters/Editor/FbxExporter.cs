using System.IO;
using System.Collections.Generic;
using UnityEngine;
using UnityEngine.SceneManagement;
using UnityEditor;
using Unity.FbxSdk;
using System.Linq;

namespace FbxExporters
{
    namespace Editor
    {
        public class ModelExporter : System.IDisposable
        {
            const string Title =
                "exports static meshes with materials and textures";

            const string Subject = 
                "";

            const string Keywords =
                "export mesh materials textures uvs";

            const string Comments =
                @"";

            const string ReadmeRelativePath = "FbxExporters/README.txt";

            // NOTE: The ellipsis at the end of the Menu Item name prevents the context
            //       from being passed to command, thus resulting in OnContextItem()
            //       being called only once regardless of what is selected.
            const string MenuItemName = "GameObject/Export Model...";

            const string FileBaseName = "Untitled";

            const string ProgressBarTitle = "Fbx Export";

            const char MayaNamespaceSeparator = ':';

            // replace invalid chars with this one
            const char InvalidCharReplacement = '_';

            const string RegexCharStart = "[";
            const string RegexCharEnd = "]";

            const int UnitScaleFactor = 100;

            public const string PACKAGE_UI_NAME = "FBX Exporter";

            public enum ExportFormat
            {
                Binary = 0,
                ASCII = 1
            }

            /// <summary>
            /// name of the scene's default camera
            /// </summary>
            private static string DefaultCamera = "";

            /// <summary>
            /// name prefix for custom properties
            /// </summary>
            const string NamePrefix = "Unity_";

            private static string MakeName (string basename)
            {
                return NamePrefix + basename;
            }

            /// <summary>
            /// Create instance of exporter.
            /// </summary>
            static ModelExporter Create ()
            {
                return new ModelExporter ();
            }

            /// <summary>
            /// Map Unity material name to FBX material object
            /// </summary>
            Dictionary<string, FbxSurfaceMaterial> MaterialMap = new Dictionary<string, FbxSurfaceMaterial> ();

            /// <summary>
            /// Map texture filename name to FBX texture object
            /// </summary>
            Dictionary<string, FbxTexture> TextureMap = new Dictionary<string, FbxTexture> ();

            /// <summary>
            /// Map the name of a prefab to an FbxMesh (for preserving instances) 
            /// </summary>
            Dictionary<string, FbxMesh> SharedMeshes = new Dictionary<string, FbxMesh>();

            /// <summary>
            /// Map for the Name of an Object to number of objects with this name.
            /// Used for enforcing unique names on export.
            /// </summary>
            Dictionary<string, int> NameToIndexMap = new Dictionary<string, int> ();

            /// <summary>
            /// Format for creating unique names
            /// </summary>
            const string UniqueNameFormat = "{0}_{1}";

            /// <summary>
            /// Gets the export settings.
            /// </summary>
            public static EditorTools.ExportSettings ExportSettings {
                get { return EditorTools.ExportSettings.instance; }
            }

            /// <summary>
            /// Gets the Unity default material.
            /// </summary>
            public static Material DefaultMaterial {
                get {
                    if (!s_defaultMaterial) {
                        var obj = GameObject.CreatePrimitive(PrimitiveType.Quad);
                        s_defaultMaterial = obj.GetComponent<Renderer>().sharedMaterial;
                        Object.DestroyImmediate(obj);
                    }
                    return s_defaultMaterial;
                }
            }
            static Material s_defaultMaterial = null;

            static Dictionary<UnityEngine.LightType, FbxLight.EType> MapLightType = new Dictionary<UnityEngine.LightType, FbxLight.EType> () {
                { UnityEngine.LightType.Directional,    FbxLight.EType.eDirectional },
                { UnityEngine.LightType.Spot,           FbxLight.EType.eSpot },
                { UnityEngine.LightType.Point,          FbxLight.EType.ePoint },
                { UnityEngine.LightType.Area,           FbxLight.EType.eArea },
            };

            /// <summary>
            /// Gets the version number of the FbxExporters plugin from the readme.
            /// </summary>
            public static string GetVersionFromReadme()
            {
                if (string.IsNullOrEmpty (ReadmeRelativePath)) {
                    Debug.LogWarning ("Missing relative path to README");
                    return null;
                }
                string absPath = Path.Combine (Application.dataPath, ReadmeRelativePath);
                if (!File.Exists (absPath)) {
                    Debug.LogWarning (string.Format("Could not find README.txt at: {0}", absPath));
                    return null;
                }

                try{
                    var versionHeader = "VERSION:";
                    var lines = File.ReadAllLines (absPath);
                    foreach (var line in lines) {
                        if (line.StartsWith(versionHeader)) {
                            var version = line.Replace (versionHeader, "");
                            return version.Trim ();
                        }
                    }
                }
                catch(IOException e){
                    Debug.LogWarning (string.Format("Error will reading file {0} ({1})", absPath, e));
                    return null;
                }
                Debug.LogWarning (string.Format("Could not find version number in README.txt at: {0}", absPath));
                return null;
            }

            /// <summary>
            /// Get a layer (to store UVs, normals, etc) on the mesh.
            /// If it doesn't exist yet, create it.
            /// </summary>
            public static FbxLayer GetOrCreateLayer(FbxMesh fbxMesh, int layer = 0 /* default layer */)
            {
                int maxLayerIndex = fbxMesh.GetLayerCount() - 1;
                while (layer > maxLayerIndex) {
                    // We'll have to create the layer (potentially several).
                    // Make sure to avoid infinite loops even if there's an
                    // FbxSdk bug.
                    int newLayerIndex = fbxMesh.CreateLayer();
                    if (newLayerIndex <= maxLayerIndex) {
                        // Error!
                        throw new System.Exception(
                                "Internal error: Unable to create mesh layer "
                                + (maxLayerIndex + 1)
                                + " on mesh " + fbxMesh.GetName());
                    }
                    maxLayerIndex = newLayerIndex;
                }
                return fbxMesh.GetLayer (layer);
            }

            /// <summary>
            /// Export the mesh's attributes using layer 0.
            /// </summary>
            private bool ExportComponentAttributes (MeshInfo mesh, FbxMesh fbxMesh, int[] unmergedTriangles)
            {
                // return true if any attribute was exported
                bool exportedAttribute = false;

                // Set the normals on Layer 0.
                FbxLayer fbxLayer = GetOrCreateLayer(fbxMesh);

                if (mesh.HasValidNormals()) {
                    using (var fbxLayerElement = FbxLayerElementNormal.Create (fbxMesh, "Normals")) {
                        fbxLayerElement.SetMappingMode (FbxLayerElement.EMappingMode.eByPolygonVertex);
                        fbxLayerElement.SetReferenceMode (FbxLayerElement.EReferenceMode.eDirect);

                        // Add one normal per each vertex face index (3 per triangle)
                        FbxLayerElementArray fbxElementArray = fbxLayerElement.GetDirectArray ();

                        for (int n = 0; n < unmergedTriangles.Length; n++) {
                            int unityTriangle = unmergedTriangles [n];
                            fbxElementArray.Add (ConvertNormalToRightHanded (mesh.Normals [unityTriangle]));
                        }

                        fbxLayer.SetNormals (fbxLayerElement);
                    }
                    exportedAttribute = true;
                }

                /// Set the binormals on Layer 0.
                if (mesh.HasValidBinormals()) {
                    using (var fbxLayerElement = FbxLayerElementBinormal.Create (fbxMesh, "Binormals")) {
                        fbxLayerElement.SetMappingMode (FbxLayerElement.EMappingMode.eByPolygonVertex);
                        fbxLayerElement.SetReferenceMode (FbxLayerElement.EReferenceMode.eDirect);

                        // Add one normal per each vertex face index (3 per triangle)
                        FbxLayerElementArray fbxElementArray = fbxLayerElement.GetDirectArray ();

                        for (int n = 0; n < unmergedTriangles.Length; n++) {
                            int unityTriangle = unmergedTriangles [n];
                            fbxElementArray.Add (ConvertNormalToRightHanded (mesh.Binormals [unityTriangle]));
                        }
                        fbxLayer.SetBinormals (fbxLayerElement);
                    }
                    exportedAttribute = true;
                }

                /// Set the tangents on Layer 0.
                if (mesh.HasValidTangents()) {
                    using (var fbxLayerElement = FbxLayerElementTangent.Create (fbxMesh, "Tangents")) {
                        fbxLayerElement.SetMappingMode (FbxLayerElement.EMappingMode.eByPolygonVertex);
                        fbxLayerElement.SetReferenceMode (FbxLayerElement.EReferenceMode.eDirect);

                        // Add one normal per each vertex face index (3 per triangle)
                        FbxLayerElementArray fbxElementArray = fbxLayerElement.GetDirectArray ();

                        for (int n = 0; n < unmergedTriangles.Length; n++) {
                            int unityTriangle = unmergedTriangles [n];
                            fbxElementArray.Add (ConvertNormalToRightHanded (
                                new Vector3 (
                                    mesh.Tangents [unityTriangle] [0],
                                    mesh.Tangents [unityTriangle] [1],
                                    mesh.Tangents [unityTriangle] [2]
                                )));
                        }
                        fbxLayer.SetTangents (fbxLayerElement);
                    }
                    exportedAttribute = true;
                }

                exportedAttribute |= ExportUVs (fbxMesh, mesh, unmergedTriangles);

                if (mesh.HasValidVertexColors()) {
                    using (var fbxLayerElement = FbxLayerElementVertexColor.Create (fbxMesh, "VertexColors")) {
                        fbxLayerElement.SetMappingMode (FbxLayerElement.EMappingMode.eByPolygonVertex);
                        fbxLayerElement.SetReferenceMode (FbxLayerElement.EReferenceMode.eIndexToDirect);

                        // set texture coordinates per vertex
                        FbxLayerElementArray fbxElementArray = fbxLayerElement.GetDirectArray ();

                        // (Uni-31596) only copy unique UVs into this array, and index appropriately
                        for (int n = 0; n < mesh.VertexColors.Length; n++) {
                            // Converting to Color from Color32, as Color32 stores the colors
                            // as ints between 0-255, while FbxColor and Color
                            // use doubles between 0-1
                            Color color = mesh.VertexColors [n];
                            fbxElementArray.Add (new FbxColor (color.r,
                                color.g,
                                color.b,
                                color.a));
                        }

                        // For each face index, point to a texture uv
                        FbxLayerElementArray fbxIndexArray = fbxLayerElement.GetIndexArray ();
                        fbxIndexArray.SetCount (unmergedTriangles.Length);

                        for (int i = 0; i < unmergedTriangles.Length; i++) {
                            fbxIndexArray.SetAt (i, unmergedTriangles [i]);
                        }
                        fbxLayer.SetVertexColors (fbxLayerElement);
                    }
                    exportedAttribute = true;
                }
                return exportedAttribute;
            }

            /// <summary>
            /// Unity has up to 4 uv sets per mesh. Export all the ones that exist.
            /// </summary>
            /// <param name="fbxMesh">Fbx mesh.</param>
            /// <param name="mesh">Mesh.</param>
            /// <param name="unmergedTriangles">Unmerged triangles.</param>
            private static bool ExportUVs(FbxMesh fbxMesh, MeshInfo mesh, int[] unmergedTriangles)
            {
                Vector2[][] uvs = new Vector2[][] {
                    mesh.UV,
                    mesh.mesh.uv2,
                    mesh.mesh.uv3,
                    mesh.mesh.uv4
                };

                int k = 0;
                for (int i = 0; i < uvs.Length; i++) {
                    if (uvs [i] == null || uvs [i].Length == 0) {
                        continue; // don't have these UV's, so skip
                    }

                    FbxLayer fbxLayer = GetOrCreateLayer (fbxMesh, k);
                    using (var fbxLayerElement = FbxLayerElementUV.Create (fbxMesh, "UVSet" + i))
                    {
                        fbxLayerElement.SetMappingMode (FbxLayerElement.EMappingMode.eByPolygonVertex);
                        fbxLayerElement.SetReferenceMode (FbxLayerElement.EReferenceMode.eIndexToDirect);

                        // set texture coordinates per vertex
                        FbxLayerElementArray fbxElementArray = fbxLayerElement.GetDirectArray ();

                        // (Uni-31596) only copy unique UVs into this array, and index appropriately
                        for (int n = 0; n < uvs[i].Length; n++) {
                            fbxElementArray.Add (new FbxVector2 (uvs[i] [n] [0],
                                uvs[i] [n] [1]));
                        }

                        // For each face index, point to a texture uv
                        FbxLayerElementArray fbxIndexArray = fbxLayerElement.GetIndexArray ();
                        fbxIndexArray.SetCount (unmergedTriangles.Length);

                        for(int j = 0; j < unmergedTriangles.Length; j++){
                            fbxIndexArray.SetAt (j, unmergedTriangles [j]);
                        }
                        fbxLayer.SetUVs (fbxLayerElement, FbxLayerElement.EType.eTextureDiffuse);
                    }
                    k++;
                }

                // if we incremented k, then at least on set of UV's were exported
                return k > 0;
            }

            /// <summary>
            /// Takes in a left-handed UnityEngine.Vector3 denoting a normal,
            /// returns a right-handed FbxVector4.
            ///
            /// Unity is left-handed, Maya and Max are right-handed.
            /// The FbxSdk conversion routines can't handle changing handedness.
            ///
            /// Remember you also need to flip the winding order on your polygons.
            /// </summary>
            public static FbxVector4 ConvertNormalToRightHanded(Vector3 leftHandedVector)
            {
                // negating the x component of the vector converts it from left to right handed coordinates
                return new FbxVector4 (
                    -leftHandedVector[0],
                    leftHandedVector[1],
                    leftHandedVector[2]);
            }

            /// <summary>
            /// Takes in a left-handed UnityEngine.Vector3 denoting a position,
            /// returns a right-handed FbxVector4.
            ///
            /// Unity is left-handed, Maya and Max are right-handed.
            /// The FbxSdk conversion routines can't handle changing handedness.
            ///
            /// Remember you also need to flip the winding order on your polygons.
            /// </summary>
            public static FbxVector4 ConvertPositionToRightHanded(Vector3 leftHandedVector)
            {
                return UnitScaleFactor * ConvertNormalToRightHanded(leftHandedVector);
            }

            /// <summary>
            /// Exports a texture from Unity to FBX.
            /// The texture must be a property on the unityMaterial; it gets
            /// linked to the FBX via a property on the fbxMaterial.
            ///
            /// The texture file must be a file on disk; it is not embedded within the FBX.
            /// </summary>
            /// <param name="unityMaterial">Unity material.</param>
            /// <param name="unityPropName">Unity property name, e.g. "_MainTex".</param>
            /// <param name="fbxMaterial">Fbx material.</param>
            /// <param name="fbxPropName">Fbx property name, e.g. <c>FbxSurfaceMaterial.sDiffuse</c>.</param>
            public bool ExportTexture (Material unityMaterial, string unityPropName,
                                       FbxSurfaceMaterial fbxMaterial, string fbxPropName)
            {
                if (!unityMaterial) {
                    return false;
                }

                // Get the texture on this property, if any.
                if (!unityMaterial.HasProperty (unityPropName)) {
                    return false;
                }
                var unityTexture = unityMaterial.GetTexture (unityPropName);
                if (!unityTexture) {
                    return false;
                }

                // Find its filename
                var textureSourceFullPath = AssetDatabase.GetAssetPath (unityTexture);
                if (textureSourceFullPath == "") {
                    return false;
                }

                // get absolute filepath to texture
                textureSourceFullPath = Path.GetFullPath (textureSourceFullPath);

                if (Verbose) {
                    Debug.Log (string.Format ("{2}.{1} setting texture path {0}", textureSourceFullPath, fbxPropName, fbxMaterial.GetName ()));
                }

                // Find the corresponding property on the fbx material.
                var fbxMaterialProperty = fbxMaterial.FindProperty (fbxPropName);
                if (fbxMaterialProperty == null || !fbxMaterialProperty.IsValid ()) {
                    Debug.Log ("property not found");
                    return false;
                }

                // Find or create an fbx texture and link it up to the fbx material.
                if (!TextureMap.ContainsKey (textureSourceFullPath)) {
                    var fbxTexture = FbxFileTexture.Create (fbxMaterial, fbxPropName + "_Texture");
                    fbxTexture.SetFileName (textureSourceFullPath);
                    fbxTexture.SetTextureUse (FbxTexture.ETextureUse.eStandard);
                    fbxTexture.SetMappingType (FbxTexture.EMappingType.eUV);
                    TextureMap.Add (textureSourceFullPath, fbxTexture);
                }
                TextureMap [textureSourceFullPath].ConnectDstProperty (fbxMaterialProperty);

                return true;
            }

            /// <summary>
            /// Get the color of a material, or grey if we can't find it.
            /// </summary>
            public FbxDouble3 GetMaterialColor (Material unityMaterial, string unityPropName, float defaultValue = 1)
            {
                if (!unityMaterial) {
                    return new FbxDouble3(defaultValue);
                }
                if (!unityMaterial.HasProperty (unityPropName)) {
                    return new FbxDouble3(defaultValue);
                }
                var unityColor = unityMaterial.GetColor (unityPropName);
                return new FbxDouble3 (unityColor.r, unityColor.g, unityColor.b);
            }

            /// <summary>
            /// Export (and map) a Unity PBS material to FBX classic material
            /// </summary>
            public bool ExportMaterial (Material unityMaterial, FbxScene fbxScene, FbxNode fbxNode)
            {
                if (!unityMaterial) {
                    unityMaterial = DefaultMaterial;
                }

                var unityName = unityMaterial.name;
                if (MaterialMap.ContainsKey (unityName)) {
                    fbxNode.AddMaterial (MaterialMap [unityName]);
                    return true;
                }

                var fbxName = ExportSettings.mayaCompatibleNames
                    ? ConvertToMayaCompatibleName(unityName) : unityName;

                if (Verbose) {
                    if (unityName != fbxName) {
                        Debug.Log (string.Format ("exporting material {0} as {1}", unityName, fbxName));
                    } else {
                        Debug.Log(string.Format("exporting material {0}", unityName));
                    }
                }

                // We'll export either Phong or Lambert. Phong if it calls
                // itself specular, Lambert otherwise.
                var shader = unityMaterial.shader;
                bool specular = shader.name.ToLower ().Contains ("specular");

                var fbxMaterial = specular
                    ? FbxSurfacePhong.Create (fbxScene, fbxName)
                    : FbxSurfaceLambert.Create (fbxScene, fbxName);

                // Copy the flat colours over from Unity standard materials to FBX.
                fbxMaterial.Diffuse.Set (GetMaterialColor (unityMaterial, "_Color"));
                fbxMaterial.Emissive.Set (GetMaterialColor (unityMaterial, "_EmissionColor", 0));
                fbxMaterial.Ambient.Set (new FbxDouble3 ());

                fbxMaterial.BumpFactor.Set (unityMaterial.HasProperty ("_BumpScale") ? unityMaterial.GetFloat ("_BumpScale") : 0);

                if (specular) {
                    (fbxMaterial as FbxSurfacePhong).Specular.Set (GetMaterialColor (unityMaterial, "_SpecColor"));
                }

                // Export the textures from Unity standard materials to FBX.
                ExportTexture (unityMaterial, "_MainTex", fbxMaterial, FbxSurfaceMaterial.sDiffuse);
                ExportTexture (unityMaterial, "_EmissionMap", fbxMaterial, FbxSurfaceMaterial.sEmissive);
                ExportTexture (unityMaterial, "_BumpMap", fbxMaterial, FbxSurfaceMaterial.sNormalMap);
                if (specular) {
                    ExportTexture (unityMaterial, "_SpecGlosMap", fbxMaterial, FbxSurfaceMaterial.sSpecular);
                }

                MaterialMap.Add (unityName, fbxMaterial);
                fbxNode.AddMaterial (fbxMaterial);
                return true;
            }

            /// <summary>
            /// Sets up the material to polygon mapping for fbxMesh.
            /// To determine which part of the mesh uses which material, look at the submeshes
            /// and which polygons they represent.
            /// Assuming equal number of materials as submeshes, and that they are in the same order.
            /// (i.e. submesh 1 uses material 1)
            /// </summary>
            /// <param name="fbxMesh">Fbx mesh.</param>
            /// <param name="mesh">Mesh.</param>
            /// <param name="materials">Materials.</param>
            private void AssignLayerElementMaterial(FbxMesh fbxMesh, Mesh mesh, int materialCount)
            {
                // Add FbxLayerElementMaterial to layer 0 of the node
                FbxLayer fbxLayer = fbxMesh.GetLayer (0 /* default layer */);
                if (fbxLayer == null) {
                    fbxMesh.CreateLayer ();
                    fbxLayer = fbxMesh.GetLayer (0 /* default layer */);
                }

                using (var fbxLayerElement = FbxLayerElementMaterial.Create (fbxMesh, "Material")) {
                    // if there is only one material then set everything to that material
                    if (materialCount == 1) {
                        fbxLayerElement.SetMappingMode (FbxLayerElement.EMappingMode.eAllSame);
                        fbxLayerElement.SetReferenceMode (FbxLayerElement.EReferenceMode.eIndexToDirect);

                        FbxLayerElementArray fbxElementArray = fbxLayerElement.GetIndexArray ();
                        fbxElementArray.Add (0);
                    } else {
                        fbxLayerElement.SetMappingMode (FbxLayerElement.EMappingMode.eByPolygon);
                        fbxLayerElement.SetReferenceMode (FbxLayerElement.EReferenceMode.eIndexToDirect);

                        FbxLayerElementArray fbxElementArray = fbxLayerElement.GetIndexArray ();

                        for (int subMeshIndex = 0; subMeshIndex < mesh.subMeshCount; subMeshIndex++) {
                            var topology = mesh.GetTopology (subMeshIndex);
                            int polySize;

                            switch (topology) {
                            case MeshTopology.Triangles:
                                polySize = 3;
                                break;
                            case MeshTopology.Quads:
                                polySize = 4;
                                break;
                            case MeshTopology.Lines:
                                throw new System.NotImplementedException();
                            case MeshTopology.Points:
                                throw new System.NotImplementedException();
                            case MeshTopology.LineStrip:
                                throw new System.NotImplementedException();
                            default:
                                throw new System.NotImplementedException ();
                            }

                            // Specify the material index for each polygon.
                            // Material index should match subMeshIndex.
                            var indices = mesh.GetIndices (subMeshIndex);
                            for(int j = 0, n = indices.Length / polySize; j < n; j++){
                                fbxElementArray.Add (subMeshIndex);
                            }
                        }
                    }
                    fbxLayer.SetMaterials (fbxLayerElement);
                }
            }

            /// <summary>
            /// Exports a unity mesh and attaches it to the node as an FbxMesh.
            ///
            /// Able to export materials per sub-mesh as well (by default, exports with the default material).
            ///
            /// Use fbxNode.GetMesh() to access the exported mesh.
            /// </summary>
            public bool ExportMesh (Mesh mesh, FbxNode fbxNode, Material[] materials = null)
            {
                var meshInfo = new MeshInfo(mesh, materials);
                return ExportMesh(meshInfo, fbxNode);
            }

            /// <summary>
            /// Exports a unity mesh and attaches it to the node as an FbxMesh.
            /// </summary>
            bool ExportMesh (MeshInfo meshInfo, FbxNode fbxNode)
            {
                if (!meshInfo.IsValid) {
                    return false;
                }

                NumMeshes++;
                NumTriangles += meshInfo.Triangles.Length / 3;

                // create the mesh structure.
                var fbxScene = fbxNode.GetScene();
                FbxMesh fbxMesh = FbxMesh.Create (fbxScene, "Scene");

                // Create control points.
                Dictionary<Vector3, int> ControlPointToIndex = new Dictionary<Vector3, int> ();
                {
                    var vertices = meshInfo.Vertices;
                    for (int v = 0, n = meshInfo.VertexCount; v < n; v++) {
                        if (ControlPointToIndex.ContainsKey (vertices [v])) {
                            continue;
                        }
                        ControlPointToIndex [vertices [v]] = ControlPointToIndex.Count();
                    }
                    fbxMesh.InitControlPoints (ControlPointToIndex.Count());

                    foreach (var kvp in ControlPointToIndex) {
                        var controlPoint = kvp.Key;
                        var index = kvp.Value;
                        fbxMesh.SetControlPointAt (ConvertPositionToRightHanded(controlPoint), index);
                    }
                }

                var unmergedPolygons = new List<int> ();
                var mesh = meshInfo.mesh;
                for (int s = 0; s < mesh.subMeshCount; s++) {
                    var topology = mesh.GetTopology (s);
                    var indices = mesh.GetIndices (s);

                    int polySize;
                    int[] vertOrder;

                    switch (topology) {
                    case MeshTopology.Triangles:
                        polySize = 3;
                        // flip winding order so that Maya and Unity import it properly
                        vertOrder = new int[]{ 0, 2, 1 };
                        break;
                    case MeshTopology.Quads:
                        polySize = 4;
                        // flip winding order so that Maya and Unity import it properly
                        vertOrder = new int[]{ 0, 3, 2, 1 };
                        break;
                    case MeshTopology.Lines:
                        throw new System.NotImplementedException();
                    case MeshTopology.Points:
                        throw new System.NotImplementedException();
                    case MeshTopology.LineStrip:
                        throw new System.NotImplementedException();
                    default: 
                        throw new System.NotImplementedException ();
                    }

                    for (int f = 0; f < indices.Length / polySize; f++) {
                        fbxMesh.BeginPolygon ();

                        foreach (int val in vertOrder) {
                            int polyVert = indices [polySize * f + val];

                            // Save the polygon order (without merging vertices) so we
                            // properly export UVs, normals, binormals, etc.
                            unmergedPolygons.Add(polyVert);

                            polyVert = ControlPointToIndex [meshInfo.Vertices [polyVert]];
                            fbxMesh.AddPolygon (polyVert);

                        }
                        fbxMesh.EndPolygon ();
                    }
                }

                // Set up materials per submesh.
                foreach (var mat in meshInfo.Materials) {
                    ExportMaterial (mat, fbxScene, fbxNode);
                }
                AssignLayerElementMaterial (fbxMesh, meshInfo.mesh, meshInfo.Materials.Length);

                // Set up normals, etc.
                ExportComponentAttributes (meshInfo, fbxMesh, unmergedPolygons.ToArray());

                // set the fbxNode containing the mesh
                fbxNode.SetNodeAttribute (fbxMesh);
                fbxNode.SetShadingMode (FbxNode.EShadingMode.eWireFrame);
                return true;
            }

            /// <summary>
            /// Takes a Quaternion and returns a Euler with XYZ rotation order.
            /// Also converts from left (Unity) to righthanded (Maya) coordinates.
            /// 
            /// Note: Cannot simply use the FbxQuaternion.DecomposeSphericalXYZ()
            ///       function as this returns the angle in spherical coordinates 
            ///       instead of Euler angles, which Maya does not import properly. 
            /// </summary>
            /// <returns>Euler with XYZ rotation order.</returns>
            public static FbxDouble3 ConvertQuaternionToXYZEuler(Quaternion q)
            {
                FbxQuaternion quat = new FbxQuaternion (q.x, q.y, q.z, q.w);
                FbxAMatrix m = new FbxAMatrix ();
                m.SetQ (quat);
                var vector4 = m.GetR ();

                // Negate the y and z values of the rotation to convert 
                // from Unity to Maya coordinates (left to righthanded).
                var result = new FbxDouble3 (vector4.X, -vector4.Y, -vector4.Z);

                return result;
            }

            // get a fbxNode's global default position.
            protected bool ExportTransform (UnityEngine.Transform unityTransform, FbxNode fbxNode, Vector3 newCenter, TransformExportType exportType)
            {
                // Fbx rotation order is XYZ, but Unity rotation order is ZXY.
                // This causes issues when converting euler to quaternion, causing the final
                // rotation to be slighlty off.
                // Fixed by exporting the rotations as eulers with XYZ rotation order.
                fbxNode.SetRotationOrder (FbxNode.EPivotSet.eSourcePivot, FbxEuler.EOrder.eOrderXYZ);

                UnityEngine.Vector3 unityTranslate;
                FbxDouble3 fbxRotate;
                UnityEngine.Vector3 unityScale;

                switch (exportType) {
                case TransformExportType.Reset:
                    unityTranslate = Vector3.zero;
                    fbxRotate = new FbxDouble3 (0);
                    unityScale = Vector3.one;
                    break;
                case TransformExportType.Global:
                    unityTranslate = GetRecenteredTranslation(unityTransform, newCenter);
                    fbxRotate = ConvertQuaternionToXYZEuler(unityTransform.rotation);
                    unityScale = unityTransform.lossyScale;
                    break;
                default: /*case TransformExportType.Local*/
                    unityTranslate = unityTransform.localPosition;
                    fbxRotate = ConvertQuaternionToXYZEuler(unityTransform.localRotation);
                    unityScale = unityTransform.localScale;
                    break;
                }

                // Transfer transform data from Unity to Fbx
                var fbxTranslate = ConvertPositionToRightHanded(unityTranslate);
                var fbxScale = new FbxDouble3 (unityScale.x, unityScale.y, unityScale.z);

                // set the local position of fbxNode
                fbxNode.LclTranslation.Set (new FbxDouble3(fbxTranslate.X, fbxTranslate.Y, fbxTranslate.Z));
                fbxNode.LclRotation.Set (fbxRotate);
                fbxNode.LclScaling.Set (fbxScale);

                return true;
            }

            /// <summary>
            /// if this game object is a model prefab then export with shared components
            /// </summary>
            protected bool ExportInstance (GameObject unityGo, FbxNode fbxNode, FbxScene fbxScene)
            {
                PrefabType unityPrefabType = PrefabUtility.GetPrefabType(unityGo);

                if (unityPrefabType != PrefabType.PrefabInstance) return false;

                Object unityPrefabParent = PrefabUtility.GetPrefabParent (unityGo);

                if (Verbose)
                    Debug.Log (string.Format ("exporting instance {0}({1})", unityGo.name, unityPrefabParent.name));

                FbxMesh fbxMesh = null;

                if (!SharedMeshes.TryGetValue (unityPrefabParent.name, out fbxMesh))
                {
                    if (ExportMesh (unityGo, fbxNode) && fbxNode.GetMesh() != null) {
                        SharedMeshes [unityPrefabParent.name] = fbxNode.GetMesh ();
                        return true;
                    }
                }

                if (fbxMesh == null) return false;

                // set the fbxNode containing the mesh
                fbxNode.SetNodeAttribute (fbxMesh);
                fbxNode.SetShadingMode (FbxNode.EShadingMode.eWireFrame);

                return true;
            }

            /// <summary>
            /// Exports camera component
            /// </summary>
            protected bool ExportCamera (GameObject unityGO, FbxScene fbxScene, FbxNode fbxNode)
            {
                Camera unityCamera = unityGO.GetComponent<Camera> ();
                if (unityCamera == null) {
                    return false;
                }

                FbxCamera fbxCamera = FbxCamera.Create (fbxScene.GetFbxManager(), unityCamera.name);
                if (fbxCamera == null) {
                    return false;
                }

                float aspectRatio = unityCamera.aspect;

                #region Configure Film Camera from Game Camera
                // Configure FilmBack settings: 35mm TV Projection (0.816 x 0.612)
                float apertureHeightInInches = 0.612f;
                float apertureWidthInInches = aspectRatio * apertureHeightInInches;

                FbxCamera.EProjectionType projectionType =
                    unityCamera.orthographic ? FbxCamera.EProjectionType.eOrthogonal : FbxCamera.EProjectionType.ePerspective;

                fbxCamera.ProjectionType.Set(projectionType);
                fbxCamera.FilmAspectRatio.Set(aspectRatio);
                fbxCamera.SetApertureWidth (apertureWidthInInches);
                fbxCamera.SetApertureHeight (apertureHeightInInches);
                fbxCamera.SetApertureMode (FbxCamera.EApertureMode.eVertical);

                // Focal Length
                fbxCamera.FocalLength.Set(fbxCamera.ComputeFocalLength (unityCamera.fieldOfView));

                // Field of View
                fbxCamera.FieldOfView.Set (unityCamera.fieldOfView);

                // NearPlane
                fbxCamera.SetNearPlane (unityCamera.nearClipPlane*UnitScaleFactor);

                // FarPlane
                fbxCamera.SetFarPlane (unityCamera.farClipPlane*UnitScaleFactor);
                #endregion

                fbxNode.SetNodeAttribute (fbxCamera);

                // set +90 post rotation to counteract for FBX camera's facing +X direction by default
                fbxNode.SetPostRotation(FbxNode.EPivotSet.eSourcePivot, new FbxVector4(0,90,0));
                // have to set rotation active to true in order for post rotation to be applied
                fbxNode.SetRotationActive (true);

                // make the last camera exported the default camera
                DefaultCamera = fbxNode.GetName ();

                return true;
            }

            /// <summary>
            /// Exports light component.
            /// Supported types: point, spot and directional
            /// Cookie => Gobo
            /// </summary>
            protected bool ExportLight (GameObject unityGo, FbxScene fbxScene, FbxNode fbxNode)
            {
                Light unityLight = unityGo.GetComponent<Light> ();

                if (unityLight == null)
                    return false;

                FbxLight.EType fbxLightType;

                // Is light type supported?
                if (!MapLightType.TryGetValue (unityLight.type, out fbxLightType))
                    return false;
                
                FbxLight fbxLight = FbxLight.Create (fbxScene.GetFbxManager (), unityLight.name);

                // Set the type of the light.      
                fbxLight.LightType.Set(fbxLightType);

                switch (unityLight.type) 
                {
                case LightType.Directional : {
                        break;
                    }
                case LightType.Spot : {
                        // Set the angle of the light's spotlight cone in degrees.
                        fbxLight.InnerAngle.Set(unityLight.spotAngle);
                        fbxLight.OuterAngle.Set(unityLight.spotAngle);
                        break;
                    }
                case LightType.Point : {
                        break;
                    }
                case LightType.Area : {
                        // TODO: areaSize: The size of the area light by scaling the node XY
                        break;
                    }
                }
                // The color of the light.
                var unityLightColor = unityLight.color;
                fbxLight.Color.Set (new FbxDouble3(unityLightColor.r, unityLightColor.g, unityLightColor.b));

                // Set the Intensity of a light is multiplied with the Light color.
                fbxLight.Intensity.Set (unityLight.intensity * UnitScaleFactor /*compensate for Maya scaling by system units*/ );

                // Set the range of the light.
                // applies-to: Point & Spot
                // => FarAttenuationStart, FarAttenuationEnd
                fbxLight.FarAttenuationStart.Set (0.01f /* none zero start */);
                fbxLight.FarAttenuationEnd.Set(unityLight.range*UnitScaleFactor);

                // shadows           Set how this light casts shadows
                // applies-to: Point & Spot
                bool unityLightCastShadows = unityLight.shadows != LightShadows.None;
                fbxLight.CastShadows.Set (unityLightCastShadows);

                fbxNode.SetNodeAttribute (fbxLight);

                // set +90 post rotation on x to counteract for FBX light's facing -Y direction by default
                fbxNode.SetPostRotation(FbxNode.EPivotSet.eSourcePivot, new FbxVector4(90,0,0));
                // have to set rotation active to true in order for post rotation to be applied
                fbxNode.SetRotationActive (true);

                return true;
            }

            /// <summary>
            /// Export an AnimationCurve.
            /// NOTE: This is not used for rotations, because we need to convert from
            /// quaternion to euler and various other stuff.
            /// </summary>
            protected void ExportAnimCurve(UnityEngine.Object unityObj,
                AnimationCurve unityAnimCurve,
                string unityPropertyName,
                FbxScene fbxScene,
                FbxAnimLayer fbxAnimLayer)
            {
                if (Verbose) {
                    Debug.Log ("Exporting animation for " + unityObj.ToString() + " (" + unityPropertyName + ")");
                }

                FbxPropertyChannelPair fbxPropertyChannelPair;
                if (!FbxPropertyChannelPair.TryGetValue(unityPropertyName, out fbxPropertyChannelPair))
                {
                    Debug.LogWarning(string.Format("no mapping from Unity '{0}' to fbx property", unityPropertyName));
                    return;
                }

                GameObject unityGo = GetGameObject(unityObj);
                if (unityGo == null && !unityObj)
                {
                    Debug.LogError(string.Format("cannot find gameobject for {0}", unityObj.ToString()));
                    return;
                }

                FbxNode fbxNode;
                if (!MapUnityObjectToFbxNode.TryGetValue(unityGo, out fbxNode))
                {
                    Debug.LogError(string.Format("no fbx node for {0}", unityGo.ToString()));
                    return;
                }
                // map unity property name to fbx property
                var fbxProperty = fbxNode.FindProperty(fbxPropertyChannelPair.Property, false);
                if (!fbxProperty.IsValid())
                {
                    var fbxNodeAttribute = fbxNode.GetNodeAttribute();
                    if (fbxNodeAttribute != null)
                    {
                        fbxProperty = fbxNodeAttribute.FindProperty(fbxPropertyChannelPair.Property, false);
                    }
                }
                if (!fbxProperty.IsValid())
                {
                    Debug.LogError(string.Format("no fbx property {0} found on {1} node or nodeAttribute ", fbxPropertyChannelPair.Property, fbxNode.GetName()));
                    return;
                }

<<<<<<< HEAD
                if (Verbose)
                {
                    Debug.Log("Exporting animation for " + unityObj.ToString() + " (" + unityPropertyName + ")");
                }

                FbxAnimCurve fbxAnimCurve;
=======
>>>>>>> 6d520ca8
                // Create the AnimCurve on the channel
                if (fbxPropertyChannelPair.Channel != null)
                    fbxAnimCurve = fbxProperty.GetCurve(fbxAnimLayer, fbxPropertyChannelPair.Channel, true);
                else
                {
                    fbxAnimCurve = fbxProperty.GetCurve(fbxAnimLayer, true);
                }

                // copy Unity AnimCurve to FBX AnimCurve.
                fbxAnimCurve.KeyModifyBegin();

                for (int keyIndex = 0, n = unityAnimCurve.length; keyIndex < n; ++keyIndex)
                {
                    var key = unityAnimCurve[keyIndex];
                    var fbxTime = FbxTime.FromSecondDouble(key.time);
                    fbxAnimCurve.KeyAdd(fbxTime);
                    fbxAnimCurve.KeySet(keyIndex, fbxTime, key.value);
                }

                fbxAnimCurve.KeyModifyEnd();
            }

            /// <summary>
            /// Store FBX property name and channel name 
            /// </summary>
            struct FbxPropertyChannelPair {
                public string Property { get ; private set; }
                public string Channel { get ; private set; }
                public FbxPropertyChannelPair(string p, string c) {
                    Property = p;
                    Channel = c;
                }

                /// <summary>
                /// Map a Unity property name to the corresponding FBX property and
                /// channel names.
                /// </summary>
                public static bool TryGetValue(string unityPropertyName, out FbxPropertyChannelPair prop)
                {
                    System.StringComparison ct = System.StringComparison.CurrentCulture;

                    // Transform Scaling
                    if (unityPropertyName.StartsWith ("m_LocalScale.x", ct) || unityPropertyName.EndsWith ("S.x", ct)) {
                        prop = new FbxPropertyChannelPair ("Lcl Scaling", Globals.FBXSDK_CURVENODE_COMPONENT_X);
                        return true;
                    }
                    if (unityPropertyName.StartsWith ("m_LocalScale.y", ct) || unityPropertyName.EndsWith ("S.y", ct)) {
                        prop = new FbxPropertyChannelPair ("Lcl Scaling", Globals.FBXSDK_CURVENODE_COMPONENT_Y);
                        return true;
                    }
                    if (unityPropertyName.StartsWith ("m_LocalScale.z", ct) || unityPropertyName.EndsWith ("S.z", ct)) {
                        prop = new FbxPropertyChannelPair ("Lcl Scaling", Globals.FBXSDK_CURVENODE_COMPONENT_Z);
                        return true;
                    }

                    // NOTE: Transform Rotation handled by QuaternionCurve
    
                    // Transform Translation
                    if (unityPropertyName.StartsWith ("m_LocalPosition.x", ct) || unityPropertyName.EndsWith ("T.x", ct)) {
                        prop = new FbxPropertyChannelPair ("Lcl Translation", Globals.FBXSDK_CURVENODE_COMPONENT_X);
                        return true;
                    }

                    if (unityPropertyName.StartsWith ("m_LocalPosition.y", ct) || unityPropertyName.EndsWith ("T.y", ct)) {
                        prop = new FbxPropertyChannelPair ("Lcl Translation", Globals.FBXSDK_CURVENODE_COMPONENT_Y);
                        return true;
                    }
                    if (unityPropertyName.StartsWith ("m_LocalPosition.z", ct) || unityPropertyName.EndsWith ("T.z", ct)) {
                        prop = new FbxPropertyChannelPair ("Lcl Translation", Globals.FBXSDK_CURVENODE_COMPONENT_Z);
                        return true;
                    }

                    if (unityPropertyName.StartsWith("m_Intensity", ct) || unityPropertyName.EndsWith("T.z", ct))
                    {
                        prop = new FbxPropertyChannelPair("Intensity", null);
                        return true;
                    }

                    prop = new FbxPropertyChannelPair ();
                    return false;
                }
            }

            /// <summary>
            /// Exporting rotations is more complicated. We need to convert
            /// from quaternion to euler. We use this class to help.
            /// </summary>
            class QuaternionCurve {
                public AnimationCurve x;
                public AnimationCurve y;
                public AnimationCurve z;
                public AnimationCurve w;

                public struct Key {
                    public FbxTime time;
                    public FbxVector4 euler;
                }

                public QuaternionCurve() { }

                public static int GetQuaternionIndex(string unityPropertyName) {
                    System.StringComparison ct = System.StringComparison.CurrentCulture;
                    bool isQuaternionComponent = false;

                    isQuaternionComponent |= unityPropertyName.StartsWith ("m_LocalRotation.", ct);
                    isQuaternionComponent |= unityPropertyName.EndsWith ("Q.x", ct);
                    isQuaternionComponent |= unityPropertyName.EndsWith ("Q.y", ct);
                    isQuaternionComponent |= unityPropertyName.EndsWith ("Q.z", ct);
                    isQuaternionComponent |= unityPropertyName.EndsWith ("Q.w", ct);

                    if (!isQuaternionComponent) { return -1; }

                    switch(unityPropertyName[unityPropertyName.Length - 1]) {
                    case 'x': return 0;
                    case 'y': return 1;
                    case 'z': return 2;
                    case 'w': return 3;
                    default: return -1;
                    }
                }

                public void SetCurve(int i, AnimationCurve curve) {
                    switch(i) {
                    case 0: x = curve; break;
                    case 1: y = curve; break;
                    case 2: z = curve; break;
                    case 3: w = curve; break;
                    default: throw new System.IndexOutOfRangeException();
                    }
                }

                Key [] ComputeKeys(UnityEngine.Quaternion restRotation, FbxNode node) {
                    // Get the source pivot pre-rotation if any, so we can
                    // remove it from the animation we get from Unity.
                    var fbxPreRotationEuler = node.GetRotationActive() ? node.GetPreRotation(FbxNode.EPivotSet.eSourcePivot)
                        : new FbxVector4();
                    var fbxPreRotationInverse = new FbxQuaternion();
                    fbxPreRotationInverse.ComposeSphericalXYZ(fbxPreRotationEuler);
                    fbxPreRotationInverse.Inverse();

                    // If we're only animating along certain coords for some
                    // reason, we'll need to fill in the other coords with the
                    // rest-pose value.
                    var lclQuaternion = new FbxQuaternion(restRotation.x, restRotation.y, restRotation.z, restRotation.w);

                    // Find when we have keys set.
                    var keyTimes = new HashSet<float>();
                    if (x != null) { foreach(var key in x.keys) { keyTimes.Add(key.time); } }
                    if (y != null) { foreach(var key in y.keys) { keyTimes.Add(key.time); } }
                    if (z != null) { foreach(var key in z.keys) { keyTimes.Add(key.time); } }
                    if (w != null) { foreach(var key in w.keys) { keyTimes.Add(key.time); } }

                    // Convert to the Key type.
                    var keys = new Key[keyTimes.Count];
                    int i = 0;
                    foreach(var seconds in keyTimes) {

                        // The final animation, including the effect of pre-rotation.
                        // If we have no curve, assume the node has the correct rotation right now.
                        // We need to evaluate since we might only have keys in one of the axes.
                        var fbxFinalAnimation = new FbxQuaternion(
                            (x == null) ? lclQuaternion[0] : x.Evaluate(seconds),
                            (y == null) ? lclQuaternion[1] : y.Evaluate(seconds),
                            (z == null) ? lclQuaternion[2] : z.Evaluate(seconds),
                            (w == null) ? lclQuaternion[3] : w.Evaluate(seconds));

                        // Cancel out the pre-rotation. Order matters. FBX reads left-to-right.
                        // When we run animation we will apply:
                        //      pre-rotation
                        //      then pre-rotation inverse
                        //      then animation.
                        var fbxAnimation = fbxPreRotationInverse * fbxFinalAnimation;

                        // Store the key so we can sort them later.
                        Key key;
                        key.time = FbxTime.FromSecondDouble(seconds);
                        key.euler = fbxAnimation.DecomposeSphericalXYZ();
                        keys[i++] = key;
                    }

                    // Sort the keys by time
                    System.Array.Sort(keys, (Key a, Key b) => a.time.CompareTo(b.time));

                    return keys;
                }

                public void Animate(Transform unityTransform, FbxNode fbxNode, FbxAnimLayer fbxAnimLayer, bool Verbose) {
                    /* Find or create the three curves. */
                    var x = fbxNode.LclRotation.GetCurve(fbxAnimLayer, Globals.FBXSDK_CURVENODE_COMPONENT_X, true);
                    var y = fbxNode.LclRotation.GetCurve(fbxAnimLayer, Globals.FBXSDK_CURVENODE_COMPONENT_Y, true);
                    var z = fbxNode.LclRotation.GetCurve(fbxAnimLayer, Globals.FBXSDK_CURVENODE_COMPONENT_Z, true);

                    /* set the keys */
                    x.KeyModifyBegin();
                    y.KeyModifyBegin();
                    z.KeyModifyBegin();

                    var keys = ComputeKeys(unityTransform.localRotation, fbxNode);
                    for(int i = 0, n = keys.Length; i < n; ++i) {
                        var key = keys[i];
                        x.KeyAdd(key.time);
                        x.KeySet(i, key.time, (float)key.euler.X);

                        y.KeyAdd(key.time);
                        y.KeySet(i, key.time, (float)key.euler.Y);

                        z.KeyAdd(key.time);
                        z.KeySet(i, key.time, (float)key.euler.Z);
                    }

                    z.KeyModifyEnd();
                    y.KeyModifyEnd();
                    x.KeyModifyEnd();

                    if (Verbose) {
                        Debug.Log("Exported rotation animation for " + fbxNode.GetName());
                    }
                }
            }

            /// <summary>
            /// Export an AnimationClip as a single take
            /// </summary>
            protected void ExportAnimationClip (AnimationClip unityAnimClip, GameObject unityRoot, FbxScene fbxScene)
            {
                if (!unityAnimClip) return;

                if (Verbose)
                    Debug.Log (string.Format ("Exporting animation clip ({1}) for {0}", unityRoot.name, unityAnimClip.name));

                // setup anim stack
                FbxAnimStack fbxAnimStack = FbxAnimStack.Create (fbxScene, unityAnimClip.name);
                fbxAnimStack.Description.Set ("Animation Take: " + unityAnimClip.name);

                // add one mandatory animation layer
                FbxAnimLayer fbxAnimLayer = FbxAnimLayer.Create (fbxScene, "Animation Base Layer");
                fbxAnimStack.AddMember (fbxAnimLayer);

                // Set up the FPS so our frame-relative math later works out
                // Custom frame rate isn't really supported in FBX SDK (there's
                // a bug), so try hard to find the nearest time mode.
                FbxTime.EMode timeMode = FbxTime.EMode.eCustom;
                double precision = Mathf.Epsilon;
                while (timeMode == FbxTime.EMode.eCustom && precision < 1000) {
                    timeMode = FbxTime.ConvertFrameRateToTimeMode (unityAnimClip.frameRate, precision);
                    precision *= 10;
                }
                if (timeMode == FbxTime.EMode.eCustom) {
                    timeMode = FbxTime.EMode.eFrames30;
                }
                FbxTime.SetGlobalTimeMode (timeMode);

                // set time correctly
                var fbxStartTime = FbxTime.FromSecondDouble (0);
                var fbxStopTime = FbxTime.FromSecondDouble (unityAnimClip.length);

                fbxAnimStack.SetLocalTimeSpan (new FbxTimeSpan (fbxStartTime, fbxStopTime));

                /* The major difficulty: Unity uses quaternions for rotation
                 * (which is how it should be) but FBX uses euler angles. So we
                 * need to gather up the list of transform curves per object. */
                var quaternions = new Dictionary<UnityEngine.GameObject, QuaternionCurve> ();

                foreach (EditorCurveBinding unityCurveBinding in AnimationUtility.GetCurveBindings (unityAnimClip)) {
                    Object unityObj = AnimationUtility.GetAnimatedObject (unityRoot, unityCurveBinding);
                    if (!unityObj) { continue; }

                    AnimationCurve unityAnimCurve = AnimationUtility.GetEditorCurve (unityAnimClip, unityCurveBinding);
                    if (unityAnimCurve == null) { continue; }

                    int index = QuaternionCurve.GetQuaternionIndex (unityCurveBinding.propertyName);
                    if (index == -1) 
                    {
                        /* Some normal property (e.g. translation), export right away */
                        ExportAnimCurve (unityObj, unityAnimCurve, unityCurveBinding.propertyName,
                            fbxScene, fbxAnimLayer);
                    } else {
                        /* Rotation property; save it to convert quaternion -> euler later. */

                        var unityGo = GetGameObject (unityObj);
                        if (!unityGo) { continue; }

                        QuaternionCurve quat;
                        if (!quaternions.TryGetValue (unityGo, out quat)) {
                            quat = new QuaternionCurve ();
                            quaternions.Add (unityGo, quat);
                        }
                        quat.SetCurve (index, unityAnimCurve);
                    }
                }

                /* now export all the quaternion curves */
                foreach (var kvp in quaternions) {
                    var unityGo = kvp.Key;
                    var quat = kvp.Value;

                    FbxNode fbxNode;
                    if (!MapUnityObjectToFbxNode.TryGetValue (unityGo, out fbxNode)) {
                        Debug.LogError (string.Format ("no fbxnode found for '0'", unityGo.name));
                        continue;
                    }
                    quat.Animate (unityGo.transform, fbxNode, fbxAnimLayer, Verbose);
                }
            }

            /// <summary>
            /// Export the Animator component on this game object
            /// </summary>
            protected void ExportAnimation (GameObject unityRoot, FbxScene fbxScene)
            {
                var exported = new HashSet<AnimationClip> ();

                var animator = unityRoot.GetComponent<Animator> ();
                if (animator)
                { 
                    // Try the animator controller (mecanim)
                    var controller = animator.runtimeAnimatorController;

                    if (controller) 
                    { 
                        // Only export each clip once per game object.
                        foreach (var clip in controller.animationClips) {
                            if (exported.Add (clip)) {
                                ExportAnimationClip (clip, unityRoot, fbxScene);
                            }
                        }
                    }
                }

                // Try the playable director
                var director = unityRoot.GetComponent<UnityEngine.Playables.PlayableDirector> ();
                if (director)
                {
                    Debug.LogWarning(string.Format("Exporting animation from PlayableDirector on {0} not supported", unityRoot.name));
                    // TODO: export animationclips from playabledirector
                }

                // Try the animation (legacy)
                var animation = unityRoot.GetComponent<Animation> ();
                if (animation) 
                { 
                    // Only export each clip once per game object.
                    foreach (var animObj in animation) {
                        AnimationState animState = animObj as AnimationState;
                        if (animState)
                        {
                            AnimationClip clip = animState.clip;
                            if (exported.Add (clip)) {
                                ExportAnimationClip (clip, unityRoot, fbxScene);
                            }
                        }
                    }
                }
            }

            /// <summary>
            /// configures default camera for the scene
            /// </summary>
            protected void SetDefaultCamera (FbxScene fbxScene)
            {
                if (DefaultCamera == "")
                    DefaultCamera = Globals.FBXSDK_CAMERA_PERSPECTIVE;

                fbxScene.GetGlobalSettings ().SetDefaultCamera (DefaultCamera);
            }

            /// <summary>
            /// Ensures that the inputted name is unique.
            /// If a duplicate name is found, then it is incremented.
            /// e.g. Sphere becomes Sphere_1
            /// </summary>
            /// <returns>Unique name</returns>
            /// <param name="name">Name</param>
            private string GetUniqueName(string name)
            {
                var uniqueName = name;
                if (NameToIndexMap.ContainsKey (name)) {
                    uniqueName = string.Format (UniqueNameFormat, name, NameToIndexMap [name]);
                    NameToIndexMap [name]++;
                } else {
                    NameToIndexMap [name] = 1;
                }
                return uniqueName;
            }

            /// <summary>
            /// Unconditionally export components on this game object
            /// </summary>
            protected int ExportComponents (
                GameObject  unityGo, FbxScene fbxScene, FbxNode fbxNodeParent,
                int exportProgress, int objectCount, Vector3 newCenter,
                TransformExportType exportType = TransformExportType.Local)
            {
                int numObjectsExported = exportProgress;

                if (ExportSettings.mayaCompatibleNames) {
                    unityGo.name = ConvertToMayaCompatibleName (unityGo.name);
                }

                // create an FbxNode and add it as a child of parent
                FbxNode fbxNode = FbxNode.Create (fbxScene, GetUniqueName (unityGo.name));
                MapUnityObjectToFbxNode [unityGo] = fbxNode;

                numObjectsExported++;
                if (EditorUtility.DisplayCancelableProgressBar (
                        ProgressBarTitle,
                        string.Format ("Creating FbxNode {0}/{1}", numObjectsExported, objectCount),
                        (numObjectsExported / (float)objectCount) * 0.5f)) {
                    // cancel silently
                    return -1;
                }

                // Default inheritance type in FBX is RrSs, which causes scaling issues in Maya as
                // both Maya and Unity use RSrs inheritance by default.
                // Note: MotionBuilder uses RrSs inheritance by default as well, though it is possible
                //       to select a different inheritance type in the UI.
                // Use RSrs as the scaling inhertiance instead.
                fbxNode.SetTransformationInheritType (FbxTransform.EInheritType.eInheritRSrs);

                ExportTransform ( unityGo.transform, fbxNode, newCenter, exportType);

                // try export mesh
                bool exportedMesh = ExportInstance (unityGo, fbxNode, fbxScene);
                if (!exportedMesh) {
                    exportedMesh = ExportMesh (unityGo, fbxNode);
                }

                // export camera, but only if no mesh was exported
                bool exportedCamera = false;
                if (!exportedMesh) {
                    exportedCamera = ExportCamera (unityGo, fbxScene, fbxNode);
                }

                // export light, but only if no mesh or camera was exported
                if (!exportedMesh && !exportedCamera) {
                    ExportLight (unityGo, fbxScene, fbxNode);
                }

                if (Verbose)
                    Debug.Log (string.Format ("Exporting node {0}", fbxNode.GetName ()));

                fbxNodeParent.AddChild (fbxNode);

                // now  unityGo  through our children and recurse
                foreach (Transform childT in  unityGo.transform) {
                    numObjectsExported = ExportComponents (childT.gameObject, fbxScene, fbxNode, numObjectsExported, objectCount, newCenter);
                }

                // now export animation (after hierarchy has been exported)
                ExportAnimation (unityGo, fbxScene);

                return numObjectsExported;
            }

            /// <summary>
            /// A count of how many GameObjects we are exporting, to have a rough
            /// idea of how long creating the scene will take.
            /// </summary>
            /// <returns>The hierarchy count.</returns>
            /// <param name="exportSet">Export set.</param>
            public int GetHierarchyCount (HashSet<GameObject> exportSet)
            {
                int count = 0;
                Queue<GameObject> queue = new Queue<GameObject> (exportSet);
                while (queue.Count > 0) {
                    var obj = queue.Dequeue ();
                    var objTransform = obj.transform;
                    foreach (Transform child in objTransform) {
                        queue.Enqueue (child.gameObject);
                    }
                    count++;
                }
                return count;
            }

            /// <summary>
            /// Removes objects that will already be exported anyway.
            /// E.g. if a parent and its child are both selected, then the child
            ///      will be removed from the export set.
            /// </summary>
            /// <returns>The revised export set</returns>
            /// <param name="unityExportSet">Unity export set.</param>
            public static HashSet<GameObject> RemoveRedundantObjects(IEnumerable<UnityEngine.Object> unityExportSet)
            {
                // basically just remove the descendents from the unity export set
                HashSet<GameObject> toExport = new HashSet<GameObject> ();
                HashSet<UnityEngine.Object> hashedExportSet = new HashSet<Object> (unityExportSet);

                foreach(var obj in unityExportSet){
                    var unityGo = GetGameObject (obj);

                    if (unityGo) {
                        // if any of this nodes ancestors is already in the export set,
                        // then ignore it, it will get exported already
                        bool parentInSet = false;
                        var parent = unityGo.transform.parent;
                        while (parent != null) {
                            if (hashedExportSet.Contains (parent.gameObject)) {
                                parentInSet = true;
                                break;
                            }
                            parent = parent.parent;
                        }

                        if (!parentInSet) {
                            toExport.Add (unityGo);
                        }
                    }
                }
                return toExport;
            }

            /// <summary>
            /// Recursively go through the hierarchy, unioning the bounding box centers
            /// of all the children, to find the combined bounds.
            /// </summary>
            /// <param name="t">Transform.</param>
            /// <param name="boundsUnion">The Bounds that is the Union of all the bounds on this transform's hierarchy.</param>
            private static void EncapsulateBounds(Transform t, ref Bounds boundsUnion)
            {
                var bounds = GetBounds (t);
                boundsUnion.Encapsulate (bounds);

                foreach (Transform child in t) {
                    EncapsulateBounds (child, ref boundsUnion);
                }
            }

            /// <summary>
            /// Gets the bounds of a transform. 
            /// Looks first at the Renderer, then Mesh, then Collider.
            /// Default to a bounds with center transform.position and size zero.
            /// </summary>
            /// <returns>The bounds.</returns>
            /// <param name="t">Transform.</param>
            private static Bounds GetBounds(Transform t)
            {
                var renderer = t.GetComponent<Renderer> ();
                if (renderer) {
                    return renderer.bounds;
                }
                var mesh = t.GetComponent<Mesh> ();
                if (mesh) {
                    return mesh.bounds;
                }
                var collider = t.GetComponent<Collider> ();
                if (collider) {
                    return collider.bounds;
                }
                return new Bounds(t.position, Vector3.zero);
            }

            /// <summary>
            /// Finds the center of a group of GameObjects.
            /// </summary>
            /// <returns>Center of gameObjects.</returns>
            /// <param name="gameObjects">Game objects.</param>
            public static Vector3 FindCenter(IEnumerable<GameObject> gameObjects)
            {
                Bounds bounds = new Bounds();
                // Assign the initial bounds to first GameObject's bounds
                // (if we initialize the bounds to 0, then 0 will be part of the bounds)
                foreach (var go in gameObjects) {
                    var tempBounds = GetBounds (go.transform);
                    bounds = new Bounds (tempBounds.center, tempBounds.size);
                    break;
                }
                foreach (var go in gameObjects) {
                    EncapsulateBounds (go.transform, ref bounds);
                }
                return bounds.center;
            }

            /// <summary>
            /// Gets the recentered translation.
            /// </summary>
            /// <returns>The recentered translation.</returns>
            /// <param name="t">Transform.</param>
            /// <param name="center">Center point.</param>
            public static Vector3 GetRecenteredTranslation(Transform t, Vector3 center)
            {
                return t.position - center;
            }

            public enum TransformExportType { Local, Global, Reset };

            /// <summary>
            /// Export all the objects in the set.
            /// Return the number of objects in the set that we exported.
            ///
            /// This refreshes the asset database.
            /// </summary>
            public int ExportAll (IEnumerable<UnityEngine.Object> unityExportSet)
            {
                exportCancelled = false;

                // Export first to a temporary file
                // in case the export is cancelled.
                // This way we won't overwrite existing files.
                try{
                    m_tempFilePath = Path.GetTempFileName();
                }
                catch(IOException){
                    return 0;
                }
                m_lastFilePath = LastFilePath;

                if (string.IsNullOrEmpty (m_tempFilePath)) {
                    return 0;
                }

                try {
                    bool status = false;
                    // Create the FBX manager
                    using (var fbxManager = FbxManager.Create ()) {
                        // Configure fbx IO settings.
                        fbxManager.SetIOSettings (FbxIOSettings.Create (fbxManager, Globals.IOSROOT));

                        // Create the exporter
                        var fbxExporter = FbxExporter.Create (fbxManager, "Exporter");

                        // Initialize the exporter.
                        // fileFormat must be binary if we are embedding textures
                        int fileFormat = -1;
                        if (EditorTools.ExportSettings.instance.ExportFormatSelection == (int)ExportFormat.ASCII)
                        {
                            fileFormat = fbxManager.GetIOPluginRegistry().FindWriterIDByDescription("FBX ascii (*.fbx)");
                        }                        
                        
                        status = fbxExporter.Initialize (m_tempFilePath, fileFormat, fbxManager.GetIOSettings ());
                        // Check that initialization of the fbxExporter was successful
                        if (!status)
                            return 0;

                        // Set compatibility to 2014
                        fbxExporter.SetFileExportVersion ("FBX201400");

                        // Set the progress callback.
                        fbxExporter.SetProgressCallback (ExportProgressCallback);

                        // Create a scene
                        var fbxScene = FbxScene.Create (fbxManager, "Scene");

                        // set up the scene info
                        FbxDocumentInfo fbxSceneInfo = FbxDocumentInfo.Create (fbxManager, "SceneInfo");
                        fbxSceneInfo.mTitle = Title;
                        fbxSceneInfo.mSubject = Subject;
                        fbxSceneInfo.mAuthor = "Unity Technologies";
                        fbxSceneInfo.mRevision = "1.0";
                        fbxSceneInfo.mKeywords = Keywords;
                        fbxSceneInfo.mComment = Comments;
                        fbxSceneInfo.Original_ApplicationName.Set(string.Format("Unity {0}", PACKAGE_UI_NAME));
                        // set last saved to be the same as original, as this is a new file.
                        fbxSceneInfo.LastSaved_ApplicationName.Set(fbxSceneInfo.Original_ApplicationName.Get());

                        var version = GetVersionFromReadme();
                        if(version != null){
                            fbxSceneInfo.Original_ApplicationVersion.Set(version);
                            fbxSceneInfo.LastSaved_ApplicationVersion.Set(fbxSceneInfo.Original_ApplicationVersion.Get());
                        }
                        fbxScene.SetSceneInfo (fbxSceneInfo);

                        // Set up the axes (Y up, Z forward, X to the right) and units (centimeters)
                        // Exporting in centimeters as this is the default unit for FBX files, and easiest
                        // to work with when importing into Maya or Max
                        var fbxSettings = fbxScene.GetGlobalSettings ();
                        fbxSettings.SetSystemUnit (FbxSystemUnit.cm);

                        // The Unity axis system has Y up, Z forward, X to the right (left handed system with odd parity).
                        // The Maya axis system has Y up, Z forward, X to the left (right handed system with odd parity).
                        // We need to export right-handed for Maya because ConvertScene can't switch handedness:
                        // https://forums.autodesk.com/t5/fbx-forum/get-confused-with-fbxaxissystem-convertscene/td-p/4265472
                        fbxSettings.SetAxisSystem (FbxAxisSystem.MayaYUp);

                        // export set of object
                        FbxNode fbxRootNode = fbxScene.GetRootNode ();
                        // stores how many objects we have exported, -1 if export was cancelled
                        int exportProgress = 0;
                        var revisedExportSet = RemoveRedundantObjects(unityExportSet);
                        int count = GetHierarchyCount (revisedExportSet);

                        if(revisedExportSet.Count == 1){
                            foreach(var unityGo in revisedExportSet){
                                exportProgress = this.ExportComponents (
                                    unityGo, fbxScene, fbxRootNode, exportProgress,
                                    count, Vector3.zero, TransformExportType.Reset);
                                if (exportCancelled || exportProgress < 0) {
                                    Debug.LogWarning ("Export Cancelled");
                                    return 0;
                                }
                            }
                        }
                        else{
                            // find the center of the export set
                            Vector3 center = ExportSettings.centerObjects? FindCenter(revisedExportSet) : Vector3.zero;

                            foreach (var unityGo in revisedExportSet) {
                                exportProgress = this.ExportComponents (unityGo, fbxScene, fbxRootNode,
                                    exportProgress, count, center, TransformExportType.Global);
                                if (exportCancelled || exportProgress < 0) {
                                    Debug.LogWarning ("Export Cancelled");
                                    return 0;
                                }
                            }
                        }

                        // Set the scene's default camera.
                        SetDefaultCamera (fbxScene);

                        // Export the scene to the file.
                        status = fbxExporter.Export (fbxScene);

                        // cleanup
                        fbxScene.Destroy ();
                        fbxExporter.Destroy ();
                    }

                    if (exportCancelled) {
                        Debug.LogWarning ("Export Cancelled");
                        return 0;
                    }
                    // delete old file, move temp file
                    ReplaceFile();
                    AssetDatabase.Refresh();

                    return status == true ? NumNodes : 0;
                }
                finally {
                    // You must clear the progress bar when you're done,
                    // otherwise it never goes away and many actions in Unity
                    // are blocked (e.g. you can't quit).
                    EditorUtility.ClearProgressBar ();

                    // make sure the temp file is deleted, no matter
                    // when we return
                    DeleteTempFile();
                }
            }

            static bool exportCancelled = false;

            static bool ExportProgressCallback (float percentage, string status)
            {
                // Convert from percentage to [0,1].
                // Then convert from that to [0.5,1] because the first half of
                // the progress bar was for creating the scene.
                var progress01 = 0.5f * (1f + (percentage / 100.0f));

                bool cancel = EditorUtility.DisplayCancelableProgressBar (ProgressBarTitle, "Exporting Scene...", progress01);

                if (cancel) {
                    exportCancelled = true;
                }

                // Unity says "true" for "cancel"; FBX wants "true" for "continue"
                return !cancel;
            }

            /// <summary>
            /// Deletes the file that got created while exporting.
            /// </summary>
            private void DeleteTempFile ()
            {
                if (!File.Exists (m_tempFilePath)) {
                    return;
                }

                try {
                    File.Delete (m_tempFilePath);
                } catch (IOException) {
                }

                if (File.Exists (m_tempFilePath)) {
                    Debug.LogWarning ("Failed to delete file: " + m_tempFilePath);
                }
            }

            /// <summary>
            /// Replaces the file we are overwriting with
            /// the temp file that was exported to.
            /// </summary>
            private void ReplaceFile ()
            {
                if (m_tempFilePath.Equals (m_lastFilePath) || !File.Exists (m_tempFilePath)) {
                    return;
                }
                // delete old file
                try {
                    File.Delete (m_lastFilePath);
                } catch (IOException) {
                }

                // refresh the database so Unity knows the file's been deleted
                AssetDatabase.Refresh();

                if (File.Exists (m_lastFilePath)) {
                    Debug.LogWarning ("Failed to delete file: " + m_lastFilePath);
                }

                // rename the new file
                try{
                    File.Move(m_tempFilePath, m_lastFilePath);
                } catch(IOException){
                    Debug.LogWarning (string.Format("Failed to move file {0} to {1}", m_tempFilePath, m_lastFilePath));
                }
            }

            /// <summary>
            /// Add a menu item to a GameObject's context menu.
            /// </summary>
            /// <param name="command">Command.</param>
            [MenuItem (MenuItemName, false, 30)]
            static void OnContextItem (MenuCommand command)
            {
                if (Selection.objects.Length <= 0) {
                    DisplayNoSelectionDialog ();
                    return;
                }
                OnExport ();
            }

            /// <summary>
            // Validate the menu item defined by the function above.
            /// </summary>
            [MenuItem (MenuItemName, true, 30)]
            public static bool OnValidateMenuItem ()
            {
                return true;
            }

            public static void DisplayNoSelectionDialog()
            {
                UnityEditor.EditorUtility.DisplayDialog (
                    string.Format("{0} Warning", PACKAGE_UI_NAME), 
                    "No GameObjects selected for export.", 
                    "Ok");
            }
            //
            // export mesh info from Unity
            //
            ///<summary>
            ///Information about the mesh that is important for exporting.
            ///</summary>
            class MeshInfo
            {
                public Mesh mesh;

                /// <summary>
                /// Return true if there's a valid mesh information
                /// </summary>
                public bool IsValid { get { return mesh; } }

                /// <summary>
                /// Gets the vertex count.
                /// </summary>
                /// <value>The vertex count.</value>
                public int VertexCount { get { return mesh.vertexCount; } }

                /// <summary>
                /// Gets the triangles. Each triangle is represented as 3 indices from the vertices array.
                /// Ex: if triangles = [3,4,2], then we have one triangle with vertices vertices[3], vertices[4], and vertices[2]
                /// </summary>
                /// <value>The triangles.</value>
                private int[] m_triangles;
                public int [] Triangles { get { 
                        if(m_triangles == null) { m_triangles = mesh.triangles; }
                        return m_triangles; 
                    } }

                /// <summary>
                /// Gets the vertices, represented in local coordinates.
                /// </summary>
                /// <value>The vertices.</value>
                private Vector3[] m_vertices;
                public Vector3 [] Vertices { get { 
                        if(m_vertices == null) { m_vertices = mesh.vertices; }
                        return m_vertices; 
                    } }

                /// <summary>
                /// Gets the normals for the vertices.
                /// </summary>
                /// <value>The normals.</value>
                private Vector3[] m_normals;
                public Vector3 [] Normals { get {
                        if (m_normals == null) {
                            m_normals = mesh.normals;
                        }
                        return m_normals; 
                    } }

                /// <summary>
                /// Gets the binormals for the vertices.
                /// </summary>
                /// <value>The normals.</value>
                private Vector3[] m_Binormals;

                public Vector3 [] Binormals {
                    get {
                        /// NOTE: LINQ
                        ///    return mesh.normals.Zip (mesh.tangents, (first, second)
                        ///    => Math.cross (normal, tangent.xyz) * tangent.w
                        if (m_Binormals == null || m_Binormals.Length == 0) 
                        {
                            var normals = Normals;
                            var tangents = Tangents;

                            if (HasValidNormals() && HasValidTangents()) {
                                m_Binormals = new Vector3 [normals.Length];

                                for (int i = 0; i < normals.Length; i++)
                                    m_Binormals [i] = Vector3.Cross (normals [i],
                                        tangents [i])
                                    * tangents [i].w;
                            }
                        }
                        return m_Binormals;
                    }
                }

                /// <summary>
                /// Gets the tangents for the vertices.
                /// </summary>
                /// <value>The tangents.</value>
                private Vector4[] m_tangents;
                public Vector4 [] Tangents { get { 
                        if (m_tangents == null) {
                            m_tangents = mesh.tangents;
                        }
                        return m_tangents; 
                    } }

                /// <summary>
                /// Gets the vertex colors for the vertices.
                /// </summary>
                /// <value>The vertex colors.</value>
                private Color32 [] m_vertexColors;
                public Color32 [] VertexColors { get { 
                        if (m_vertexColors == null) {
                            m_vertexColors = mesh.colors32;
                        }
                        return m_vertexColors; 
                    } }

                /// <summary>
                /// Gets the uvs.
                /// </summary>
                /// <value>The uv.</value>
                private Vector2[] m_UVs;
                public Vector2 [] UV { get { 
                        if (m_UVs == null) {
                            m_UVs = mesh.uv;
                        }
                        return m_UVs; 
                    } }

                /// <summary>
                /// The material(s) used.
                /// Always at least one.
                /// None are missing materials (we replace missing materials with the default material).
                /// </summary>
                public Material[] Materials { get ; private set; }

                /// <summary>
                /// Set up the MeshInfo with the given mesh and materials.
                /// </summary>
                public MeshInfo (Mesh mesh, Material[] materials)
                {
                    this.mesh = mesh;

                    this.m_Binormals = null;
                    this.m_vertices = null;
                    this.m_triangles = null;
                    this.m_normals = null;
                    this.m_UVs = null;
                    this.m_vertexColors = null;
                    this.m_tangents = null;

                    if (materials == null) {
                        this.Materials = new Material[] { DefaultMaterial };
                    } else {
                        this.Materials = materials.Select (mat => mat ? mat : DefaultMaterial).ToArray ();
                        if (this.Materials.Length == 0) {
                            this.Materials = new Material[] { DefaultMaterial };
                        }
                    }
                }

                public bool HasValidNormals(){
                    return Normals != null && Normals.Length > 0;
                }

                public bool HasValidBinormals(){
                    return HasValidNormals () &&
                        HasValidTangents () &&
                        Binormals != null;
                }

                public bool HasValidTangents(){
                    return Tangents != null && Tangents.Length > 0;
                }

                public bool HasValidVertexColors(){
                    return VertexColors != null && VertexColors.Length > 0;
                }
            }

            /// <summary>
            /// Get the GameObject
            /// </summary>
            private static GameObject GetGameObject (Object obj)
            {
                if (obj is UnityEngine.Transform) {
                    var xform = obj as UnityEngine.Transform;
                    return xform.gameObject;
                } else if (obj is UnityEngine.GameObject) {
                    return obj as UnityEngine.GameObject;
                } else if (obj is Behaviour) {
                    var behaviour = obj as Behaviour;
                    return behaviour.gameObject;
                }

                return null;
            }

            /// <summary>
            /// If your MonoBehaviour knows about some custom geometry that
            /// isn't in a MeshFilter or SkinnedMeshRenderer, use
            /// RegisterMeshCallback to get a callback when the exporter tries
            /// to export your component.
            ///
            /// The callback should return true, and output the mesh you want.
            ///
            /// Return false if you don't want to drive this game object.
            ///
            /// Return true and output a null mesh if you don't want the
            /// exporter to output anything.
            /// </summary>
            public delegate bool GetMeshForComponent<T>(ModelExporter exporter, T component, FbxNode fbxNode) where T : MonoBehaviour;
            public delegate bool GetMeshForComponent(ModelExporter exporter, MonoBehaviour component, FbxNode fbxNode);

            /// <summary>
            /// Map from type (must be a MonoBehaviour) to callback.
            /// The type safety is lost; the caller must ensure it at run-time.
            /// </summary>
            static Dictionary<System.Type, GetMeshForComponent> MeshForComponentCallbacks
                = new Dictionary<System.Type, GetMeshForComponent>();

            /// <summary>
            /// Register a callback to invoke if the object has a component of type T.
            ///
            /// This function is prefered over the other mesh callback
            /// registration methods because it's type-safe, efficient, and
            /// invocation order between types can be controlled in the UI by
            /// reordering the components.
            ///
            /// It's an error to register a callback for a component that
            /// already has one, unless 'replace' is set to true.
            /// </summary>
            public static void RegisterMeshCallback<T>(GetMeshForComponent<T> callback, bool replace = false)
                where T: UnityEngine.MonoBehaviour
            {
                // Under the hood we lose type safety, but don't let the user notice!
                RegisterMeshCallback(typeof(T),
                        (ModelExporter exporter, MonoBehaviour component, FbxNode fbxNode) =>
                            callback(exporter, (T)component, fbxNode),
                        replace);
            }

            /// <summary>
            /// Register a callback to invoke if the object has a component of type T.
            ///
            /// The callback will be invoked with an argument of type T, it's
            /// safe to downcast.
            ///
            /// Normally you'll want to use the generic form, but this one is
            /// easier to use with reflection.
            /// </summary>
            public static void RegisterMeshCallback(System.Type t,
                    GetMeshForComponent callback,
                    bool replace = false)
            {
                if (!t.IsSubclassOf(typeof(MonoBehaviour))) {
                    throw new System.Exception("Registering a callback for a type that isn't derived from MonoBehaviour: " + t);
                }
                if (!replace && MeshForComponentCallbacks.ContainsKey(t)) {
                    throw new System.Exception("Replacing a callback for type " + t);
                }
                MeshForComponentCallbacks[t] = callback;
            }

            /// <summary>
            /// Delegate used to convert a GameObject into a mesh.
            ///
            /// This is useful if you want to have broader control over
            /// the export process than the GetMeshForComponent callbacks
            /// provide. But it's less efficient because you'll get a callback
            /// on every single GameObject.
            /// </summary>
            public delegate bool GetMeshForObject(ModelExporter exporter, GameObject gameObject, FbxNode fbxNode);

            static List<GetMeshForObject> MeshForObjectCallbacks = new List<GetMeshForObject>();

            /// <summary>
            /// Register a callback to invoke on every GameObject we export.
            ///
            /// Avoid doing this if you can use a callback that depends on type.
            ///
            /// The GameObject-based callbacks are checked before the
            /// component-based ones.
            ///
            /// Multiple GameObject-based callbacks can be registered; they are
            /// checked in order of registration.
            /// </summary>
            public static void RegisterMeshObjectCallback(GetMeshForObject callback)
            {
                MeshForObjectCallbacks.Add(callback);
            }

            /// <summary>
            /// Forget the callback linked to a component of type T.
            /// </summary>
            public static void UnRegisterMeshCallback<T>()
            {
                MeshForComponentCallbacks.Remove(typeof(T));
            }

            /// <summary>
            /// Forget the callback linked to a component of type T.
            /// </summary>
            public static void UnRegisterMeshCallback(System.Type t)
            {
                MeshForComponentCallbacks.Remove(t);
            }

            /// <summary>
            /// Forget a GameObject-based callback.
            /// </summary>
            public static void UnRegisterMeshCallback(GetMeshForObject callback)
            {
                MeshForObjectCallbacks.Remove(callback);
            }

            /// <summary>
            /// Exports a mesh for a unity gameObject.
            ///
            /// This goes through the callback system to find the right mesh and
            /// allow plugins to substitute their own meshes.
            /// </summary>
            bool ExportMesh (GameObject gameObject, FbxNode fbxNode)
            {
                // First allow the object-based callbacks to have a hack at it.
                foreach(var callback in MeshForObjectCallbacks) {
                    if (callback(this, gameObject, fbxNode)) {
                        return true;
                    }
                }

                // Next iterate over components and allow the component-based
                // callbacks to have a hack at it. This is complicated by the
                // potential of subclassing. While we're iterating we keep the
                // first MeshFilter or SkinnedMeshRenderer we find.
                Component defaultComponent = null;
                foreach(var component in gameObject.GetComponents<Component>()) {
                    if (!component) {
                        continue;
                    }
                    var monoBehaviour = component as MonoBehaviour;
                    if (!monoBehaviour) {
                        // Check for default handling. But don't commit yet.
                        if (defaultComponent) {
                            continue;
                        } else if (component is MeshFilter) {
                            defaultComponent = component;
                        } else if (component is SkinnedMeshRenderer) {
                            defaultComponent = component;
                        }
                    } else {
                        // Check if we have custom behaviour for this component type, or
                        // one of its base classes.
                        if (!monoBehaviour.enabled) {
                            continue;
                        }
                        var componentType = monoBehaviour.GetType ();
                        do {
                            GetMeshForComponent callback;
                            if (MeshForComponentCallbacks.TryGetValue (componentType, out callback)) {
                                if (callback (this, monoBehaviour, fbxNode)) {
                                    return true;
                                }
                            }
                            componentType = componentType.BaseType;
                        } while(componentType.IsSubclassOf (typeof(MonoBehaviour)));
                    }
                }

                // If we're here, custom handling didn't work.
                // Revert to default handling.
                var meshFilter = defaultComponent as MeshFilter;
                if (meshFilter) {
                    var renderer = gameObject.GetComponent<Renderer>();
                    var materials = renderer ? renderer.sharedMaterials : null;
                    return ExportMesh(new MeshInfo(meshFilter.sharedMesh, materials), fbxNode);
                } else {
                    var smr = defaultComponent as SkinnedMeshRenderer;
                    if (smr) {
                        var mesh = new Mesh();
                        smr.BakeMesh(mesh);
                        var materials = smr.sharedMaterials;
                        bool result = ExportMesh(new MeshInfo(mesh, materials), fbxNode);
                        Object.DestroyImmediate(mesh);
                        return result;
                    }
                }

                return false;
            }

            /// <summary>
            /// keep a map between GameObject and FbxNode for quick lookup when we export
            /// animation.
            /// </summary>
            Dictionary<GameObject, FbxNode> MapUnityObjectToFbxNode = new Dictionary<GameObject, FbxNode> ();

            /// <summary>
            /// Number of nodes exported including siblings and decendents
            /// </summary>
            public int NumNodes { get { return MapUnityObjectToFbxNode.Count; } }

            /// <summary>
            /// Number of meshes exported
            /// </summary>
            public int NumMeshes { private set; get; }

            /// <summary>
            /// Number of triangles exported
            /// </summary>
            public int NumTriangles { private set; get; }

            /// <summary>
            /// Clean up this class on garbage collection
            /// </summary>
            public void Dispose ()
            {
            }

            public bool Verbose { private set {;} get { return true; } }

            /// <summary>
            /// manage the selection of a filename
            /// </summary>
            static string LastFilePath { get; set; }
            private string m_tempFilePath { get; set; }
            private string m_lastFilePath { get; set; }

            const string Extension = "fbx";

            private static string MakeFileName (string basename = "test", string extension = "fbx")
            {
                return basename + "." + extension;
            }

            private static void OnExport ()
            {
                // Now that we know we have stuff to export, get the user-desired path.
                var directory = string.IsNullOrEmpty (LastFilePath)
                                      ? Application.dataPath
                                      : System.IO.Path.GetDirectoryName (LastFilePath);

                GameObject [] selectedGOs = Selection.GetFiltered<GameObject> (SelectionMode.TopLevel);
                string filename = null;
                if (selectedGOs.Length == 1) {
                    filename = ConvertToValidFilename (selectedGOs [0].name + ".fbx");
                } else {
                    filename = string.IsNullOrEmpty (LastFilePath)
                        ? MakeFileName (basename: FileBaseName, extension: Extension)
                        : System.IO.Path.GetFileName (LastFilePath);
                }

                var title = string.Format ("Export Model FBX ({0})", FileBaseName);

                var filePath = EditorUtility.SaveFilePanel (title, directory, filename, "fbx");

                if (string.IsNullOrEmpty (filePath)) {
                    return;
                }

                if (ExportObjects (filePath) != null) {
                    // refresh the asset database so that the file appears in the
                    // asset folder view.
                    AssetDatabase.Refresh ();
                }
            }

            /// <summary>
            /// Export a list of (Game) objects to FBX file. 
            /// Use the SaveFile panel to allow user to enter a file name.
            /// <summary>
            public static string ExportObjects (string filePath, UnityEngine.Object[] objects = null)
            {
                LastFilePath = filePath;

                using (var fbxExporter = Create ()) {
                    // ensure output directory exists
                    EnsureDirectory (filePath);

                    if (objects == null) {
                        objects = Selection.objects;
                    }

                    if (fbxExporter.ExportAll (objects) > 0) {
                        string message = string.Format ("Successfully exported: {0}", filePath);
                        UnityEngine.Debug.Log (message);

                        return filePath;
                    }
                }
                return null;
            }

            public static string ExportObject (string filePath, UnityEngine.Object root)
            {
                return ExportObjects(filePath, new Object[] { root } );
            }

            private static void EnsureDirectory (string path)
            {
                //check to make sure the path exists, and if it doesn't then
                //create all the missing directories.
                FileInfo fileInfo = new FileInfo (path);

                if (!fileInfo.Exists) {
                    Directory.CreateDirectory (fileInfo.Directory.FullName);
                }
            }

            /// <summary>
            /// Removes the diacritics (i.e. accents) from letters.
            /// e.g. é becomes e
            /// </summary>
            /// <returns>Text with accents removed.</returns>
            /// <param name="text">Text.</param>
            private static string RemoveDiacritics(string text) 
            {
                var normalizedString = text.Normalize(System.Text.NormalizationForm.FormD);
                var stringBuilder = new System.Text.StringBuilder();

                foreach (var c in normalizedString)
                {
                    var unicodeCategory = System.Globalization.CharUnicodeInfo.GetUnicodeCategory(c);
                    if (unicodeCategory != System.Globalization.UnicodeCategory.NonSpacingMark)
                    {
                        stringBuilder.Append(c);
                    }
                }

                return stringBuilder.ToString().Normalize(System.Text.NormalizationForm.FormC);
            }

            private static string ConvertToMayaCompatibleName(string name)
            {
                string newName = RemoveDiacritics (name);

                if (char.IsDigit (newName [0])) {
                    newName = newName.Insert (0, InvalidCharReplacement.ToString());
                }

                for (int i = 0; i < newName.Length; i++) {
                    if (!char.IsLetterOrDigit (newName, i)) {
                        if (i < newName.Length-1 && newName [i] == MayaNamespaceSeparator) {
                            continue;
                        }
                        newName = newName.Replace (newName [i], InvalidCharReplacement);
                    }
                }
                return newName;
            }

            public static string ConvertToValidFilename(string filename)
            {
                return System.Text.RegularExpressions.Regex.Replace (filename, 
                    RegexCharStart + new string(Path.GetInvalidFileNameChars()) + RegexCharEnd,
                    InvalidCharReplacement.ToString()
                );
            }
        }
    }
}<|MERGE_RESOLUTION|>--- conflicted
+++ resolved
@@ -926,10 +926,6 @@
                 FbxScene fbxScene,
                 FbxAnimLayer fbxAnimLayer)
             {
-                if (Verbose) {
-                    Debug.Log ("Exporting animation for " + unityObj.ToString() + " (" + unityPropertyName + ")");
-                }
-
                 FbxPropertyChannelPair fbxPropertyChannelPair;
                 if (!FbxPropertyChannelPair.TryGetValue(unityPropertyName, out fbxPropertyChannelPair))
                 {
@@ -966,18 +962,17 @@
                     return;
                 }
 
-<<<<<<< HEAD
                 if (Verbose)
                 {
                     Debug.Log("Exporting animation for " + unityObj.ToString() + " (" + unityPropertyName + ")");
                 }
 
                 FbxAnimCurve fbxAnimCurve;
-=======
->>>>>>> 6d520ca8
                 // Create the AnimCurve on the channel
                 if (fbxPropertyChannelPair.Channel != null)
+                {
                     fbxAnimCurve = fbxProperty.GetCurve(fbxAnimLayer, fbxPropertyChannelPair.Channel, true);
+                }
                 else
                 {
                     fbxAnimCurve = fbxProperty.GetCurve(fbxAnimLayer, true);
@@ -1016,23 +1011,6 @@
                 {
                     System.StringComparison ct = System.StringComparison.CurrentCulture;
 
-                    // Transform Scaling
-                    if (unityPropertyName.StartsWith ("m_LocalScale.x", ct) || unityPropertyName.EndsWith ("S.x", ct)) {
-                        prop = new FbxPropertyChannelPair ("Lcl Scaling", Globals.FBXSDK_CURVENODE_COMPONENT_X);
-                        return true;
-                    }
-                    if (unityPropertyName.StartsWith ("m_LocalScale.y", ct) || unityPropertyName.EndsWith ("S.y", ct)) {
-                        prop = new FbxPropertyChannelPair ("Lcl Scaling", Globals.FBXSDK_CURVENODE_COMPONENT_Y);
-                        return true;
-                    }
-                    if (unityPropertyName.StartsWith ("m_LocalScale.z", ct) || unityPropertyName.EndsWith ("S.z", ct)) {
-                        prop = new FbxPropertyChannelPair ("Lcl Scaling", Globals.FBXSDK_CURVENODE_COMPONENT_Z);
-                        return true;
-                    }
-
-                    // NOTE: Transform Rotation handled by QuaternionCurve
-    
-                    // Transform Translation
                     if (unityPropertyName.StartsWith ("m_LocalPosition.x", ct) || unityPropertyName.EndsWith ("T.x", ct)) {
                         prop = new FbxPropertyChannelPair ("Lcl Translation", Globals.FBXSDK_CURVENODE_COMPONENT_X);
                         return true;
@@ -1042,6 +1020,7 @@
                         prop = new FbxPropertyChannelPair ("Lcl Translation", Globals.FBXSDK_CURVENODE_COMPONENT_Y);
                         return true;
                     }
+
                     if (unityPropertyName.StartsWith ("m_LocalPosition.z", ct) || unityPropertyName.EndsWith ("T.z", ct)) {
                         prop = new FbxPropertyChannelPair ("Lcl Translation", Globals.FBXSDK_CURVENODE_COMPONENT_Z);
                         return true;
@@ -1203,7 +1182,7 @@
                 if (!unityAnimClip) return;
 
                 if (Verbose)
-                    Debug.Log (string.Format ("Exporting animation clip ({1}) for {0}", unityRoot.name, unityAnimClip.name));
+                    Debug.Log (string.Format ("exporting clip {1} for {0}", unityRoot.name, unityAnimClip.name));
 
                 // setup anim stack
                 FbxAnimStack fbxAnimStack = FbxAnimStack.Create (fbxScene, unityAnimClip.name);
@@ -1217,7 +1196,7 @@
                 // Custom frame rate isn't really supported in FBX SDK (there's
                 // a bug), so try hard to find the nearest time mode.
                 FbxTime.EMode timeMode = FbxTime.EMode.eCustom;
-                double precision = Mathf.Epsilon;
+                double precision = 1e-6;
                 while (timeMode == FbxTime.EMode.eCustom && precision < 1000) {
                     timeMode = FbxTime.ConvertFrameRateToTimeMode (unityAnimClip.frameRate, precision);
                     precision *= 10;
@@ -1246,8 +1225,10 @@
                     if (unityAnimCurve == null) { continue; }
 
                     int index = QuaternionCurve.GetQuaternionIndex (unityCurveBinding.propertyName);
-                    if (index == -1) 
-                    {
+                    if (index == -1) {
+                        if (Verbose)
+                            Debug.Log (string.Format ("export binding {1} for {0}", unityCurveBinding.propertyName, unityObj.ToString ()));
+
                         /* Some normal property (e.g. translation), export right away */
                         ExportAnimCurve (unityObj, unityAnimCurve, unityCurveBinding.propertyName,
                             fbxScene, fbxAnimLayer);
@@ -1308,7 +1289,7 @@
                 var director = unityRoot.GetComponent<UnityEngine.Playables.PlayableDirector> ();
                 if (director)
                 {
-                    Debug.LogWarning(string.Format("Exporting animation from PlayableDirector on {0} not supported", unityRoot.name));
+                    Debug.Log(string.Format("exporting animationclips from playabledirector on {0} not supported", unityRoot.name));
                     // TODO: export animationclips from playabledirector
                 }
 
@@ -1414,7 +1395,7 @@
                 }
 
                 if (Verbose)
-                    Debug.Log (string.Format ("Exporting node {0}", fbxNode.GetName ()));
+                    Debug.Log (string.Format ("exporting {0}", fbxNode.GetName ()));
 
                 fbxNodeParent.AddChild (fbxNode);
 
@@ -2221,7 +2202,7 @@
             {
             }
 
-            public bool Verbose { private set {;} get { return true; } }
+            public bool Verbose { private set {;} get { return Debug.unityLogger.logEnabled; } }
 
             /// <summary>
             /// manage the selection of a filename
