--- conflicted
+++ resolved
@@ -36,14 +36,10 @@
 
             const string ProgressBarTitle = "Fbx Export";
 
-<<<<<<< HEAD
+            const char MayaNamespaceSeparator = ':';
+
             // replace invalid chars with this string
             const string InvalidCharReplacement = "_";
-=======
-            const char InvalidCharReplacement = '_';
-
-            const char MayaNamespaceSeparator = ':';
->>>>>>> ce44e093
 
             /// <summary>
             /// Create instance of example
@@ -1039,11 +1035,6 @@
                 }
             }
 
-<<<<<<< HEAD
-            public static string ConvertToValidFilename(string filename)
-            {
-                return System.Text.RegularExpressions.Regex.Replace (filename, "[" + new string(Path.GetInvalidFileNameChars()) + "]", InvalidCharReplacement);
-=======
             /// <summary>
             /// Removes the diacritics (i.e. accents) from letters.
             /// e.g. é becomes e
@@ -1084,7 +1075,11 @@
                     }
                 }
                 return newName;
->>>>>>> ce44e093
+            }
+
+            public static string ConvertToValidFilename(string filename)
+            {
+                return System.Text.RegularExpressions.Regex.Replace (filename, "[" + new string(Path.GetInvalidFileNameChars()) + "]", InvalidCharReplacement);
             }
         }
     }
