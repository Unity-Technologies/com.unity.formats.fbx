using System.IO;
using System.Collections.Generic;
using UnityEngine;
using UnityEngine.SceneManagement;
using UnityEditor;
using Unity.FbxSdk;
using System.Linq;

namespace FbxExporters
{
    namespace CustomExtensions
    {
        //Extension methods must be defined in a static class
        public static class Vector3Extension
        {
            public static Vector3 RightHanded (this Vector3 leftHandedVector)
            {
            	// negating the x component of the vector converts it from left to right handed coordinates
            	return new Vector3 (
            		-leftHandedVector [0],
            		leftHandedVector [1],
            		leftHandedVector [2]);
            }

            public static FbxVector4 FbxVector4 (this Vector3 uniVector)
            {
            	return new FbxVector4 (
            		uniVector [0],
            		uniVector [1],
            		uniVector [2]);
            }
        }

        //Extension methods must be defined in a static class
        public static class AnimationCurveExtension
        {
            // This is an extension method for the AnimationCurve class
            // The first parameter takes the "this" modifier
            // and specifies the type for which the method is defined.
            public static void Dump (this AnimationCurve animCurve, string message, float[] keyTimesExpected = null, float[] keyValuesExpected = null)
            {
                int idx = 0;
                foreach (var key in animCurve.keys) {
                    if (keyTimesExpected != null && keyValuesExpected != null) {
                        Debug.Log (string.Format ("{5} keys[{0}] {1}({3}) {2} ({4})",
                            idx, key.time, key.value,
                            keyTimesExpected [idx], keyValuesExpected [idx],
                            message));
                    } else {
                        Debug.Log (string.Format ("{3} keys[{0}] {1} {2}", idx, key.time, key.value, message));
                    }
                    idx++;
                }
            }
        }
    }

    namespace Editor
    {
        using CustomExtensions;

        public class ModelExporter : System.IDisposable
        {
            const string Title =
                "exports static meshes with materials and textures";

            const string Subject = 
                "";

            const string Keywords =
                "export mesh materials textures uvs";

            const string Comments =
                @"";

            const string ReadmeRelativePath = "FbxExporters/README.txt";

            // NOTE: The ellipsis at the end of the Menu Item name prevents the context
            //       from being passed to command, thus resulting in OnContextItem()
            //       being called only once regardless of what is selected.
            const string MenuItemName = "GameObject/Export Model...";

            const string FileBaseName = "Untitled";

            const string ProgressBarTitle = "Fbx Export";

            const char MayaNamespaceSeparator = ':';

            // replace invalid chars with this one
            const char InvalidCharReplacement = '_';

            const string RegexCharStart = "[";
            const string RegexCharEnd = "]";

            public const float UnitScaleFactor = 100f;

            public const string PACKAGE_UI_NAME = "FBX Exporter";

            public enum ExportFormat
            {
                Binary = 0,
                ASCII = 1
            }

            /// <summary>
            /// name of the scene's default camera
            /// </summary>
            private static string DefaultCamera = "";

            private const string SkeletonPrefix = "_Skel";

            private const string SkinPrefix = "_Skin";

            /// <summary>
            /// name prefix for custom properties
            /// </summary>
            const string NamePrefix = "Unity_";

            private static string MakeName (string basename)
            {
                return NamePrefix + basename;
            }

            /// <summary>
            /// Create instance of exporter.
            /// </summary>
            static ModelExporter Create ()
            {
                return new ModelExporter ();
            }

            /// <summary>
            /// Which components map from Unity Object to Fbx Object
            /// </summary>
            public enum FbxNodeRelationType
            {
                NodeAttribute,
                Property,
                Material
            }

            public static Dictionary<System.Type, KeyValuePair<System.Type,FbxNodeRelationType>> MapsToFbxObject = new Dictionary<System.Type, KeyValuePair<System.Type,FbxNodeRelationType>> ()
            {
                { typeof(Transform),            new KeyValuePair<System.Type, FbxNodeRelationType>(typeof(FbxProperty), FbxNodeRelationType.Property) },
                { typeof(MeshFilter),           new KeyValuePair<System.Type, FbxNodeRelationType>(typeof(FbxMesh), FbxNodeRelationType.NodeAttribute) },
                { typeof(SkinnedMeshRenderer),  new KeyValuePair<System.Type, FbxNodeRelationType>(typeof(FbxMesh), FbxNodeRelationType.NodeAttribute) },
                { typeof(Light),                new KeyValuePair<System.Type, FbxNodeRelationType>(typeof(FbxLight), FbxNodeRelationType.NodeAttribute) },
                { typeof(Camera),               new KeyValuePair<System.Type, FbxNodeRelationType>(typeof(FbxCamera), FbxNodeRelationType.NodeAttribute) },
                { typeof(Material),             new KeyValuePair<System.Type, FbxNodeRelationType>(typeof(FbxSurfaceMaterial), FbxNodeRelationType.Material) },
            };

            /// <summary>
            /// keep a map between GameObject and FbxNode for quick lookup when we export
            /// animation.
            /// </summary>
            Dictionary<GameObject, FbxNode> MapUnityObjectToFbxNode = new Dictionary<GameObject, FbxNode> ();

            /// <summary>
            /// Map Unity material name to FBX material object
            /// </summary>
            Dictionary<string, FbxSurfaceMaterial> MaterialMap = new Dictionary<string, FbxSurfaceMaterial> ();

            /// <summary>
            /// Map texture filename name to FBX texture object
            /// </summary>
            Dictionary<string, FbxTexture> TextureMap = new Dictionary<string, FbxTexture> ();

            /// <summary>
            /// Map the name of a prefab to an FbxMesh (for preserving instances) 
            /// </summary>
            Dictionary<string, FbxMesh> SharedMeshes = new Dictionary<string, FbxMesh> ();

            /// <summary>
            /// Map for the Name of an Object to number of objects with this name.
            /// Used for enforcing unique names on export.
            /// </summary>
            Dictionary<string, int> NameToIndexMap = new Dictionary<string, int> ();

            /// <summary>
            /// Format for creating unique names
            /// </summary>
            const string UniqueNameFormat = "{0}_{1}";

            /// <summary>
            /// Gets the export settings.
            /// </summary>
            public static EditorTools.ExportSettings ExportSettings {
                get { return EditorTools.ExportSettings.instance; }
            }

            /// <summary>
            /// Gets the Unity default material.
            /// </summary>
            public static Material DefaultMaterial {
                get {
                    if (!s_defaultMaterial) {
                        var obj = GameObject.CreatePrimitive (PrimitiveType.Quad);
                        s_defaultMaterial = obj.GetComponent<Renderer> ().sharedMaterial;
                        Object.DestroyImmediate (obj);
                    }
                    return s_defaultMaterial;
                }
            }

            static Material s_defaultMaterial = null;

            static Dictionary<UnityEngine.LightType, FbxLight.EType> MapLightType = new Dictionary<UnityEngine.LightType, FbxLight.EType> () {
                { UnityEngine.LightType.Directional,    FbxLight.EType.eDirectional },
                { UnityEngine.LightType.Spot,           FbxLight.EType.eSpot },
                { UnityEngine.LightType.Point,          FbxLight.EType.ePoint },
                { UnityEngine.LightType.Area,           FbxLight.EType.eArea },
            };

            /// <summary>
            /// Gets the version number of the FbxExporters plugin from the readme.
            /// </summary>
            public static string GetVersionFromReadme()
            {
                if (string.IsNullOrEmpty (ReadmeRelativePath)) {
                    Debug.LogWarning ("Missing relative path to README");
                    return null;
                }
                string absPath = Path.Combine (Application.dataPath, ReadmeRelativePath);
                if (!File.Exists (absPath)) {
                    Debug.LogWarning (string.Format("Could not find README.txt at: {0}", absPath));
                    return null;
                }

                try{
                    var versionHeader = "VERSION:";
                    var lines = File.ReadAllLines (absPath);
                    foreach (var line in lines) {
                        if (line.StartsWith(versionHeader)) {
                            var version = line.Replace (versionHeader, "");
                            return version.Trim ();
                        }
                    }
                }
                catch(IOException e){
                    Debug.LogWarning (string.Format("Error will reading file {0} ({1})", absPath, e));
                    return null;
                }
                Debug.LogWarning (string.Format("Could not find version number in README.txt at: {0}", absPath));
                return null;
            }

            /// <summary>
            /// Get a layer (to store UVs, normals, etc) on the mesh.
            /// If it doesn't exist yet, create it.
            /// </summary>
            public static FbxLayer GetOrCreateLayer(FbxMesh fbxMesh, int layer = 0 /* default layer */)
            {
                int maxLayerIndex = fbxMesh.GetLayerCount() - 1;
                while (layer > maxLayerIndex) {
                    // We'll have to create the layer (potentially several).
                    // Make sure to avoid infinite loops even if there's an
                    // FbxSdk bug.
                    int newLayerIndex = fbxMesh.CreateLayer();
                    if (newLayerIndex <= maxLayerIndex) {
                        // Error!
                        throw new System.Exception (
                            "Internal error: Unable to create mesh layer "
                            + (maxLayerIndex + 1)
                            + " on mesh " + fbxMesh.GetName ());
                    }
                    maxLayerIndex = newLayerIndex;
                }
                return fbxMesh.GetLayer (layer);
            }

            /// <summary>
            /// Export the mesh's attributes using layer 0.
            /// </summary>
            private bool ExportComponentAttributes (MeshInfo mesh, FbxMesh fbxMesh, int[] unmergedTriangles)
            {
                // return true if any attribute was exported
                bool exportedAttribute = false;

                // Set the normals on Layer 0.
                FbxLayer fbxLayer = GetOrCreateLayer(fbxMesh);

                if (mesh.HasValidNormals()) {
                    using (var fbxLayerElement = FbxLayerElementNormal.Create (fbxMesh, "Normals")) {
                        fbxLayerElement.SetMappingMode (FbxLayerElement.EMappingMode.eByPolygonVertex);
                        fbxLayerElement.SetReferenceMode (FbxLayerElement.EReferenceMode.eDirect);

                        // Add one normal per each vertex face index (3 per triangle)
                        FbxLayerElementArray fbxElementArray = fbxLayerElement.GetDirectArray ();

                        for (int n = 0; n < unmergedTriangles.Length; n++) {
                            int unityTriangle = unmergedTriangles [n];
                            fbxElementArray.Add (ConvertToRightHanded (mesh.Normals [unityTriangle]));
                        }

                        fbxLayer.SetNormals (fbxLayerElement);
                    }
                    exportedAttribute = true;
                }

                /// Set the binormals on Layer 0.
                if (mesh.HasValidBinormals()) {
                    using (var fbxLayerElement = FbxLayerElementBinormal.Create (fbxMesh, "Binormals")) {
                        fbxLayerElement.SetMappingMode (FbxLayerElement.EMappingMode.eByPolygonVertex);
                        fbxLayerElement.SetReferenceMode (FbxLayerElement.EReferenceMode.eDirect);

                        // Add one normal per each vertex face index (3 per triangle)
                        FbxLayerElementArray fbxElementArray = fbxLayerElement.GetDirectArray ();

                        for (int n = 0; n < unmergedTriangles.Length; n++) {
                            int unityTriangle = unmergedTriangles [n];
                            fbxElementArray.Add (ConvertToRightHanded (mesh.Binormals [unityTriangle]));
                        }
                        fbxLayer.SetBinormals (fbxLayerElement);
                    }
                    exportedAttribute = true;
                }

                /// Set the tangents on Layer 0.
                if (mesh.HasValidTangents()) {
                    using (var fbxLayerElement = FbxLayerElementTangent.Create (fbxMesh, "Tangents")) {
                        fbxLayerElement.SetMappingMode (FbxLayerElement.EMappingMode.eByPolygonVertex);
                        fbxLayerElement.SetReferenceMode (FbxLayerElement.EReferenceMode.eDirect);

                        // Add one normal per each vertex face index (3 per triangle)
                        FbxLayerElementArray fbxElementArray = fbxLayerElement.GetDirectArray ();

                        for (int n = 0; n < unmergedTriangles.Length; n++) {
                            int unityTriangle = unmergedTriangles [n];
                            fbxElementArray.Add (ConvertToRightHanded (
                                new Vector3 (
                                    mesh.Tangents [unityTriangle] [0],
                                    mesh.Tangents [unityTriangle] [1],
                                    mesh.Tangents [unityTriangle] [2]
                                )));
                        }
                        fbxLayer.SetTangents (fbxLayerElement);
                    }
                    exportedAttribute = true;
                }

                exportedAttribute |= ExportUVs (fbxMesh, mesh, unmergedTriangles);

                if (mesh.HasValidVertexColors()) {
                    using (var fbxLayerElement = FbxLayerElementVertexColor.Create (fbxMesh, "VertexColors")) {
                        fbxLayerElement.SetMappingMode (FbxLayerElement.EMappingMode.eByPolygonVertex);
                        fbxLayerElement.SetReferenceMode (FbxLayerElement.EReferenceMode.eIndexToDirect);

                        // set texture coordinates per vertex
                        FbxLayerElementArray fbxElementArray = fbxLayerElement.GetDirectArray ();

                        // (Uni-31596) only copy unique UVs into this array, and index appropriately
                        for (int n = 0; n < mesh.VertexColors.Length; n++) {
                            // Converting to Color from Color32, as Color32 stores the colors
                            // as ints between 0-255, while FbxColor and Color
                            // use doubles between 0-1
                            Color color = mesh.VertexColors [n];
                            fbxElementArray.Add (new FbxColor (color.r,
                                color.g,
                                color.b,
                                color.a));
                        }

                        // For each face index, point to a texture uv
                        FbxLayerElementArray fbxIndexArray = fbxLayerElement.GetIndexArray ();
                        fbxIndexArray.SetCount (unmergedTriangles.Length);

                        for (int i = 0; i < unmergedTriangles.Length; i++) {
                            fbxIndexArray.SetAt (i, unmergedTriangles [i]);
                        }
                        fbxLayer.SetVertexColors (fbxLayerElement);
                    }
                    exportedAttribute = true;
                }
                return exportedAttribute;
            }

            /// <summary>
            /// Unity has up to 4 uv sets per mesh. Export all the ones that exist.
            /// </summary>
            /// <param name="fbxMesh">Fbx mesh.</param>
            /// <param name="mesh">Mesh.</param>
            /// <param name="unmergedTriangles">Unmerged triangles.</param>
            private static bool ExportUVs(FbxMesh fbxMesh, MeshInfo mesh, int[] unmergedTriangles)
            {
                Vector2[][] uvs = new Vector2[][] {
                    mesh.UV,
                    mesh.mesh.uv2,
                    mesh.mesh.uv3,
                    mesh.mesh.uv4
                };

                int k = 0;
                for (int i = 0; i < uvs.Length; i++) {
                    if (uvs [i] == null || uvs [i].Length == 0) {
                        continue; // don't have these UV's, so skip
                    }

                    FbxLayer fbxLayer = GetOrCreateLayer (fbxMesh, k);
                    using (var fbxLayerElement = FbxLayerElementUV.Create (fbxMesh, "UVSet" + i))
                    {
                        fbxLayerElement.SetMappingMode (FbxLayerElement.EMappingMode.eByPolygonVertex);
                        fbxLayerElement.SetReferenceMode (FbxLayerElement.EReferenceMode.eIndexToDirect);

                        // set texture coordinates per vertex
                        FbxLayerElementArray fbxElementArray = fbxLayerElement.GetDirectArray ();

                        // (Uni-31596) only copy unique UVs into this array, and index appropriately
                        for (int n = 0; n < uvs[i].Length; n++) {
                            fbxElementArray.Add (new FbxVector2 (uvs[i] [n] [0],
                                uvs[i] [n] [1]));
                        }

                        // For each face index, point to a texture uv
                        FbxLayerElementArray fbxIndexArray = fbxLayerElement.GetIndexArray ();
                        fbxIndexArray.SetCount (unmergedTriangles.Length);

                        for(int j = 0; j < unmergedTriangles.Length; j++){
                            fbxIndexArray.SetAt (j, unmergedTriangles [j]);
                        }
                        fbxLayer.SetUVs (fbxLayerElement, FbxLayerElement.EType.eTextureDiffuse);
                    }
                    k++;
                }

                // if we incremented k, then at least on set of UV's were exported
                return k > 0;
            }

            /// <summary>
            /// Takes in a left-handed UnityEngine.Vector3 denoting a normal,
            /// returns a right-handed FbxVector4.
            ///
            /// Unity is left-handed, Maya and Max are right-handed.
            /// The FbxSdk conversion routines can't handle changing handedness.
            ///
            /// Remember you also need to flip the winding order on your polygons.
            /// </summary>
            public static FbxVector4 ConvertToRightHanded(Vector3 leftHandedVector, float unitScale = 1f)
            {
                // negating the x component of the vector converts it from left to right handed coordinates
                return unitScale * new FbxVector4 (
                    -leftHandedVector[0],
                    leftHandedVector[1],
                    leftHandedVector[2]);
            }

            /// <summary>
            /// Exports a texture from Unity to FBX.
            /// The texture must be a property on the unityMaterial; it gets
            /// linked to the FBX via a property on the fbxMaterial.
            ///
            /// The texture file must be a file on disk; it is not embedded within the FBX.
            /// </summary>
            /// <param name="unityMaterial">Unity material.</param>
            /// <param name="unityPropName">Unity property name, e.g. "_MainTex".</param>
            /// <param name="fbxMaterial">Fbx material.</param>
            /// <param name="fbxPropName">Fbx property name, e.g. <c>FbxSurfaceMaterial.sDiffuse</c>.</param>
            public bool ExportTexture (Material unityMaterial, string unityPropName,
                                       FbxSurfaceMaterial fbxMaterial, string fbxPropName)
            {
                if (!unityMaterial) {
                    return false;
                }

                // Get the texture on this property, if any.
                if (!unityMaterial.HasProperty (unityPropName)) {
                    return false;
                }
                var unityTexture = unityMaterial.GetTexture (unityPropName);
                if (!unityTexture) {
                    return false;
                }

                // Find its filename
                var textureSourceFullPath = AssetDatabase.GetAssetPath (unityTexture);
                if (textureSourceFullPath == "") {
                    return false;
                }

                // get absolute filepath to texture
                textureSourceFullPath = Path.GetFullPath (textureSourceFullPath);

                if (Verbose) {
                    Debug.Log (string.Format ("{2}.{1} setting texture path {0}", textureSourceFullPath, fbxPropName, fbxMaterial.GetName ()));
                }

                // Find the corresponding property on the fbx material.
                var fbxMaterialProperty = fbxMaterial.FindProperty (fbxPropName);
                if (fbxMaterialProperty == null || !fbxMaterialProperty.IsValid ()) {
                    Debug.Log ("property not found");
                    return false;
                }

                // Find or create an fbx texture and link it up to the fbx material.
                if (!TextureMap.ContainsKey (textureSourceFullPath)) {
                    var fbxTexture = FbxFileTexture.Create (fbxMaterial, fbxPropName + "_Texture");
                    fbxTexture.SetFileName (textureSourceFullPath);
                    fbxTexture.SetTextureUse (FbxTexture.ETextureUse.eStandard);
                    fbxTexture.SetMappingType (FbxTexture.EMappingType.eUV);
                    TextureMap.Add (textureSourceFullPath, fbxTexture);
                }
                TextureMap [textureSourceFullPath].ConnectDstProperty (fbxMaterialProperty);

                return true;
            }

            /// <summary>
            /// Get the color of a material, or grey if we can't find it.
            /// </summary>
            public FbxDouble3 GetMaterialColor (Material unityMaterial, string unityPropName, float defaultValue = 1)
            {
                if (!unityMaterial) {
                    return new FbxDouble3(defaultValue);
                }
                if (!unityMaterial.HasProperty (unityPropName)) {
                    return new FbxDouble3(defaultValue);
                }
                var unityColor = unityMaterial.GetColor (unityPropName);
                return new FbxDouble3 (unityColor.r, unityColor.g, unityColor.b);
            }

            /// <summary>
            /// Export (and map) a Unity PBS material to FBX classic material
            /// </summary>
            public bool ExportMaterial (Material unityMaterial, FbxScene fbxScene, FbxNode fbxNode)
            {
                if (!unityMaterial) {
                    unityMaterial = DefaultMaterial;
                }

                var unityName = unityMaterial.name;
                if (MaterialMap.ContainsKey (unityName)) {
                    fbxNode.AddMaterial (MaterialMap [unityName]);
                    return true;
                }

                var fbxName = ExportSettings.mayaCompatibleNames
                    ? ConvertToMayaCompatibleName(unityName) : unityName;

                if (Verbose) {
                    if (unityName != fbxName) {
                        Debug.Log (string.Format ("exporting material {0} as {1}", unityName, fbxName));
                    } else {
                        Debug.Log(string.Format("exporting material {0}", unityName));
                    }
                }

                // We'll export either Phong or Lambert. Phong if it calls
                // itself specular, Lambert otherwise.
                var shader = unityMaterial.shader;
                bool specular = shader.name.ToLower ().Contains ("specular");

                var fbxMaterial = specular
                    ? FbxSurfacePhong.Create (fbxScene, fbxName)
                    : FbxSurfaceLambert.Create (fbxScene, fbxName);

                // Copy the flat colours over from Unity standard materials to FBX.
                fbxMaterial.Diffuse.Set (GetMaterialColor (unityMaterial, "_Color"));
                fbxMaterial.Emissive.Set (GetMaterialColor (unityMaterial, "_EmissionColor", 0));
                fbxMaterial.Ambient.Set (new FbxDouble3 ());

                fbxMaterial.BumpFactor.Set (unityMaterial.HasProperty ("_BumpScale") ? unityMaterial.GetFloat ("_BumpScale") : 0);

                if (specular) {
                    (fbxMaterial as FbxSurfacePhong).Specular.Set (GetMaterialColor (unityMaterial, "_SpecColor"));
                }

                // Export the textures from Unity standard materials to FBX.
                ExportTexture (unityMaterial, "_MainTex", fbxMaterial, FbxSurfaceMaterial.sDiffuse);
                ExportTexture (unityMaterial, "_EmissionMap", fbxMaterial, FbxSurfaceMaterial.sEmissive);
                ExportTexture (unityMaterial, "_BumpMap", fbxMaterial, FbxSurfaceMaterial.sNormalMap);
                if (specular) {
                    ExportTexture (unityMaterial, "_SpecGlosMap", fbxMaterial, FbxSurfaceMaterial.sSpecular);
                }

                MaterialMap.Add (unityName, fbxMaterial);
                fbxNode.AddMaterial (fbxMaterial);
                return true;
            }

            /// <summary>
            /// Sets up the material to polygon mapping for fbxMesh.
            /// To determine which part of the mesh uses which material, look at the submeshes
            /// and which polygons they represent.
            /// Assuming equal number of materials as submeshes, and that they are in the same order.
            /// (i.e. submesh 1 uses material 1)
            /// </summary>
            /// <param name="fbxMesh">Fbx mesh.</param>
            /// <param name="mesh">Mesh.</param>
            /// <param name="materials">Materials.</param>
            private void AssignLayerElementMaterial(FbxMesh fbxMesh, Mesh mesh, int materialCount)
            {
                // Add FbxLayerElementMaterial to layer 0 of the node
                FbxLayer fbxLayer = fbxMesh.GetLayer (0 /* default layer */);
                if (fbxLayer == null) {
                    fbxMesh.CreateLayer ();
                    fbxLayer = fbxMesh.GetLayer (0 /* default layer */);
                }

                using (var fbxLayerElement = FbxLayerElementMaterial.Create (fbxMesh, "Material")) {
                    // if there is only one material then set everything to that material
                    if (materialCount == 1) {
                        fbxLayerElement.SetMappingMode (FbxLayerElement.EMappingMode.eAllSame);
                        fbxLayerElement.SetReferenceMode (FbxLayerElement.EReferenceMode.eIndexToDirect);

                        FbxLayerElementArray fbxElementArray = fbxLayerElement.GetIndexArray ();
                        fbxElementArray.Add (0);
                    } else {
                        fbxLayerElement.SetMappingMode (FbxLayerElement.EMappingMode.eByPolygon);
                        fbxLayerElement.SetReferenceMode (FbxLayerElement.EReferenceMode.eIndexToDirect);

                        FbxLayerElementArray fbxElementArray = fbxLayerElement.GetIndexArray ();

                        for (int subMeshIndex = 0; subMeshIndex < mesh.subMeshCount; subMeshIndex++) {
                            var topology = mesh.GetTopology (subMeshIndex);
                            int polySize;

                            switch (topology) {
                            case MeshTopology.Triangles:
                                polySize = 3;
                                break;
                            case MeshTopology.Quads:
                                polySize = 4;
                                break;
                            case MeshTopology.Lines:
                                throw new System.NotImplementedException();
                            case MeshTopology.Points:
                                throw new System.NotImplementedException();
                            case MeshTopology.LineStrip:
                                throw new System.NotImplementedException();
                            default:
                                throw new System.NotImplementedException ();
                            }

                            // Specify the material index for each polygon.
                            // Material index should match subMeshIndex.
                            var indices = mesh.GetIndices (subMeshIndex);
                            for(int j = 0, n = indices.Length / polySize; j < n; j++){
                                fbxElementArray.Add (subMeshIndex);
                            }
                        }
                    }
                    fbxLayer.SetMaterials (fbxLayerElement);
                }
            }

            /// <summary>
            /// Exports a unity mesh and attaches it to the node as an FbxMesh.
            ///
            /// Able to export materials per sub-mesh as well (by default, exports with the default material).
            ///
            /// Use fbxNode.GetMesh() to access the exported mesh.
            /// </summary>
            public bool ExportMesh (Mesh mesh, FbxNode fbxNode, Material[] materials = null)
            {
                var meshInfo = new MeshInfo(mesh, materials);
                return ExportMesh(meshInfo, fbxNode);
            }

            /// <summary>
            /// Keeps track of the index of each point in the exported vertex array.
            /// </summary>
            private Dictionary<Vector3, int> ControlPointToIndex = new Dictionary<Vector3, int> ();

            /// <summary>
            /// Exports a unity mesh and attaches it to the node as an FbxMesh.
            /// </summary>
            bool ExportMesh (MeshInfo meshInfo, FbxNode fbxNode)
            {
                if (!meshInfo.IsValid) {
                    return false;
                }

                NumMeshes++;
                NumTriangles += meshInfo.Triangles.Length / 3;

                // create the mesh structure.
                var fbxScene = fbxNode.GetScene();
                FbxMesh fbxMesh = FbxMesh.Create (fbxScene, "Scene");

                // Create control points.
                ControlPointToIndex.Clear();
                {
                    var vertices = meshInfo.Vertices;
                    for (int v = 0, n = meshInfo.VertexCount; v < n; v++) {
                        if (ControlPointToIndex.ContainsKey (vertices [v])) {
                            continue;
                        }
                        ControlPointToIndex [vertices [v]] = ControlPointToIndex.Count();
                    }
                    fbxMesh.InitControlPoints (ControlPointToIndex.Count());

                    foreach (var kvp in ControlPointToIndex) {
                        var controlPoint = kvp.Key;
                        var index = kvp.Value;
                        fbxMesh.SetControlPointAt (ConvertToRightHanded(controlPoint, UnitScaleFactor), index);
                    }
                }

                var unmergedPolygons = new List<int> ();
                var mesh = meshInfo.mesh;
                for (int s = 0; s < mesh.subMeshCount; s++) {
                    var topology = mesh.GetTopology (s);
                    var indices = mesh.GetIndices (s);

                    int polySize;
                    int[] vertOrder;

                    switch (topology) {
                    case MeshTopology.Triangles:
                        polySize = 3;
                        // flip winding order so that Maya and Unity import it properly
                        vertOrder = new int[]{ 0, 2, 1 };
                        break;
                    case MeshTopology.Quads:
                        polySize = 4;
                        // flip winding order so that Maya and Unity import it properly
                        vertOrder = new int[]{ 0, 3, 2, 1 };
                        break;
                    case MeshTopology.Lines:
                        throw new System.NotImplementedException();
                    case MeshTopology.Points:
                        throw new System.NotImplementedException();
                    case MeshTopology.LineStrip:
                        throw new System.NotImplementedException();
                    default: 
                        throw new System.NotImplementedException ();
                    }

                    for (int f = 0; f < indices.Length / polySize; f++) {
                        fbxMesh.BeginPolygon ();

                        foreach (int val in vertOrder) {
                            int polyVert = indices [polySize * f + val];

                            // Save the polygon order (without merging vertices) so we
                            // properly export UVs, normals, binormals, etc.
                            unmergedPolygons.Add(polyVert);

                            polyVert = ControlPointToIndex [meshInfo.Vertices [polyVert]];
                            fbxMesh.AddPolygon (polyVert);

                        }
                        fbxMesh.EndPolygon ();
                    }
                }

                // Set up materials per submesh.
                foreach (var mat in meshInfo.Materials) {
                    ExportMaterial (mat, fbxScene, fbxNode);
                }
                AssignLayerElementMaterial (fbxMesh, meshInfo.mesh, meshInfo.Materials.Length);

                // Set up normals, etc.
                ExportComponentAttributes (meshInfo, fbxMesh, unmergedPolygons.ToArray());

                // set the fbxNode containing the mesh
                fbxNode.SetNodeAttribute (fbxMesh);
                fbxNode.SetShadingMode (FbxNode.EShadingMode.eWireFrame);
                return true;
            }

            /// <summary>
            /// Export GameObject as a skinned mesh with material, bones, a skin and, a bind pose.
            /// </summary>
            protected bool ExportSkinnedMesh (GameObject unityGo, FbxScene fbxScene, FbxNode fbxNode)
            {
                SkinnedMeshRenderer unitySkin
                = unityGo.GetComponent<SkinnedMeshRenderer> ();

                if (unitySkin == null) {
                    return false;
                }

                var mesh = unitySkin.sharedMesh;
                if (!mesh) {
                    return false;
                }

                if (Verbose)
                    Debug.Log (string.Format ("exporting {0} {1}", "Skin", fbxNode.GetName ()));


                Dictionary<SkinnedMeshRenderer, Transform[]> skinnedMeshToBonesMap;
                // export skeleton
                if (!ExportSkeleton (unitySkin, fbxScene, out skinnedMeshToBonesMap)) {
                    Debug.LogWarning ("failed to export skeleton");
                    return false;
                }

                var meshInfo = new MeshInfo (unitySkin.sharedMesh, unitySkin.sharedMaterials);

                // export skin mesh
                FbxMesh fbxMesh = null;
                if (ExportMesh (meshInfo, fbxNode)) {
                    fbxMesh = fbxNode.GetMesh ();
                }

                if (fbxMesh == null) {
                    Debug.LogError ("Could not find mesh");
                    return false;
                }

                // bind mesh to skeleton
                ExportSkin (unitySkin, meshInfo, fbxScene, fbxMesh, fbxNode);

                // add bind pose
                ExportBindPose (unitySkin, fbxNode, fbxScene, skinnedMeshToBonesMap);

                return true;
            }

            /// <summary>
            /// Determines whether this Transform is a bone.
            /// A transform is a bone if it is in the skinned meshes bone list (represented here as a bones dict),
            /// or if it has both an ancestor or descendant that are bones (i.e. if it is sandwiched between two bones,
            /// it should be a bone as well).
            /// </summary>
            /// <returns><c>true</c> if this transform is a bone; otherwise, <c>false</c>.</returns>
            /// <param name="t">Transform.</param>
            /// <param name="bones">Skinned meshes bones.</param>
            private bool IsBone (Transform t, Dictionary<Transform, int> bones)
            {
                if (bones.ContainsKey (t)) {
                    return true;
                }

                foreach (Transform child in t) {
                    if (IsBone (child, bones)) {
                        return true;
                    }
                }
                return false;
            }

            /// <summary>
            /// Export bones of skinned mesh, if this is a skinned mesh with
            /// bones and bind poses.
            /// </summary>
            private bool ExportSkeleton (SkinnedMeshRenderer skinnedMesh, FbxScene fbxScene, out Dictionary<SkinnedMeshRenderer, Transform[]> skinnedMeshToBonesMap)
            {
                skinnedMeshToBonesMap = new Dictionary<SkinnedMeshRenderer, Transform[]> ();

                if (!skinnedMesh) {
                    return false;
                }
                var bones = skinnedMesh.bones;
                if (bones == null || bones.Length == 0) {
                    return false;
                }
                var mesh = skinnedMesh.sharedMesh;
                if (!mesh) {
                    return false;
                }

                var bindPoses = mesh.bindposes;
                if (bindPoses == null || bindPoses.Length != bones.Length) {
                    return false;
                }

                // Three steps:
                // 0. Set up the map from bone to index.
                // 1. Create the bones, in arbitrary order.
                // 2. Connect up the hierarchy.
                // 3. Set the transforms.
                // Step 0 supports step 1 (finding which is the root bone) and step 3
                // (setting up transforms; the complication is the use of pivots).

                // Step 0: map transform to index so we can look up index by bone.
                Dictionary<Transform, int> index = new Dictionary<Transform, int>();
                for (int boneIndex = 0; boneIndex < bones.Length; boneIndex++) {
                    Transform unityBoneTransform = bones [boneIndex];
                    index[unityBoneTransform] = boneIndex;
                }

                // Step 1: create the bones.
                HashSet<Transform> boneSet = new HashSet<Transform> ();
                var s = new Stack<Transform> ();
                s.Push(skinnedMesh.rootBone);
                while (s.Count > 0) {
                    var t = s.Pop();

                    if (IsBone(t, index)) {
                        if (!boneSet.Contains (t)) {
                            // Create the bone node if we haven't already. Parent it to
                            // its corresponding parent, or to the scene if there is none.
                            FbxNode fbxBoneNode;
                            if (!MapUnityObjectToFbxNode.TryGetValue (t.gameObject, out fbxBoneNode)) {
                                Debug.LogErrorFormat("Node {0} should already be created", t.name);
                            }

                            // Set it up as a skeleton node if we haven't already.
                            if (fbxBoneNode.GetSkeleton () == null) {
                                FbxSkeleton fbxSkeleton = FbxSkeleton.Create (fbxScene, t.name + SkeletonPrefix);

                                var fbxSkeletonType = skinnedMesh.rootBone != t
                                ? FbxSkeleton.EType.eLimbNode : FbxSkeleton.EType.eRoot;
                                fbxSkeleton.SetSkeletonType (fbxSkeletonType);
                                fbxSkeleton.Size.Set (1.0f * UnitScaleFactor);
                                fbxBoneNode.SetNodeAttribute (fbxSkeleton);
                            }

                            boneSet.Add (t);
                        }

                        foreach (Transform child in t) {
                            s.Push (child);
                        }
                    }
                }

                var boneList = boneSet.ToArray();

                skinnedMeshToBonesMap.Add (skinnedMesh, boneList);

                // Step 2: Get bindposes
                var boneToBindPose = new Dictionary<Transform, Matrix4x4>();
                for (int boneIndex = 0, n = boneList.Length; boneIndex < n; boneIndex++) {
                    var unityBone = boneList [boneIndex];

                    Matrix4x4 pose;
                    if (index.ContainsKey (unityBone)) {
                        int i = index [unityBone];
                        pose = bindPoses [i];
                    } else {
                        pose = unityBone.worldToLocalMatrix * skinnedMesh.transform.localToWorldMatrix;
                    }
                    boneToBindPose.Add (unityBone, pose);
                }

                // Step 3: set up the transforms.
                for (int boneIndex = 0, n = boneList.Length; boneIndex < n; boneIndex++) {
                    var unityBone = boneList [boneIndex];
                    var fbxBone = MapUnityObjectToFbxNode [unityBone.gameObject];

                    Matrix4x4 pose;

                    var bindPose = boneToBindPose [unityBone];

                    if (fbxBone.GetSkeleton ().GetSkeletonType () == FbxSkeleton.EType.eRoot) {
                        // bind pose is local -> root. We want root -> local, so invert.
                        pose = (unityBone.parent.worldToLocalMatrix * skinnedMesh.transform.localToWorldMatrix * bindPose.inverse);
                    } else {
                        // Bind pose is local -> parent -> ... -> root.
                        // We want parent -> local.
                        // Invert our bind pose to get root -> local.
                        // The apply parent -> root to leave just parent -> local.
                        pose = boneToBindPose [unityBone.parent] * bindPose.inverse;
                    }

                    // FBX is transposed relative to Unity: transpose as we convert.
                    FbxMatrix matrix = new FbxMatrix ();
                    matrix.SetColumn (0, new FbxVector4 (pose.GetRow (0).x, pose.GetRow (0).y, pose.GetRow (0).z, pose.GetRow (0).w));
                    matrix.SetColumn (1, new FbxVector4 (pose.GetRow (1).x, pose.GetRow (1).y, pose.GetRow (1).z, pose.GetRow (1).w));
                    matrix.SetColumn (2, new FbxVector4 (pose.GetRow (2).x, pose.GetRow (2).y, pose.GetRow (2).z, pose.GetRow (2).w));
                    matrix.SetColumn (3, new FbxVector4 (pose.GetRow (3).x, pose.GetRow (3).y, pose.GetRow (3).z, pose.GetRow (3).w));

                    // FBX wants translation, rotation (in euler angles) and scale.
                    // We assume there's no real shear, just rounding error.
                    FbxVector4 translation, rotation, shear, scale;
                    double sign;
                    matrix.GetElements (out translation, out rotation, out shear, out scale, out sign);

                    // Export bones with zero rotation, using a pivot instead to set the rotation
                    // so that the bones are easier to animate and the rotation shows up as the "joint orientation" in Maya.
                    fbxBone.LclTranslation.Set (new FbxDouble3(-translation.X*UnitScaleFactor, translation.Y*UnitScaleFactor, translation.Z*UnitScaleFactor));
                    fbxBone.LclRotation.Set (new FbxDouble3(0,0,0));
                    fbxBone.LclScaling.Set (new FbxDouble3 (scale.X, scale.Y, scale.Z));

                    // TODO (UNI-34294): add detailed comment about why we export rotation as pre-rotation
                    fbxBone.SetRotationActive (true);
                    fbxBone.SetPivotState (FbxNode.EPivotSet.eSourcePivot, FbxNode.EPivotState.ePivotReference);
                    fbxBone.SetPreRotation (FbxNode.EPivotSet.eSourcePivot, new FbxVector4 (rotation.X, -rotation.Y, -rotation.Z));
                }

                return true;
            }

            /// <summary>
            /// Export binding of mesh to skeleton
            /// </summary>
            private bool ExportSkin (SkinnedMeshRenderer skinnedMesh, 
                                     MeshInfo meshInfo, FbxScene fbxScene, FbxMesh fbxMesh,
                                     FbxNode fbxRootNode)
            {
                FbxSkin fbxSkin = FbxSkin.Create (fbxScene, (skinnedMesh.name + SkinPrefix));

                FbxAMatrix fbxMeshMatrix = fbxRootNode.EvaluateGlobalTransform ();

                // keep track of the bone index -> fbx cluster mapping, so that we can add the bone weights afterwards
                Dictionary<int, FbxCluster> boneCluster = new Dictionary<int, FbxCluster> ();

                for(int i = 0; i < skinnedMesh.bones.Length; i++) {
                    FbxNode fbxBoneNode = MapUnityObjectToFbxNode [skinnedMesh.bones[i].gameObject];

                    // Create the deforming cluster
                    FbxCluster fbxCluster = FbxCluster.Create (fbxScene, "BoneWeightCluster");

                    fbxCluster.SetLink (fbxBoneNode);
                    fbxCluster.SetLinkMode (FbxCluster.ELinkMode.eNormalize);

                    boneCluster.Add (i, fbxCluster);

                    // set the Transform and TransformLink matrix
                    fbxCluster.SetTransformMatrix (fbxMeshMatrix);

                    FbxAMatrix fbxLinkMatrix = fbxBoneNode.EvaluateGlobalTransform ();
                    fbxCluster.SetTransformLinkMatrix (fbxLinkMatrix);

                    // add the cluster to the skin
                    fbxSkin.AddCluster (fbxCluster);
                }

                // set the vertex weights for each bone
                SetVertexWeights(meshInfo, boneCluster);

                // Add the skin to the mesh after the clusters have been added
                fbxMesh.AddDeformer (fbxSkin);

                return true;
            }

            /// <summary>
            /// set vertex weights in cluster
            /// </summary>
            private void SetVertexWeights (MeshInfo meshInfo, Dictionary<int, FbxCluster> boneCluster)
            {
                // set the vertex weights for each bone
                for (int i = 0; i < meshInfo.BoneWeights.Length; i++) {
                    var boneWeights = meshInfo.BoneWeights;
                    int[] indices = {
                        boneWeights [i].boneIndex0,
                        boneWeights [i].boneIndex1,
                        boneWeights [i].boneIndex2,
                        boneWeights [i].boneIndex3
                    };
                    float[] weights = {
                        boneWeights [i].weight0,
                        boneWeights [i].weight1,
                        boneWeights [i].weight2,
                        boneWeights [i].weight3
                    };

                    for (int j = 0; j < indices.Length; j++) {
                        if (weights [j] <= 0) {
                            continue;
                        }
                        if (!boneCluster.ContainsKey (indices [j])) {
                            continue;
                        }
                        boneCluster [indices [j]].AddControlPointIndex (ControlPointToIndex[meshInfo.Vertices[i]], weights [j]);
                    }
                }
            }

            /// <summary>
            /// Export bind pose of mesh to skeleton
            /// </summary>
            protected bool ExportBindPose (SkinnedMeshRenderer skinnedMesh, FbxNode fbxMeshNode,
                                  FbxScene fbxScene, Dictionary<SkinnedMeshRenderer, Transform[]> skinnedMeshToBonesMap)
            {
                FbxPose fbxPose = FbxPose.Create (fbxScene, fbxMeshNode.GetName());

                // set as bind pose
                fbxPose.SetIsBindPose (true);

                // assume each bone node has one weighted vertex cluster
                Transform[] bones;
                if (!skinnedMeshToBonesMap.TryGetValue (skinnedMesh, out bones)) {
                    return false;
                }
                for (int i = 0; i < bones.Length; i++) {
                    FbxNode fbxBoneNode = MapUnityObjectToFbxNode [bones[i].gameObject];

                    // EvaluateGlobalTransform returns an FbxAMatrix (affine matrix)
                    // which has to be converted to an FbxMatrix so that it can be passed to fbxPose.Add().
                    // The hierarchy for FbxMatrix and FbxAMatrix is as follows:
                    //
                    //      FbxDouble4x4
                    //      /           \
                    // FbxMatrix     FbxAMatrix
                    //
                    // Therefore we can't convert directly from FbxAMatrix to FbxMatrix,
                    // however FbxMatrix has a constructor that takes an FbxAMatrix.
                    FbxMatrix fbxBindMatrix = new FbxMatrix(fbxBoneNode.EvaluateGlobalTransform ());

                    fbxPose.Add (fbxBoneNode, fbxBindMatrix);
                }

                fbxPose.Add (fbxMeshNode, new FbxMatrix (fbxMeshNode.EvaluateGlobalTransform ()));

                // add the pose to the scene
                fbxScene.AddPose (fbxPose);

                return true;
            }

            /// <summary>
            /// Takes a Quaternion and returns a Euler with XYZ rotation order.
            /// Also converts from left (Unity) to righthanded (Maya) coordinates.
            /// 
            /// Note: Cannot simply use the FbxQuaternion.DecomposeSphericalXYZ()
            ///       function as this returns the angle in spherical coordinates 
            ///       instead of Euler angles, which Maya does not import properly. 
            /// </summary>
            /// <returns>Euler with XYZ rotation order.</returns>
            public static FbxDouble3 ConvertQuaternionToXYZEuler(Quaternion q)
            {
                FbxQuaternion quat = new FbxQuaternion (q.x, q.y, q.z, q.w);
                FbxAMatrix m = new FbxAMatrix ();
                m.SetQ (quat);
                var vector4 = m.GetR ();

                // Negate the y and z values of the rotation to convert 
                // from Unity to Maya coordinates (left to righthanded).
                return new FbxDouble3 (vector4.X, -vector4.Y, -vector4.Z);
            }

            public static FbxVector4 ConvertQuaternionToXYZEuler (FbxQuaternion quat)
            {
                FbxAMatrix m = new FbxAMatrix ();
                m.SetQ (quat);
                var vector4 = m.GetR ();

                // Negate the y and z values of the rotation to convert 
                // from Unity to Maya coordinates (left to righthanded).
                return new FbxVector4 (vector4.X, -vector4.Y, -vector4.Z, vector4.W);
            }

            // get a fbxNode's global default position.
            protected bool ExportTransform (UnityEngine.Transform unityTransform, FbxNode fbxNode, Vector3 newCenter, TransformExportType exportType)
            {
                // Fbx rotation order is XYZ, but Unity rotation order is ZXY.
                // This causes issues when converting euler to quaternion, causing the final
                // rotation to be slighlty off.
                // Fixed by exporting the rotations as eulers with XYZ rotation order.
                fbxNode.SetRotationOrder (FbxNode.EPivotSet.eSourcePivot, FbxEuler.EOrder.eOrderXYZ);

                UnityEngine.Vector3 unityTranslate;
                FbxDouble3 fbxRotate;
                UnityEngine.Vector3 unityScale;

                switch (exportType) {
                case TransformExportType.Reset:
                    unityTranslate = Vector3.zero;
                    fbxRotate = new FbxDouble3 (0);
                    unityScale = Vector3.one;
                    break;
                case TransformExportType.Global:
                    unityTranslate = GetRecenteredTranslation(unityTransform, newCenter);
                    fbxRotate = ConvertQuaternionToXYZEuler(unityTransform.rotation);
                    unityScale = unityTransform.lossyScale;
                    break;
                default: /*case TransformExportType.Local*/
                    unityTranslate = unityTransform.localPosition;
                    fbxRotate = ConvertQuaternionToXYZEuler(unityTransform.localRotation);
                    unityScale = unityTransform.localScale;
                    break;
                }

                // Transfer transform data from Unity to Fbx
                var fbxTranslate = ConvertToRightHanded(unityTranslate, UnitScaleFactor);
                var fbxScale = new FbxDouble3 (unityScale.x, unityScale.y, unityScale.z);

                // set the local position of fbxNode
                fbxNode.LclTranslation.Set (new FbxDouble3(fbxTranslate.X, fbxTranslate.Y, fbxTranslate.Z));
                fbxNode.LclRotation.Set (fbxRotate);
                fbxNode.LclScaling.Set (fbxScale);

                return true;
            }

            /// <summary>
            /// if this game object is a model prefab then export with shared components
            /// </summary>
            protected bool ExportInstance (GameObject unityGo, FbxNode fbxNode, FbxScene fbxScene)
            {
                PrefabType unityPrefabType = PrefabUtility.GetPrefabType(unityGo);

                if (unityPrefabType != PrefabType.PrefabInstance) return false;

                Object unityPrefabParent = PrefabUtility.GetPrefabParent (unityGo);

                if (Verbose)
                    Debug.Log (string.Format ("exporting instance {0}({1})", unityGo.name, unityPrefabParent.name));

                FbxMesh fbxMesh = null;

                if (!SharedMeshes.TryGetValue (unityPrefabParent.name, out fbxMesh))
                {
                    if (ExportMesh (unityGo, fbxNode) && fbxNode.GetMesh() != null) {
                        SharedMeshes [unityPrefabParent.name] = fbxNode.GetMesh ();
                        return true;
                    }
                }

                if (fbxMesh == null) return false;

                // set the fbxNode containing the mesh
                fbxNode.SetNodeAttribute (fbxMesh);
                fbxNode.SetShadingMode (FbxNode.EShadingMode.eWireFrame);

                return true;
            }

            /// <summary>
            /// Exports camera component
            /// </summary>
            protected bool ExportCamera (GameObject unityGO, FbxScene fbxScene, FbxNode fbxNode)
            {
                Camera unityCamera = unityGO.GetComponent<Camera> ();
                if (unityCamera == null) {
                    return false;
                }

                FbxCamera fbxCamera = FbxCamera.Create (fbxScene.GetFbxManager(), unityCamera.name);
                if (fbxCamera == null) {
                    return false;
                }

                float aspectRatio = unityCamera.aspect;

                #region Configure Film Camera from Game Camera
                // Configure FilmBack settings: 35mm TV Projection (0.816 x 0.612)
                float apertureHeightInInches = 0.612f;
                float apertureWidthInInches = aspectRatio * apertureHeightInInches;

                FbxCamera.EProjectionType projectionType =
                    unityCamera.orthographic ? FbxCamera.EProjectionType.eOrthogonal : FbxCamera.EProjectionType.ePerspective;

                fbxCamera.ProjectionType.Set(projectionType);
                fbxCamera.FilmAspectRatio.Set(aspectRatio);
                fbxCamera.SetApertureWidth (apertureWidthInInches);
                fbxCamera.SetApertureHeight (apertureHeightInInches);
                fbxCamera.SetApertureMode (FbxCamera.EApertureMode.eVertical);

                // Focal Length
                fbxCamera.FocalLength.Set(fbxCamera.ComputeFocalLength (unityCamera.fieldOfView));

                // Field of View
                fbxCamera.FieldOfView.Set (unityCamera.fieldOfView);

                // NearPlane
                fbxCamera.SetNearPlane (unityCamera.nearClipPlane*UnitScaleFactor);

                // FarPlane
                fbxCamera.SetFarPlane (unityCamera.farClipPlane*UnitScaleFactor);
                #endregion

                fbxNode.SetNodeAttribute (fbxCamera);

                // set +90 post rotation to counteract for FBX camera's facing +X direction by default
                fbxNode.SetPostRotation(FbxNode.EPivotSet.eSourcePivot, new FbxVector4(0,90,0));
                // have to set rotation active to true in order for post rotation to be applied
                fbxNode.SetRotationActive (true);

                // make the last camera exported the default camera
                DefaultCamera = fbxNode.GetName ();

                return true;
            }

            /// <summary>
            /// Exports light component.
            /// Supported types: point, spot and directional
            /// Cookie => Gobo
            /// </summary>
            protected bool ExportLight (GameObject unityGo, FbxScene fbxScene, FbxNode fbxNode)
            {
                Light unityLight = unityGo.GetComponent<Light> ();

                if (unityLight == null)
                    return false;

                FbxLight.EType fbxLightType;

                // Is light type supported?
                if (!MapLightType.TryGetValue (unityLight.type, out fbxLightType))
                    return false;
                
                FbxLight fbxLight = FbxLight.Create (fbxScene.GetFbxManager (), unityLight.name);

                // Set the type of the light.      
                fbxLight.LightType.Set(fbxLightType);

                switch (unityLight.type) 
                {
                case LightType.Directional : {
                        break;
                    }
                case LightType.Spot : {
                        // Set the angle of the light's spotlight cone in degrees.
                        fbxLight.InnerAngle.Set(unityLight.spotAngle);
                        fbxLight.OuterAngle.Set(unityLight.spotAngle);
                        break;
                    }
                case LightType.Point : {
                        break;
                    }
                case LightType.Area : {
                        // TODO: areaSize: The size of the area light by scaling the node XY
                        break;
                    }
                }
                // The color of the light.
                var unityLightColor = unityLight.color;
                fbxLight.Color.Set (new FbxDouble3(unityLightColor.r, unityLightColor.g, unityLightColor.b));

                // Set the Intensity of a light is multiplied with the Light color.
                fbxLight.Intensity.Set (unityLight.intensity * UnitScaleFactor /*compensate for Maya scaling by system units*/ );

                // Set the range of the light.
                // applies-to: Point & Spot
                // => FarAttenuationStart, FarAttenuationEnd
                fbxLight.FarAttenuationStart.Set (0.01f /* none zero start */);
                fbxLight.FarAttenuationEnd.Set(unityLight.range*UnitScaleFactor);

                // shadows           Set how this light casts shadows
                // applies-to: Point & Spot
                bool unityLightCastShadows = unityLight.shadows != LightShadows.None;
                fbxLight.CastShadows.Set (unityLightCastShadows);

                fbxNode.SetNodeAttribute (fbxLight);

                // set +90 post rotation on x to counteract for FBX light's facing -Y direction by default
                fbxNode.SetPostRotation(FbxNode.EPivotSet.eSourcePivot, new FbxVector4(90,0,0));
                // have to set rotation active to true in order for post rotation to be applied
                fbxNode.SetRotationActive (true);

                return true;
            }

            /// <summary>
            /// Export an AnimationCurve.
            /// NOTE: This is not used for rotations, because we need to convert from
            /// quaternion to euler and various other stuff.
            /// </summary>
            protected void ExportAnimationCurve (UnityEngine.Object uniObj,
                                                 AnimationCurve uniAnimCurve,
                                                 string uniPropertyName,
                                                 FbxScene fbxScene,
                                                 FbxAnimLayer fbxAnimLayer)
            {
                if (Verbose) {
                    Debug.Log ("Exporting animation for " + uniObj.ToString() + " (" + uniPropertyName + ")");
                }

                FbxPropertyChannelPair fbxPropertyChannelPair;
                if (!FbxPropertyChannelPair.TryGetValue (uniPropertyName, out fbxPropertyChannelPair)) {
                    Debug.LogWarning (string.Format ("no mapping from Unity '{0}' to fbx property", uniPropertyName));
                    return;
                }

                GameObject unityGo = GetGameObject (uniObj);
                if (unityGo == null) {
                    Debug.LogError (string.Format ("cannot find gameobject for {0}", uniObj.ToString()));
                    return;
                }

                FbxNode fbxNode;
                if (!MapUnityObjectToFbxNode.TryGetValue(unityGo, out fbxNode))
                {
                    Debug.LogError(string.Format("no fbx node for {0}", unityGo.ToString()));
                    return;
                }
                // map unity property name to fbx property
                var fbxProperty = fbxNode.FindProperty(fbxPropertyChannelPair.Property, false);
                if (!fbxProperty.IsValid())
                {
                    var fbxNodeAttribute = fbxNode.GetNodeAttribute();
                    if (fbxNodeAttribute != null)
                    {
                        fbxProperty = fbxNodeAttribute.FindProperty(fbxPropertyChannelPair.Property, false);
                    }
                }
                if (!fbxProperty.IsValid())
                {
                    Debug.LogError(string.Format("no fbx property {0} found on {1} node or nodeAttribute ", fbxPropertyChannelPair.Property, fbxNode.GetName()));
                    return;
                }

                // Create the AnimCurve on the channel
                FbxAnimCurve fbxAnimCurve = fbxProperty.GetCurve (fbxAnimLayer, fbxPropertyChannelPair.Channel, true);

                var transformBindings = new UnityToMayaConvertSceneHelper (uniPropertyName);

                // copy Unity AnimCurve to FBX AnimCurve.
                fbxAnimCurve.KeyModifyBegin ();

                for (int keyIndex = 0, n = uniAnimCurve.length; keyIndex < n; ++keyIndex) {
                    var uniKeyFrame = uniAnimCurve [keyIndex];
                    var fbxTime = FbxTime.FromSecondDouble (uniKeyFrame.time);

                    keyIndex = fbxAnimCurve.KeyAdd (fbxTime);
                    fbxAnimCurve.KeySet (keyIndex, fbxTime, transformBindings.Convert(uniKeyFrame.value));
                }

                fbxAnimCurve.KeyModifyEnd();
            }

            class UnityToMayaConvertSceneHelper
            {
                bool convertDistance = false;
                bool convertLtoR = false;

                float unitScaleFactor = 1f;

                public UnityToMayaConvertSceneHelper(string uniPropertyName)
                {
                    System.StringComparison cc = System.StringComparison.CurrentCulture;

                    bool partT = uniPropertyName.StartsWith ("m_LocalPosition.", cc);
                    bool partTx = uniPropertyName.EndsWith ("Position.x", cc) || uniPropertyName.EndsWith ("T.x", cc);
                    bool partRy = uniPropertyName.Equals("localEulerAnglesRaw.y", cc);
                    bool partRz = uniPropertyName.Equals("localEulerAnglesRaw.z", cc);

                    convertLtoR |= partTx || partRy || partRz;

                    convertDistance |= partT;
                    convertDistance |= uniPropertyName.StartsWith ("m_Intensity", cc);

                    if (convertDistance) 
                        unitScaleFactor = ModelExporter.UnitScaleFactor;

                    if (convertLtoR)
                        unitScaleFactor = -unitScaleFactor;
                }

                public float Convert(float value)
                {
                    // left handed to right handed conversion
                    // meters to centimetres conversion
                    return unitScaleFactor * value;
                }

            }

            /// <summary>
            /// Store FBX property name and channel name 
            /// </summary>
            struct FbxPropertyChannelPair {
                public string Property { get ; private set; }
                public string Channel { get ; private set; }
                public FbxPropertyChannelPair(string p, string c) {
                    Property = p;
                    Channel = c;
                }

                /// <summary>
                /// Map a Unity property name to the corresponding FBX property and
                /// channel names.
                /// </summary>
                public static bool TryGetValue(string uniPropertyName, out FbxPropertyChannelPair prop)
                {
                    System.StringComparison ct = System.StringComparison.CurrentCulture;

                    // Transform Scaling
                    if (uniPropertyName.StartsWith ("m_LocalScale.x", ct) || uniPropertyName.EndsWith ("S.x", ct)) {
                        prop = new FbxPropertyChannelPair ("Lcl Scaling", Globals.FBXSDK_CURVENODE_COMPONENT_X);
                        return true;
                    }
                    if (uniPropertyName.StartsWith ("m_LocalScale.y", ct) || uniPropertyName.EndsWith ("S.y", ct)) {
                        prop = new FbxPropertyChannelPair ("Lcl Scaling", Globals.FBXSDK_CURVENODE_COMPONENT_Y);
                        return true;
                    }
                    if (uniPropertyName.StartsWith ("m_LocalScale.z", ct) || uniPropertyName.EndsWith ("S.z", ct)) {
                        prop = new FbxPropertyChannelPair ("Lcl Scaling", Globals.FBXSDK_CURVENODE_COMPONENT_Z);
                        return true;
                    }

                    // Transform Rotation (EULER)
                    // NOTE: Quaternion Rotation handled by QuaternionCurve
                    if (uniPropertyName.StartsWith ("localEulerAnglesRaw.x", ct)) {
                        prop = new FbxPropertyChannelPair ("Lcl Rotation", Globals.FBXSDK_CURVENODE_COMPONENT_X);
                        return true;
                    }
                    if (uniPropertyName.StartsWith ("localEulerAnglesRaw.y", ct)) {
                        prop = new FbxPropertyChannelPair ("Lcl Rotation", Globals.FBXSDK_CURVENODE_COMPONENT_Y);
                        return true;
                    }
                    if (uniPropertyName.StartsWith ("localEulerAnglesRaw.z", ct)) {
                        prop = new FbxPropertyChannelPair ("Lcl Rotation", Globals.FBXSDK_CURVENODE_COMPONENT_Z);
                        return true;
                    }
    
                    // Transform Translation
                    if (uniPropertyName.StartsWith ("m_LocalPosition.x", ct) || uniPropertyName.EndsWith ("T.x", ct)) {
                        prop = new FbxPropertyChannelPair ("Lcl Translation", Globals.FBXSDK_CURVENODE_COMPONENT_X);
                        return true;
                    }
                    if (uniPropertyName.StartsWith ("m_LocalPosition.y", ct) || uniPropertyName.EndsWith ("T.y", ct)) {
                        prop = new FbxPropertyChannelPair ("Lcl Translation", Globals.FBXSDK_CURVENODE_COMPONENT_Y);
                        return true;
                    }
                    if (uniPropertyName.StartsWith ("m_LocalPosition.z", ct) || uniPropertyName.EndsWith ("T.z", ct)) {
                        prop = new FbxPropertyChannelPair ("Lcl Translation", Globals.FBXSDK_CURVENODE_COMPONENT_Z);
                        return true;
                    }

                    if (uniPropertyName.StartsWith("m_Intensity", ct))
                    {
                        prop = new FbxPropertyChannelPair ("Intensity", null);
                        return true;
                    }

                    if (uniPropertyName.StartsWith("m_SpotAngle", ct))
                    {
                        prop = new FbxPropertyChannelPair ("OuterAngle", null);
                        return true;
                    }

                    if (uniPropertyName.StartsWith("m_Color.r", ct))
                    {
                        prop = new FbxPropertyChannelPair ("Color", Globals.FBXSDK_CURVENODE_COLOR_RED);
                        return true;
                    }

                    if (uniPropertyName.StartsWith("m_Color.g", ct))
                    {
                        prop = new FbxPropertyChannelPair("Color", Globals.FBXSDK_CURVENODE_COLOR_GREEN);
                        return true;
                    }

                    if (uniPropertyName.StartsWith("m_Color.b", ct))
                    {
                        prop = new FbxPropertyChannelPair("Color", Globals.FBXSDK_CURVENODE_COLOR_BLUE);
                        return true;
                    }

                    prop = new FbxPropertyChannelPair ();
                    return false;
                }
            }

            /// <summary>
            /// Exporting rotations is more complicated. We need to convert
            /// from quaternion to euler. We use this class to help.
            /// </summary>
            class QuaternionCurve {
                public AnimationCurve x;
                public AnimationCurve y;
                public AnimationCurve z;
                public AnimationCurve w;

                public struct Key {
                    public FbxTime time;
                    public FbxVector4 euler;
                }

                public QuaternionCurve() { }

                public static int GetQuaternionIndex(string uniPropertyName) {
                    System.StringComparison ct = System.StringComparison.CurrentCulture;
                    bool isQuaternionComponent = false;

                    isQuaternionComponent |= uniPropertyName.StartsWith ("m_LocalRotation.", ct);
                    isQuaternionComponent |= uniPropertyName.EndsWith ("Q.x", ct);
                    isQuaternionComponent |= uniPropertyName.EndsWith ("Q.y", ct);
                    isQuaternionComponent |= uniPropertyName.EndsWith ("Q.z", ct);
                    isQuaternionComponent |= uniPropertyName.EndsWith ("Q.w", ct);

                    if (!isQuaternionComponent) { return -1; }

                    switch(uniPropertyName[uniPropertyName.Length - 1]) {
                    case 'x': return 0;
                    case 'y': return 1;
                    case 'z': return 2;
                    case 'w': return 3;
                    default: return -1;
                    }
                }

                public void SetCurve(int i, AnimationCurve curve) {
                    switch(i) {
                    case 0: x = curve; break;
                    case 1: y = curve; break;
                    case 2: z = curve; break;
                    case 3: w = curve; break;
                    default: throw new System.IndexOutOfRangeException();
                    }
                }

                Key [] ComputeKeys(UnityEngine.Quaternion restRotation, FbxNode node) {
                    // Get the source pivot pre-rotation if any, so we can
                    // remove it from the animation we get from Unity.
                    var fbxPreRotationEuler = node.GetRotationActive() 
                                                  ? node.GetPreRotation(FbxNode.EPivotSet.eSourcePivot)
                                                  : new FbxVector4();
                    var fbxPreRotationInverse = new FbxQuaternion();
                    fbxPreRotationInverse.ComposeSphericalXYZ(fbxPreRotationEuler);
                    fbxPreRotationInverse.Inverse();

                    // If we're only animating along certain coords for some
                    // reason, we'll need to fill in the other coords with the
                    // rest-pose value.
                    var lclQuaternion = new FbxQuaternion(restRotation.x, restRotation.y, restRotation.z, restRotation.w);

                    // Find when we have keys set.
                    var keyTimes = new HashSet<float>();
                    if (x != null) { foreach(var key in x.keys) { keyTimes.Add(key.time); } }
                    if (y != null) { foreach(var key in y.keys) { keyTimes.Add(key.time); } }
                    if (z != null) { foreach(var key in z.keys) { keyTimes.Add(key.time); } }
                    if (w != null) { foreach(var key in w.keys) { keyTimes.Add(key.time); } }

                    // Convert to the Key type.
                    var keys = new Key[keyTimes.Count];
                    int i = 0;
                    foreach(var seconds in keyTimes) {

                        // The final animation, including the effect of pre-rotation.
                        // If we have no curve, assume the node has the correct rotation right now.
                        // We need to evaluate since we might only have keys in one of the axes.
                        var fbxFinalAnimation = new FbxQuaternion(
                            (x == null) ? lclQuaternion[0] : x.Evaluate(seconds),
                            (y == null) ? lclQuaternion[1] : y.Evaluate(seconds),
                            (z == null) ? lclQuaternion[2] : z.Evaluate(seconds),
                            (w == null) ? lclQuaternion[3] : w.Evaluate(seconds));

                        // Cancel out the pre-rotation. Order matters. FBX reads left-to-right.
                        // When we run animation we will apply:
                        //      pre-rotation
                        //      then pre-rotation inverse
                        //      then animation.
                        var fbxQuat = fbxPreRotationInverse * fbxFinalAnimation;

                        // Store the key so we can sort them later.
                        Key key;
                        key.time = FbxTime.FromSecondDouble(seconds);
                        key.euler = ModelExporter.ConvertQuaternionToXYZEuler(fbxQuat);
                        keys[i++] = key;
                    }

                    // Sort the keys by time
                    System.Array.Sort(keys, (Key a, Key b) => a.time.CompareTo(b.time));

                    return keys;
                }

                public void Animate(Transform unityTransform, FbxNode fbxNode, FbxAnimLayer fbxAnimLayer, bool Verbose) {

                    /* Find or create the three curves. */
                    var fbxAnimCurveX = fbxNode.LclRotation.GetCurve(fbxAnimLayer, Globals.FBXSDK_CURVENODE_COMPONENT_X, true);
                    var fbxAnimCurveY = fbxNode.LclRotation.GetCurve(fbxAnimLayer, Globals.FBXSDK_CURVENODE_COMPONENT_Y, true);
                    var fbxAnimCurveZ = fbxNode.LclRotation.GetCurve(fbxAnimLayer, Globals.FBXSDK_CURVENODE_COMPONENT_Z, true);

                    /* set the keys */
                    fbxAnimCurveX.KeyModifyBegin();
                    fbxAnimCurveY.KeyModifyBegin();
                    fbxAnimCurveZ.KeyModifyBegin();

                    var keys = ComputeKeys(unityTransform.localRotation, fbxNode);
                    for(int i = 0, n = keys.Length; i < n; ++i) {
                        var key = keys[i];
                        fbxAnimCurveX.KeyAdd(key.time);
                        fbxAnimCurveX.KeySet(i, key.time, (float)key.euler.X);

                        fbxAnimCurveY.KeyAdd(key.time);
                        fbxAnimCurveY.KeySet(i, key.time, (float)key.euler.Y);

                        fbxAnimCurveZ.KeyAdd(key.time);
                        fbxAnimCurveZ.KeySet(i, key.time, (float)key.euler.Z);
                    }

                    fbxAnimCurveZ.KeyModifyEnd();
                    fbxAnimCurveY.KeyModifyEnd();
                    fbxAnimCurveX.KeyModifyEnd();

                    if (Verbose) {
                        Debug.Log("Exported rotation animation for " + fbxNode.GetName());
                    }
                }
            }

            /// <summary>
            /// Export an AnimationClip as a single take
            /// </summary>
            protected void ExportAnimationClip (AnimationClip uniAnimClip, GameObject uniRoot, FbxScene fbxScene)
            {
                if (!uniAnimClip) return;

                if (Verbose)
                    Debug.Log (string.Format ("Exporting animation clip ({1}) for {0}", uniRoot.name, uniAnimClip.name));

                // setup anim stack
                FbxAnimStack fbxAnimStack = FbxAnimStack.Create (fbxScene, uniAnimClip.name);
                fbxAnimStack.Description.Set ("Animation Take: " + uniAnimClip.name);

                // add one mandatory animation layer
                FbxAnimLayer fbxAnimLayer = FbxAnimLayer.Create (fbxScene, "Animation Base Layer");
                fbxAnimStack.AddMember (fbxAnimLayer);

                // Set up the FPS so our frame-relative math later works out
                // Custom frame rate isn't really supported in FBX SDK (there's
                // a bug), so try hard to find the nearest time mode.
                FbxTime.EMode timeMode = FbxTime.EMode.eCustom;
                double precision = 1e-6;
                while (timeMode == FbxTime.EMode.eCustom && precision < 1000) {
                    timeMode = FbxTime.ConvertFrameRateToTimeMode (uniAnimClip.frameRate, precision);
                    precision *= 10;
                }
                if (timeMode == FbxTime.EMode.eCustom) {
                    timeMode = FbxTime.EMode.eFrames30;
                }
                FbxTime.SetGlobalTimeMode (timeMode);

                // set time correctly
                var fbxStartTime = FbxTime.FromSecondDouble (0);
                var fbxStopTime = FbxTime.FromSecondDouble (uniAnimClip.length);

                fbxAnimStack.SetLocalTimeSpan (new FbxTimeSpan (fbxStartTime, fbxStopTime));

                /* The major difficulty: Unity uses quaternions for rotation
                 * (which is how it should be) but FBX uses Euler angles. So we
                 * need to gather up the list of transform curves per object. */
                var quaternions = new Dictionary<UnityEngine.GameObject, QuaternionCurve> ();

                foreach (EditorCurveBinding uniCurveBinding in AnimationUtility.GetCurveBindings (uniAnimClip)) {
                    Object uniObj = AnimationUtility.GetAnimatedObject (uniRoot, uniCurveBinding);
                    if (!uniObj) { continue; }

                    AnimationCurve uniAnimCurve = AnimationUtility.GetEditorCurve (uniAnimClip, uniCurveBinding);
                    if (uniAnimCurve == null) { continue; }

                    if (Verbose)
                    {
                        Debug.Log (string.Format ("Exporting animation curve bound to {0} {1}", 
                            uniCurveBinding.propertyName, uniCurveBinding.path));
                    }

                    int index = QuaternionCurve.GetQuaternionIndex (uniCurveBinding.propertyName);
                    if (index == -1) 
                    {
                        /* simple property (e.g. intensity), export right away */
                        ExportAnimationCurve (uniObj, uniAnimCurve, uniCurveBinding.propertyName,
                            fbxScene, fbxAnimLayer);
                    } else {
                        /* Rotation property; save it to convert quaternion -> euler later. */

                        var uniGO = GetGameObject (uniObj);
                        if (!uniGO) { continue; }

                        QuaternionCurve quat;
                        if (!quaternions.TryGetValue (uniGO, out quat)) {
                            quat = new QuaternionCurve ();
                            quaternions.Add (uniGO, quat);
                        }
                        quat.SetCurve (index, uniAnimCurve);
                    }
                }

                /* now export all the quaternion curves */
                foreach (var kvp in quaternions) {
                    var unityGo = kvp.Key;
                    var quat = kvp.Value;

                    FbxNode fbxNode;
                    if (!MapUnityObjectToFbxNode.TryGetValue (unityGo, out fbxNode)) {
                        Debug.LogError (string.Format ("no FbxNode found for {0}", unityGo.name));
                        continue;
                    }
                    quat.Animate (unityGo.transform, fbxNode, fbxAnimLayer, Verbose);
                }
            }

            /// <summary>
            /// Export the Animator component on this game object
            /// </summary>
            protected void ExportAnimation (GameObject uniRoot, FbxScene fbxScene)
            {
                var exportedClips = new HashSet<AnimationClip> ();

                var uniAnimator = uniRoot.GetComponent<Animator> ();
                if (uniAnimator)
                { 
                    // Try the animator controller (mecanim)
                    var controller = uniAnimator.runtimeAnimatorController;

                    if (controller) 
                    { 
                        // Only export each clip once per game object.
                        foreach (var clip in controller.animationClips) {
                            if (exportedClips.Add (clip)) {
                                ExportAnimationClip (clip, uniRoot, fbxScene);
                            }
                        }
                    }
                }

                // Try the playable director
                var director = uniRoot.GetComponent<UnityEngine.Playables.PlayableDirector> ();
                if (director)
                {
                    Debug.LogWarning(string.Format("Exporting animation from PlayableDirector on {0} not supported", uniRoot.name));
                    // TODO: export animationclips from playabledirector
                }

                // Try the animation (legacy)
                var uniAnimation = uniRoot.GetComponent<Animation> ();
                if (uniAnimation) 
                { 
                    // Only export each clip once per game object.
                    foreach (var uniAnimObj in uniAnimation) {
                        AnimationState uniAnimState = uniAnimObj as AnimationState;
                        if (uniAnimState)
                        {
                            AnimationClip uniAnimClip = uniAnimState.clip;
                            if (exportedClips.Add (uniAnimClip)) {
                                ExportAnimationClip (uniAnimClip, uniRoot, fbxScene);
                            }
                        }
                    }
                }
            }

            /// <summary>
            /// configures default camera for the scene
            /// </summary>
            protected void SetDefaultCamera (FbxScene fbxScene)
            {
                if (DefaultCamera == "")
                    DefaultCamera = Globals.FBXSDK_CAMERA_PERSPECTIVE;

                fbxScene.GetGlobalSettings ().SetDefaultCamera (DefaultCamera);
            }

            /// <summary>
            /// Ensures that the inputted name is unique.
            /// If a duplicate name is found, then it is incremented.
            /// e.g. Sphere becomes Sphere_1
            /// </summary>
            /// <returns>Unique name</returns>
            /// <param name="name">Name</param>
            private string GetUniqueName(string name)
            {
                var uniqueName = name;
                if (NameToIndexMap.ContainsKey (name)) {
                    uniqueName = string.Format (UniqueNameFormat, name, NameToIndexMap [name]);
                    NameToIndexMap [name]++;
                } else {
                    NameToIndexMap [name] = 1;
                }
                return uniqueName;
            }

            /// <summary>
            /// Creates an FbxNode for each GameObject.
            /// </summary>
            /// <returns>The number of nodes exported.</returns>
            protected int ExportTransformHierarchy(
                GameObject  unityGo, FbxScene fbxScene, FbxNode fbxNodeParent,
                int exportProgress, int objectCount, Vector3 newCenter,
                TransformExportType exportType = TransformExportType.Local)
            {
                int numObjectsExported = exportProgress;

                if (ExportSettings.mayaCompatibleNames) {
                    unityGo.name = ConvertToMayaCompatibleName (unityGo.name);
                }

                // create an FbxNode and add it as a child of parent
                FbxNode fbxNode = FbxNode.Create (fbxScene, GetUniqueName (unityGo.name));
                MapUnityObjectToFbxNode [unityGo] = fbxNode;

                if (Verbose)
                    Debug.Log (string.Format ("exporting {0}", fbxNode.GetName ()));

                numObjectsExported++;
                if (EditorUtility.DisplayCancelableProgressBar (
                        ProgressBarTitle,
                        string.Format ("Creating FbxNode {0}/{1}", numObjectsExported, objectCount),
                        (numObjectsExported / (float)objectCount) * 0.25f)) {
                    // cancel silently
                    return -1;
                }

                // Default inheritance type in FBX is RrSs, which causes scaling issues in Maya as
                // both Maya and Unity use RSrs inheritance by default.
                // Note: MotionBuilder uses RrSs inheritance by default as well, though it is possible
                //       to select a different inheritance type in the UI.
                // Use RSrs as the scaling inhertiance instead.
                fbxNode.SetTransformationInheritType (FbxTransform.EInheritType.eInheritRSrs);

                ExportTransform (unityGo.transform, fbxNode, newCenter, exportType);

                fbxNodeParent.AddChild (fbxNode);

                // now  unityGo  through our children and recurse
                foreach (Transform childT in  unityGo.transform) {
                    numObjectsExported = ExportTransformHierarchy (childT.gameObject, fbxScene, fbxNode, numObjectsExported, objectCount, newCenter);
                }

                return numObjectsExported;
            }

            /// <summary>
            /// Export components on this game object.
            /// Transform components have already been exported.
            /// This function exports the other components and animation.
            /// </summary>
            protected bool ExportComponents(FbxScene fbxScene)
            {
                var animationNodes = new HashSet<GameObject> ();

                int numObjectsExported = 0;
                int objectCount = MapUnityObjectToFbxNode.Count;
                foreach (KeyValuePair<GameObject, FbxNode> entry in MapUnityObjectToFbxNode) {
                    numObjectsExported++;
                    if (EditorUtility.DisplayCancelableProgressBar (
                            ProgressBarTitle,
                            string.Format ("Exporting Components for GameObject {0}/{1}", numObjectsExported, objectCount),
                            ((numObjectsExported / (float)objectCount) * 0.25f) + 0.25f)) {
                        // cancel silently
                        return false;
                    }

                    var unityGo = entry.Key;
                    var fbxNode = entry.Value;

                    // try export mesh
                    bool exportedMesh = ExportInstance (unityGo, fbxNode, fbxScene);

                    if (!exportedMesh) {
                        exportedMesh = ExportMesh (unityGo, fbxNode);
                    }

                    // export camera, but only if no mesh was exported
                    bool exportedCamera = false;
                    if (!exportedMesh) {
                        exportedCamera = ExportCamera (unityGo, fbxScene, fbxNode);
                    }

                    // export light, but only if no mesh or camera was exported
                    if (!exportedMesh && !exportedCamera) {
                        ExportLight (unityGo, fbxScene, fbxNode);
                    }

<<<<<<< HEAD
                    // check if this object contains animation, keep track of it
                    // if it does
                    if (GameObjectHasAnimation (unityGo)) {
                        animationNodes.Add (unityGo);
                    }
                }
=======
                    // now (try) export animation
                    ExportAnimation (unityGo, fbxScene);
>>>>>>> a9821f52

                // export all GameObjects that have animation
                if (animationNodes.Count > 0) {
                    foreach (var go in animationNodes) {
                        ExportAnimation (go, fbxScene);
                    }
                }

                return true;
            }

            /// <summary>
            /// Checks if the GameObject has animation.
            /// </summary>
            /// <returns><c>true</c>, if object has animation, <c>false</c> otherwise.</returns>
            /// <param name="go">Go.</param>
            protected bool GameObjectHasAnimation(GameObject go){
                return go != null &&
                    go.GetComponent<Animator> () ||
                    go.GetComponent<Animation> () ||
                    go.GetComponent<UnityEngine.Playables.PlayableDirector> ();
            }

            /// <summary>
            /// A count of how many GameObjects we are exporting, to have a rough
            /// idea of how long creating the scene will take.
            /// </summary>
            /// <returns>The hierarchy count.</returns>
            /// <param name="exportSet">Export set.</param>
            public int GetHierarchyCount (HashSet<GameObject> exportSet)
            {
                int count = 0;
                Queue<GameObject> queue = new Queue<GameObject> (exportSet);
                while (queue.Count > 0) {
                    var obj = queue.Dequeue ();
                    var objTransform = obj.transform;
                    foreach (Transform child in objTransform) {
                        queue.Enqueue (child.gameObject);
                    }
                    count++;
                }
                return count;
            }

            /// <summary>
            /// Removes objects that will already be exported anyway.
            /// E.g. if a parent and its child are both selected, then the child
            ///      will be removed from the export set.
            /// </summary>
            /// <returns>The revised export set</returns>
            /// <param name="unityExportSet">Unity export set.</param>
            public static HashSet<GameObject> RemoveRedundantObjects(IEnumerable<UnityEngine.Object> unityExportSet)
            {
                // basically just remove the descendents from the unity export set
                HashSet<GameObject> toExport = new HashSet<GameObject> ();
                HashSet<UnityEngine.Object> hashedExportSet = new HashSet<Object> (unityExportSet);

                foreach(var obj in unityExportSet){
                    var unityGo = GetGameObject (obj);

                    if (unityGo) {
                        // if any of this nodes ancestors is already in the export set,
                        // then ignore it, it will get exported already
                        bool parentInSet = false;
                        var parent = unityGo.transform.parent;
                        while (parent != null) {
                            if (hashedExportSet.Contains (parent.gameObject)) {
                                parentInSet = true;
                                break;
                            }
                            parent = parent.parent;
                        }

                        if (!parentInSet) {
                            toExport.Add (unityGo);
                        }
                    }
                }
                return toExport;
            }

            /// <summary>
            /// Recursively go through the hierarchy, unioning the bounding box centers
            /// of all the children, to find the combined bounds.
            /// </summary>
            /// <param name="t">Transform.</param>
            /// <param name="boundsUnion">The Bounds that is the Union of all the bounds on this transform's hierarchy.</param>
            private static void EncapsulateBounds(Transform t, ref Bounds boundsUnion)
            {
                var bounds = GetBounds (t);
                boundsUnion.Encapsulate (bounds);

                foreach (Transform child in t) {
                    EncapsulateBounds (child, ref boundsUnion);
                }
            }

            /// <summary>
            /// Gets the bounds of a transform. 
            /// Looks first at the Renderer, then Mesh, then Collider.
            /// Default to a bounds with center transform.position and size zero.
            /// </summary>
            /// <returns>The bounds.</returns>
            /// <param name="t">Transform.</param>
            private static Bounds GetBounds(Transform t)
            {
                var renderer = t.GetComponent<Renderer> ();
                if (renderer) {
                    return renderer.bounds;
                }
                var mesh = t.GetComponent<Mesh> ();
                if (mesh) {
                    return mesh.bounds;
                }
                var collider = t.GetComponent<Collider> ();
                if (collider) {
                    return collider.bounds;
                }
                return new Bounds(t.position, Vector3.zero);
            }

            /// <summary>
            /// Finds the center of a group of GameObjects.
            /// </summary>
            /// <returns>Center of gameObjects.</returns>
            /// <param name="gameObjects">Game objects.</param>
            public static Vector3 FindCenter(IEnumerable<GameObject> gameObjects)
            {
                Bounds bounds = new Bounds();
                // Assign the initial bounds to first GameObject's bounds
                // (if we initialize the bounds to 0, then 0 will be part of the bounds)
                foreach (var go in gameObjects) {
                    var tempBounds = GetBounds (go.transform);
                    bounds = new Bounds (tempBounds.center, tempBounds.size);
                    break;
                }
                foreach (var go in gameObjects) {
                    EncapsulateBounds (go.transform, ref bounds);
                }
                return bounds.center;
            }

            /// <summary>
            /// Gets the recentered translation.
            /// </summary>
            /// <returns>The recentered translation.</returns>
            /// <param name="t">Transform.</param>
            /// <param name="center">Center point.</param>
            public static Vector3 GetRecenteredTranslation(Transform t, Vector3 center)
            {
                return t.position - center;
            }

            public enum TransformExportType { Local, Global, Reset };

            /// <summary>
            /// Export all the objects in the set.
            /// Return the number of objects in the set that we exported.
            ///
            /// This refreshes the asset database.
            /// </summary>
            public int ExportAll (IEnumerable<UnityEngine.Object> unityExportSet)
            {
                exportCancelled = false;

                // Export first to a temporary file
                // in case the export is cancelled.
                // This way we won't overwrite existing files.
                try{
                    m_tempFilePath = Path.GetTempFileName();
                }
                catch(IOException){
                    return 0;
                }
                m_lastFilePath = LastFilePath;

                if (string.IsNullOrEmpty (m_tempFilePath)) {
                    return 0;
                }

                try {
                    bool status = false;
                    // Create the FBX manager
                    using (var fbxManager = FbxManager.Create ()) {
                        // Configure fbx IO settings.
                        fbxManager.SetIOSettings (FbxIOSettings.Create (fbxManager, Globals.IOSROOT));

                        // Create the exporter
                        var fbxExporter = FbxExporter.Create (fbxManager, "Exporter");

                        // Initialize the exporter.
                        // fileFormat must be binary if we are embedding textures
                        int fileFormat = -1;
                        if (EditorTools.ExportSettings.instance.ExportFormatSelection == (int)ExportFormat.ASCII)
                        {
                            fileFormat = fbxManager.GetIOPluginRegistry().FindWriterIDByDescription("FBX ascii (*.fbx)");
                        }                        
                        
                        status = fbxExporter.Initialize (m_tempFilePath, fileFormat, fbxManager.GetIOSettings ());
                        // Check that initialization of the fbxExporter was successful
                        if (!status)
                            return 0;

                        // Set compatibility to 2014
                        fbxExporter.SetFileExportVersion ("FBX201400");

                        // Set the progress callback.
                        fbxExporter.SetProgressCallback (ExportProgressCallback);

                        // Create a scene
                        var fbxScene = FbxScene.Create (fbxManager, "Scene");

                        // set up the scene info
                        FbxDocumentInfo fbxSceneInfo = FbxDocumentInfo.Create (fbxManager, "SceneInfo");
                        fbxSceneInfo.mTitle = Title;
                        fbxSceneInfo.mSubject = Subject;
                        fbxSceneInfo.mAuthor = "Unity Technologies";
                        fbxSceneInfo.mRevision = "1.0";
                        fbxSceneInfo.mKeywords = Keywords;
                        fbxSceneInfo.mComment = Comments;
                        fbxSceneInfo.Original_ApplicationName.Set(string.Format("Unity {0}", PACKAGE_UI_NAME));
                        // set last saved to be the same as original, as this is a new file.
                        fbxSceneInfo.LastSaved_ApplicationName.Set(fbxSceneInfo.Original_ApplicationName.Get());

                        var version = GetVersionFromReadme();
                        if(version != null){
                            fbxSceneInfo.Original_ApplicationVersion.Set(version);
                            fbxSceneInfo.LastSaved_ApplicationVersion.Set(fbxSceneInfo.Original_ApplicationVersion.Get());
                        }
                        fbxScene.SetSceneInfo (fbxSceneInfo);

                        // Set up the axes (Y up, Z forward, X to the right) and units (centimeters)
                        // Exporting in centimeters as this is the default unit for FBX files, and easiest
                        // to work with when importing into Maya or Max
                        var fbxSettings = fbxScene.GetGlobalSettings ();
                        fbxSettings.SetSystemUnit (FbxSystemUnit.cm);

                        // The Unity axis system has Y up, Z forward, X to the right (left handed system with odd parity).
                        // The Maya axis system has Y up, Z forward, X to the left (right handed system with odd parity).
                        // We need to export right-handed for Maya because ConvertScene can't switch handedness:
                        // https://forums.autodesk.com/t5/fbx-forum/get-confused-with-fbxaxissystem-convertscene/td-p/4265472
                        fbxSettings.SetAxisSystem (FbxAxisSystem.MayaYUp);

                        // export set of object
                        FbxNode fbxRootNode = fbxScene.GetRootNode ();
                        // stores how many objects we have exported, -1 if export was cancelled
                        int exportProgress = 0;
                        var revisedExportSet = RemoveRedundantObjects(unityExportSet);
                        int count = GetHierarchyCount (revisedExportSet);

                        if(revisedExportSet.Count == 1){
                            foreach(var unityGo in revisedExportSet){
                                exportProgress = this.ExportTransformHierarchy (
                                    unityGo, fbxScene, fbxRootNode, exportProgress,
                                    count, Vector3.zero, TransformExportType.Reset);
                                if (exportCancelled || exportProgress < 0) {
                                    Debug.LogWarning ("Export Cancelled");
                                    return 0;
                                }
                            }
                        }
                        else{
                            // find the center of the export set
                            Vector3 center = ExportSettings.centerObjects? FindCenter(revisedExportSet) : Vector3.zero;

                            foreach (var unityGo in revisedExportSet) {
                                exportProgress = this.ExportTransformHierarchy (unityGo, fbxScene, fbxRootNode,
                                    exportProgress, count, center, TransformExportType.Global);
                                if (exportCancelled || exportProgress < 0) {
                                    Debug.LogWarning ("Export Cancelled");
                                    return 0;
                                }
                            }
                        }

                        if(!ExportComponents(fbxScene)){
                            Debug.LogWarning ("Export Cancelled");
                            return 0;
                        }

                        // Set the scene's default camera.
                        SetDefaultCamera (fbxScene);

                        // Export the scene to the file.
                        status = fbxExporter.Export (fbxScene);

                        // cleanup
                        fbxScene.Destroy ();
                        fbxExporter.Destroy ();
                    }

                    if (exportCancelled) {
                        Debug.LogWarning ("Export Cancelled");
                        return 0;
                    }
                    // delete old file, move temp file
                    ReplaceFile();
                    AssetDatabase.Refresh();

                    return status == true ? NumNodes : 0;
                }
                finally {
                    // You must clear the progress bar when you're done,
                    // otherwise it never goes away and many actions in Unity
                    // are blocked (e.g. you can't quit).
                    EditorUtility.ClearProgressBar ();

                    // make sure the temp file is deleted, no matter
                    // when we return
                    DeleteTempFile();
                }
            }

            static bool exportCancelled = false;

            static bool ExportProgressCallback (float percentage, string status)
            {
                // Convert from percentage to [0,1].
                // Then convert from that to [0.5,1] because the first half of
                // the progress bar was for creating the scene.
                var progress01 = 0.5f * (1f + (percentage / 100.0f));

                bool cancel = EditorUtility.DisplayCancelableProgressBar (ProgressBarTitle, "Exporting Scene...", progress01);

                if (cancel) {
                    exportCancelled = true;
                }

                // Unity says "true" for "cancel"; FBX wants "true" for "continue"
                return !cancel;
            }

            /// <summary>
            /// Deletes the file that got created while exporting.
            /// </summary>
            private void DeleteTempFile ()
            {
                if (!File.Exists (m_tempFilePath)) {
                    return;
                }

                try {
                    File.Delete (m_tempFilePath);
                } catch (IOException) {
                }

                if (File.Exists (m_tempFilePath)) {
                    Debug.LogWarning ("Failed to delete file: " + m_tempFilePath);
                }
            }

            /// <summary>
            /// Replaces the file we are overwriting with
            /// the temp file that was exported to.
            /// </summary>
            private void ReplaceFile ()
            {
                if (m_tempFilePath.Equals (m_lastFilePath) || !File.Exists (m_tempFilePath)) {
                    return;
                }
                // delete old file
                try {
                    File.Delete (m_lastFilePath);
                } catch (IOException) {
                }

                // refresh the database so Unity knows the file's been deleted
                AssetDatabase.Refresh();

                if (File.Exists (m_lastFilePath)) {
                    Debug.LogWarning ("Failed to delete file: " + m_lastFilePath);
                }

                // rename the new file
                try{
                    File.Move(m_tempFilePath, m_lastFilePath);
                } catch(IOException){
                    Debug.LogWarning (string.Format("Failed to move file {0} to {1}", m_tempFilePath, m_lastFilePath));
                }
            }

            /// <summary>
            /// Add a menu item to a GameObject's context menu.
            /// </summary>
            /// <param name="command">Command.</param>
            [MenuItem (MenuItemName, false, 30)]
            static void OnContextItem (MenuCommand command)
            {
                if (Selection.objects.Length <= 0) {
                    DisplayNoSelectionDialog ();
                    return;
                }
                OnExport ();
            }

            /// <summary>
            // Validate the menu item defined by the function above.
            /// </summary>
            [MenuItem (MenuItemName, true, 30)]
            public static bool OnValidateMenuItem ()
            {
                return true;
            }

            public static void DisplayNoSelectionDialog()
            {
                UnityEditor.EditorUtility.DisplayDialog (
                    string.Format("{0} Warning", PACKAGE_UI_NAME), 
                    "No GameObjects selected for export.", 
                    "Ok");
            }
            //
            // export mesh info from Unity
            //
            ///<summary>
            ///Information about the mesh that is important for exporting.
            ///</summary>
            class MeshInfo
            {
                public Mesh mesh;

                /// <summary>
                /// Return true if there's a valid mesh information
                /// </summary>
                public bool IsValid { get { return mesh; } }

                /// <summary>
                /// Gets the vertex count.
                /// </summary>
                /// <value>The vertex count.</value>
                public int VertexCount { get { return mesh.vertexCount; } }

                /// <summary>
                /// Gets the triangles. Each triangle is represented as 3 indices from the vertices array.
                /// Ex: if triangles = [3,4,2], then we have one triangle with vertices vertices[3], vertices[4], and vertices[2]
                /// </summary>
                /// <value>The triangles.</value>
                private int[] m_triangles;
                public int [] Triangles { get { 
                        if(m_triangles == null) { m_triangles = mesh.triangles; }
                        return m_triangles; 
                    } }

                /// <summary>
                /// Gets the vertices, represented in local coordinates.
                /// </summary>
                /// <value>The vertices.</value>
                private Vector3[] m_vertices;
                public Vector3 [] Vertices { get { 
                        if(m_vertices == null) { m_vertices = mesh.vertices; }
                        return m_vertices; 
                    } }

                /// <summary>
                /// Gets the normals for the vertices.
                /// </summary>
                /// <value>The normals.</value>
                private Vector3[] m_normals;
                public Vector3 [] Normals { get {
                        if (m_normals == null) {
                            m_normals = mesh.normals;
                        }
                        return m_normals; 
                    }
                }

                /// <summary>
                /// Gets the binormals for the vertices.
                /// </summary>
                /// <value>The normals.</value>
                private Vector3[] m_Binormals;

                public Vector3 [] Binormals {
                    get {
                        /// NOTE: LINQ
                        ///    return mesh.normals.Zip (mesh.tangents, (first, second)
                        ///    => Math.cross (normal, tangent.xyz) * tangent.w
                        if (m_Binormals == null || m_Binormals.Length == 0) 
                        {
                            var normals = Normals;
                            var tangents = Tangents;

                            if (HasValidNormals() && HasValidTangents()) {
                                m_Binormals = new Vector3 [normals.Length];

                                for (int i = 0; i < normals.Length; i++)
                                    m_Binormals [i] = Vector3.Cross (normals [i],
                                        tangents [i])
                                    * tangents [i].w;
                            }
                        }
                        return m_Binormals;
                    }
                }

                /// <summary>
                /// Gets the tangents for the vertices.
                /// </summary>
                /// <value>The tangents.</value>
                private Vector4[] m_tangents;
                public Vector4 [] Tangents { get { 
                        if (m_tangents == null) {
                            m_tangents = mesh.tangents;
                        }
                        return m_tangents; 
                    }
                }

                /// <summary>
                /// Gets the vertex colors for the vertices.
                /// </summary>
                /// <value>The vertex colors.</value>
                private Color32 [] m_vertexColors;
                public Color32 [] VertexColors { get { 
                        if (m_vertexColors == null) {
                            m_vertexColors = mesh.colors32;
                        }
                        return m_vertexColors; 
                    }
                }

                /// <summary>
                /// Gets the uvs.
                /// </summary>
                /// <value>The uv.</value>
                private Vector2[] m_UVs;
                public Vector2 [] UV { get { 
                        if (m_UVs == null) {
                            m_UVs = mesh.uv;
                        }
                        return m_UVs; 
                    }
                }

                /// <summary>
                /// The material(s) used.
                /// Always at least one.
                /// None are missing materials (we replace missing materials with the default material).
                /// </summary>
                public Material[] Materials { get ; private set; }

                private BoneWeight[] m_boneWeights;
                public BoneWeight[] BoneWeights { get {
                        if (m_boneWeights == null) {
                            m_boneWeights = mesh.boneWeights;
                        }
                        return m_boneWeights; 
                    }
                }

                /// <summary>
                /// Set up the MeshInfo with the given mesh and materials.
                /// </summary>
                public MeshInfo (Mesh mesh, Material[] materials)
                {
                    this.mesh = mesh;

                    this.m_Binormals = null;
                    this.m_vertices = null;
                    this.m_triangles = null;
                    this.m_normals = null;
                    this.m_UVs = null;
                    this.m_vertexColors = null;
                    this.m_tangents = null;

                    if (materials == null) {
                        this.Materials = new Material[] { DefaultMaterial };
                    } else {
                        this.Materials = materials.Select (mat => mat ? mat : DefaultMaterial).ToArray ();
                        if (this.Materials.Length == 0) {
                            this.Materials = new Material[] { DefaultMaterial };
                        }
                    }
                }

                public bool HasValidNormals(){
                    return Normals != null && Normals.Length > 0;
                }

                public bool HasValidBinormals(){
                    return HasValidNormals () &&
                        HasValidTangents () &&
                        Binormals != null;
                }

                public bool HasValidTangents(){
                    return Tangents != null && Tangents.Length > 0;
                }

                public bool HasValidVertexColors(){
                    return VertexColors != null && VertexColors.Length > 0;
                }
            }

            /// <summary>
            /// Get the GameObject
            /// </summary>
            private static GameObject GetGameObject (Object obj)
            {
                if (obj is UnityEngine.Transform) {
                    var xform = obj as UnityEngine.Transform;
                    return xform.gameObject;
                } else if (obj is UnityEngine.GameObject) {
                    return obj as UnityEngine.GameObject;
                } else if (obj is Behaviour) {
                    var behaviour = obj as Behaviour;
                    return behaviour.gameObject;
                }

                return null;
            }

            /// <summary>
            /// If your MonoBehaviour knows about some custom geometry that
            /// isn't in a MeshFilter or SkinnedMeshRenderer, use
            /// RegisterMeshCallback to get a callback when the exporter tries
            /// to export your component.
            ///
            /// The callback should return true, and output the mesh you want.
            ///
            /// Return false if you don't want to drive this game object.
            ///
            /// Return true and output a null mesh if you don't want the
            /// exporter to output anything.
            /// </summary>
            public delegate bool GetMeshForComponent<T>(ModelExporter exporter, T component, FbxNode fbxNode) where T : MonoBehaviour;
            public delegate bool GetMeshForComponent(ModelExporter exporter, MonoBehaviour component, FbxNode fbxNode);

            /// <summary>
            /// Map from type (must be a MonoBehaviour) to callback.
            /// The type safety is lost; the caller must ensure it at run-time.
            /// </summary>
            static Dictionary<System.Type, GetMeshForComponent> MeshForComponentCallbacks
                = new Dictionary<System.Type, GetMeshForComponent>();

            /// <summary>
            /// Register a callback to invoke if the object has a component of type T.
            ///
            /// This function is prefered over the other mesh callback
            /// registration methods because it's type-safe, efficient, and
            /// invocation order between types can be controlled in the UI by
            /// reordering the components.
            ///
            /// It's an error to register a callback for a component that
            /// already has one, unless 'replace' is set to true.
            /// </summary>
            public static void RegisterMeshCallback<T>(GetMeshForComponent<T> callback, bool replace = false)
                where T: UnityEngine.MonoBehaviour
            {
                // Under the hood we lose type safety, but don't let the user notice!
                RegisterMeshCallback (typeof(T),
                    (ModelExporter exporter, MonoBehaviour component, FbxNode fbxNode) =>
                            callback (exporter, (T)component, fbxNode),
                    replace);
            }

            /// <summary>
            /// Register a callback to invoke if the object has a component of type T.
            ///
            /// The callback will be invoked with an argument of type T, it's
            /// safe to downcast.
            ///
            /// Normally you'll want to use the generic form, but this one is
            /// easier to use with reflection.
            /// </summary>
            public static void RegisterMeshCallback(System.Type t,
                    GetMeshForComponent callback,
                    bool replace = false)
            {
                if (!t.IsSubclassOf(typeof(MonoBehaviour))) {
                    throw new System.Exception("Registering a callback for a type that isn't derived from MonoBehaviour: " + t);
                }
                if (!replace && MeshForComponentCallbacks.ContainsKey(t)) {
                    throw new System.Exception("Replacing a callback for type " + t);
                }
                MeshForComponentCallbacks[t] = callback;
            }

            /// <summary>
            /// Delegate used to convert a GameObject into a mesh.
            ///
            /// This is useful if you want to have broader control over
            /// the export process than the GetMeshForComponent callbacks
            /// provide. But it's less efficient because you'll get a callback
            /// on every single GameObject.
            /// </summary>
            public delegate bool GetMeshForObject(ModelExporter exporter, GameObject gameObject, FbxNode fbxNode);

            static List<GetMeshForObject> MeshForObjectCallbacks = new List<GetMeshForObject>();

            /// <summary>
            /// Register a callback to invoke on every GameObject we export.
            ///
            /// Avoid doing this if you can use a callback that depends on type.
            ///
            /// The GameObject-based callbacks are checked before the
            /// component-based ones.
            ///
            /// Multiple GameObject-based callbacks can be registered; they are
            /// checked in order of registration.
            /// </summary>
            public static void RegisterMeshObjectCallback(GetMeshForObject callback)
            {
                MeshForObjectCallbacks.Add(callback);
            }

            /// <summary>
            /// Forget the callback linked to a component of type T.
            /// </summary>
            public static void UnRegisterMeshCallback<T>()
            {
                MeshForComponentCallbacks.Remove(typeof(T));
            }

            /// <summary>
            /// Forget the callback linked to a component of type T.
            /// </summary>
            public static void UnRegisterMeshCallback(System.Type t)
            {
                MeshForComponentCallbacks.Remove(t);
            }

            /// <summary>
            /// Forget a GameObject-based callback.
            /// </summary>
            public static void UnRegisterMeshCallback(GetMeshForObject callback)
            {
                MeshForObjectCallbacks.Remove(callback);
            }

            /// <summary>
            /// Exports a mesh for a unity gameObject.
            ///
            /// This goes through the callback system to find the right mesh and
            /// allow plugins to substitute their own meshes.
            /// </summary>
            bool ExportMesh (GameObject gameObject, FbxNode fbxNode)
            {
                // First allow the object-based callbacks to have a hack at it.
                foreach(var callback in MeshForObjectCallbacks) {
                    if (callback(this, gameObject, fbxNode)) {
                        return true;
                    }
                }

                // Next iterate over components and allow the component-based
                // callbacks to have a hack at it. This is complicated by the
                // potential of subclassing. While we're iterating we keep the
                // first MeshFilter or SkinnedMeshRenderer we find.
                Component defaultComponent = null;
                foreach(var component in gameObject.GetComponents<Component>()) {
                    if (!component) {
                        continue;
                    }
                    var monoBehaviour = component as MonoBehaviour;
                    if (!monoBehaviour) {
                        // Check for default handling. But don't commit yet.
                        if (defaultComponent) {
                            continue;
                        } else if (component is MeshFilter) {
                            defaultComponent = component;
                        } else if (component is SkinnedMeshRenderer) {
                            defaultComponent = component;
                        }
                    } else {
                        // Check if we have custom behaviour for this component type, or
                        // one of its base classes.
                        if (!monoBehaviour.enabled) {
                            continue;
                        }
                        var componentType = monoBehaviour.GetType ();
                        do {
                            GetMeshForComponent callback;
                            if (MeshForComponentCallbacks.TryGetValue (componentType, out callback)) {
                                if (callback (this, monoBehaviour, fbxNode)) {
                                    return true;
                                }
                            }
                            componentType = componentType.BaseType;
                        } while(componentType.IsSubclassOf (typeof(MonoBehaviour)));
                    }
                }

                // If we're here, custom handling didn't work.
                // Revert to default handling.
                var meshFilter = defaultComponent as MeshFilter;
                if (meshFilter) {
                    var renderer = gameObject.GetComponent<Renderer>();
                    var materials = renderer ? renderer.sharedMaterials : null;
                    return ExportMesh(new MeshInfo(meshFilter.sharedMesh, materials), fbxNode);
                } else {
                    var smr = defaultComponent as SkinnedMeshRenderer;
                    if (smr) {
                        var result = ExportSkinnedMesh (gameObject, fbxNode.GetScene (), fbxNode);
                        if(!result){
                            // fall back to exporting as a static mesh
                            var mesh = new Mesh();
                            smr.BakeMesh(mesh);
                            var materials = smr.sharedMaterials;
                            result = ExportMesh(new MeshInfo(mesh, materials), fbxNode);
                            Object.DestroyImmediate(mesh);
                        }
                        return result;
                    }
                }

                return false;
            }

            /// <summary>
            /// Number of nodes exported including siblings and decendents
            /// </summary>
            public int NumNodes { get { return MapUnityObjectToFbxNode.Count; } }

            /// <summary>
            /// Number of meshes exported
            /// </summary>
            public int NumMeshes { private set; get; }

            /// <summary>
            /// Number of triangles exported
            /// </summary>
            public int NumTriangles { private set; get; }

            /// <summary>
            /// Clean up this class on garbage collection
            /// </summary>
            public void Dispose ()
            {
            }

            public bool Verbose { private set {;} get { return false; } }

            /// <summary>
            /// manage the selection of a filename
            /// </summary>
            static string LastFilePath { get; set; }
            private string m_tempFilePath { get; set; }
            private string m_lastFilePath { get; set; }

            const string Extension = "fbx";

            private static string MakeFileName (string basename = "test", string extension = "fbx")
            {
                return basename + "." + extension;
            }

            private static void OnExport ()
            {
                // Now that we know we have stuff to export, get the user-desired path.
                var directory = string.IsNullOrEmpty (LastFilePath)
                                      ? Application.dataPath
                                      : System.IO.Path.GetDirectoryName (LastFilePath);

                GameObject [] selectedGOs = Selection.GetFiltered<GameObject> (SelectionMode.TopLevel);
                string filename = null;
                if (selectedGOs.Length == 1) {
                    filename = ConvertToValidFilename (selectedGOs [0].name + ".fbx");
                } else {
                    filename = string.IsNullOrEmpty (LastFilePath)
                        ? MakeFileName (basename: FileBaseName, extension: Extension)
                        : System.IO.Path.GetFileName (LastFilePath);
                }

                var title = string.Format ("Export Model FBX ({0})", FileBaseName);

                var filePath = EditorUtility.SaveFilePanel (title, directory, filename, "fbx");

                if (string.IsNullOrEmpty (filePath)) {
                    return;
                }

                if (ExportObjects (filePath) != null) {
                    // refresh the asset database so that the file appears in the
                    // asset folder view.
                    AssetDatabase.Refresh ();
                }
            }

            /// <summary>
            /// Export a list of (Game) objects to FBX file. 
            /// Use the SaveFile panel to allow user to enter a file name.
            /// <summary>
            public static string ExportObjects (string filePath, UnityEngine.Object[] objects = null)
            {
                LastFilePath = filePath;

                using (var fbxExporter = Create ()) {
                    // ensure output directory exists
                    EnsureDirectory (filePath);

                    if (objects == null) {
                        objects = Selection.objects;
                    }

                    if (fbxExporter.ExportAll (objects) > 0) {
                        string message = string.Format ("Successfully exported: {0}", filePath);
                        UnityEngine.Debug.Log (message);

                        return filePath;
                    }
                }
                return null;
            }

            public static string ExportObject (string filePath, UnityEngine.Object root)
            {
                return ExportObjects(filePath, new Object[] { root } );
            }

            private static void EnsureDirectory (string path)
            {
                //check to make sure the path exists, and if it doesn't then
                //create all the missing directories.
                FileInfo fileInfo = new FileInfo (path);

                if (!fileInfo.Exists) {
                    Directory.CreateDirectory (fileInfo.Directory.FullName);
                }
            }

            /// <summary>
            /// Removes the diacritics (i.e. accents) from letters.
            /// e.g. é becomes e
            /// </summary>
            /// <returns>Text with accents removed.</returns>
            /// <param name="text">Text.</param>
            private static string RemoveDiacritics(string text) 
            {
                var normalizedString = text.Normalize(System.Text.NormalizationForm.FormD);
                var stringBuilder = new System.Text.StringBuilder();

                foreach (var c in normalizedString)
                {
                    var unicodeCategory = System.Globalization.CharUnicodeInfo.GetUnicodeCategory(c);
                    if (unicodeCategory != System.Globalization.UnicodeCategory.NonSpacingMark)
                    {
                        stringBuilder.Append(c);
                    }
                }

                return stringBuilder.ToString().Normalize(System.Text.NormalizationForm.FormC);
            }

            private static string ConvertToMayaCompatibleName(string name)
            {
                string newName = RemoveDiacritics (name);

                if (char.IsDigit (newName [0])) {
                    newName = newName.Insert (0, InvalidCharReplacement.ToString());
                }

                for (int i = 0; i < newName.Length; i++) {
                    if (!char.IsLetterOrDigit (newName, i)) {
                        if (i < newName.Length-1 && newName [i] == MayaNamespaceSeparator) {
                            continue;
                        }
                        newName = newName.Replace (newName [i], InvalidCharReplacement);
                    }
                }
                return newName;
            }

            public static string ConvertToValidFilename(string filename)
            {
                return System.Text.RegularExpressions.Regex.Replace (filename, 
                    RegexCharStart + new string(Path.GetInvalidFileNameChars()) + RegexCharEnd,
                    InvalidCharReplacement.ToString()
                );
            }
        }
    }
}<|MERGE_RESOLUTION|>--- conflicted
+++ resolved
@@ -1934,17 +1934,12 @@
                         ExportLight (unityGo, fbxScene, fbxNode);
                     }
 
-<<<<<<< HEAD
                     // check if this object contains animation, keep track of it
                     // if it does
                     if (GameObjectHasAnimation (unityGo)) {
                         animationNodes.Add (unityGo);
                     }
                 }
-=======
-                    // now (try) export animation
-                    ExportAnimation (unityGo, fbxScene);
->>>>>>> a9821f52
 
                 // export all GameObjects that have animation
                 if (animationNodes.Count > 0) {
