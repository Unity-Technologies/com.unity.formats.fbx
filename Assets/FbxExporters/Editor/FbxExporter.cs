--- conflicted
+++ resolved
@@ -3597,10 +3597,6 @@
                 return basename + "." + extension;
             }
 
-<<<<<<< HEAD
-            private static void OnExport (AnimationExportType exportType = AnimationExportType.all)
-            {
-=======
 
             private static string GetExportFilePath(string filenameSuggestion = ""){
                 var directory = string.IsNullOrEmpty (LastFilePath)
@@ -3614,8 +3610,6 @@
 
             private static void OnExport (AnimationExportType exportType = AnimationExportType.all)
             {
-                // Now that we know we have stuff to export, get the user-desired path.
->>>>>>> 168eb78b
                 GameObject [] selectedGOs = Selection.GetFiltered<GameObject> (SelectionMode.TopLevel);
                 string filename = null;
                 if (selectedGOs.Length == 1) {
@@ -3626,11 +3620,7 @@
                         : System.IO.Path.GetFileName (LastFilePath);
                 }
 
-<<<<<<< HEAD
                 var hierarchyCount = ModelExporter.RemoveRedundantObjects(selectedGOs).Count;
-=======
-                var filePath = GetExportFilePath (filename);
->>>>>>> 168eb78b
 
                 ExportModelEditorWindow.Init (filename, singleHierarchyExport: hierarchyCount == 1, exportType: exportType);
             }
