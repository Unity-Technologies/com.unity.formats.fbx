--- conflicted
+++ resolved
@@ -2719,14 +2719,8 @@
             /// </summary>
             public int ExportAll (
                 IEnumerable<UnityEngine.Object> unityExportSet, 
-<<<<<<< HEAD
-                Dictionary<GameObject, AnimationOnlyExportData> animationExportData)
-=======
-                Dictionary<GameObject, AnimationOnlyExportData> animationExportData,
-                TransformExportType transformExportType = TransformExportType.Global,
-                ExportSettings.LODExportType lodExportType = ExportSettings.LODExportType.All,
+                Dictionary<GameObject, AnimationOnlyExportData> animationExportData
                 AnimationExportType animationExportType = AnimationExportType.all)
->>>>>>> 5d270d43
             {
                 exportCancelled = false;
 
@@ -2830,7 +2824,6 @@
                         }
 
                         Vector3 center = Vector3.zero;
-<<<<<<< HEAD
                         TransformExportType exportType = TransformExportType.Global;
                         switch(ExportOptions.GetObjectPosition()){
                         case ExportModelSettingsSerialize.ObjectPosition.LocalCentered:
@@ -2850,10 +2843,6 @@
                         default:
                             center = Vector3.zero;
                             break;
-=======
-                        if(transformExportType == TransformExportType.Global){
-                            center = (ExportSettings.centerObjects && revisedExportSet.Count > 1)? FindCenter(revisedExportSet) : Vector3.zero;
->>>>>>> 5d270d43
                         }
 
                         foreach (var unityGo in revisedExportSet) {
@@ -2863,11 +2852,7 @@
                             }
                             else {
                                 exportProgress = this.ExportTransformHierarchy (unityGo, fbxScene, fbxRootNode,
-<<<<<<< HEAD
                                     exportProgress, count, center, exportType, ExportOptions.GetLODExportType());
-=======
-                                    exportProgress, count, center, transformExportType, lodExportType);
->>>>>>> 5d270d43
                             }
                             if (exportCancelled || exportProgress < 0) {
                                 Debug.LogWarning ("Export Cancelled");
@@ -3667,20 +3652,8 @@
             {
                 GameObject [] selectedGOs = Selection.GetFiltered<GameObject> (SelectionMode.TopLevel);
 
-<<<<<<< HEAD
                 var toExport = ModelExporter.RemoveRedundantObjects(selectedGOs);
                 ExportModelEditorWindow.Init (System.Linq.Enumerable.Cast<UnityEngine.Object> (toExport), exportType: exportType);
-=======
-                if (string.IsNullOrEmpty (filePath)) {
-                    return;
-                }
-
-                if (ExportObjects (filePath, animationExportType: exportType, lodExportType: ExportSettings.instance.lodExportType) != null) {
-                    // refresh the asset database so that the file appears in the
-                    // asset folder view.
-                    AssetDatabase.Refresh ();
-                }
->>>>>>> 5d270d43
             }
 
             /// <summary>
@@ -3690,14 +3663,8 @@
             public static string ExportObjects (
                 string filePath,
                 UnityEngine.Object[] objects = null,
-<<<<<<< HEAD
                 IExportOptions exportOptions = null,
                 AnimationExportType exportType = AnimationExportType.all)
-=======
-                AnimationExportType animationExportType = AnimationExportType.all,
-                TransformExportType transformExportType = TransformExportType.Global,
-                ExportSettings.LODExportType lodExportType = ExportSettings.LODExportType.All)
->>>>>>> 5d270d43
             {
                 LastFilePath = filePath;
 
@@ -3738,11 +3705,7 @@
                             break;
                     }
 
-<<<<<<< HEAD
-                    if (fbxExporter.ExportAll (objects, animationExportData) > 0) {
-=======
-                    if (fbxExporter.ExportAll (objects, animationExportData, transformExportType, lodExportType, animationExportType) > 0) {
->>>>>>> 5d270d43
+                    if (fbxExporter.ExportAll (objects, animationExportData, animationExportType) > 0) {
                         string message = string.Format ("Successfully exported: {0}", filePath);
                         UnityEngine.Debug.Log (message);
 
