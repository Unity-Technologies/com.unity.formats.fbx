--- conflicted
+++ resolved
@@ -1132,22 +1132,6 @@
                 return true;
             }
 
-<<<<<<< HEAD
-=======
-            // Add a menu item called "Export Model..." to a GameObject's context menu.
-            // NOTE: The ellipsis at the end of the Menu Item name prevents the context
-            //       from being passed to command, thus resulting in OnContextItem()
-            //       being called only once regardless of what is selected.
-            [MenuItem ("GameObject/Export Model...", false, 30)]
-            static void OnContextItem (MenuCommand command)
-            {
-                if (Selection.objects.Length <= 0) {
-                    DisplayNoSelectionDialog ();
-                    return;
-                }
-                OnExport ();
-            }
-
             public static void DisplayNoSelectionDialog()
             {
                 UnityEditor.EditorUtility.DisplayDialog (
@@ -1155,8 +1139,6 @@
                     "No GameObjects selected for export.", 
                     "Ok");
             }
-
->>>>>>> 1fd2a33b
             //
             // export mesh info from Unity
             //
