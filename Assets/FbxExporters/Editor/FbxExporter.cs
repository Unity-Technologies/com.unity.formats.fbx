--- conflicted
+++ resolved
@@ -2973,19 +2973,12 @@
                 }
             }
 
-<<<<<<< HEAD
-                        string filePath = GetExportFilePath (animationTrackGObject.name + "@" + timeLineClip.displayName);
-                        if (string.IsNullOrEmpty (filePath)) {
-                            continue;
-                        }
-=======
             public static void ExportSingleEditorClip(Object editorClipSelected, string folderPath)
             {
                 if (editorClipSelected.GetType().Name.Contains("EditorClip"))
                 {
                     object selClip = editorClipSelected.GetType().GetProperty("clip").GetValue(editorClipSelected, null);
 					UnityEngine.Timeline.TimelineClip timeLineClip = selClip as UnityEngine.Timeline.TimelineClip;
->>>>>>> 930662b1
 
 					object selClipItem = editorClipSelected.GetType().GetProperty("item").GetValue(editorClipSelected, null);
 					object selClipItemParentTrack = selClipItem.GetType().GetProperty("parentTrack").GetValue(selClipItem, null);
@@ -2998,7 +2991,7 @@
 
             public static void ExportSingleTimelineClip(TimelineClip timelineClipSelected, string folderPath, GameObject animationTrackGObject)
             {
-				string filePath = folderPath + "/" + animationTrackGObject.name + "@" + timelineClipSelected.animationClip.name + ".fbx";
+				string filePath = GetExportFilePath (animationTrackGObject.name + "@" + timeLineClip.displayName);
 				UnityEngine.Object[] myArray = new UnityEngine.Object[] { animationTrackGObject, timelineClipSelected.animationClip };
 				ExportObjects(filePath, myArray, AnimationExportType.timelineAnimationClip);
             }
@@ -3045,34 +3038,26 @@
                 }
             }
 
-<<<<<<< HEAD
+            public static void ExportAllTimelineClips(GameObject objectWithPlayableDirector, string folderPath)
+            {
+                Debug.Log(objectWithPlayableDirector.GetType().BaseType.ToString() + ":" + objectWithPlayableDirector.name);
+
+                PlayableDirector pd = objectWithPlayableDirector.GetComponent<PlayableDirector>();
+                if (pd != null)
+                {
+                    foreach (PlayableBinding output in pd.playableAsset.outputs)
+                    {
+                        AnimationTrack at = output.sourceObject as AnimationTrack;
+
                             GameObject atObject = pd.GetGenericBinding(output.sourceObject) as GameObject;
                             // One file by animation clip
                             foreach (TimelineClip timeLineClip in at.GetClips()) {
                                 string filePath = string.Format(AnimFbxFileFormat, folderPath, atObject.name, timeLineClip.displayName);
                                 UnityEngine.Object[] myArray = new UnityEngine.Object[] { atObject, timeLineClip.animationClip };
                                 ExportObjects (filePath, myArray, AnimationExportType.timelineAnimationClip);
-=======
-            public static void ExportAllTimelineClips(GameObject objectWithPlayableDirector, string folderPath)
-            {
-                Debug.Log(objectWithPlayableDirector.GetType().BaseType.ToString() + ":" + objectWithPlayableDirector.name);
->>>>>>> 930662b1
-
-                PlayableDirector pd = objectWithPlayableDirector.GetComponent<PlayableDirector>();
-                if (pd != null)
-                {
-                    foreach (PlayableBinding output in pd.playableAsset.outputs)
-                    {
-                        AnimationTrack at = output.sourceObject as AnimationTrack;
-
-                        GameObject atObject = pd.GetGenericBinding(output.sourceObject) as GameObject;
-			            // One file by animation clip
-			            foreach(TimelineClip timeLineClip in at.GetClips())
-			            {
-				            string filePath = folderPath + "/" + atObject.name + "@" + timeLineClip.animationClip.name + ".fbx";
-				            UnityEngine.Object[] myArray = new UnityEngine.Object[] { atObject, timeLineClip.animationClip };
-				            ExportObjects(filePath, myArray, AnimationExportType.timelineAnimationClip);
-			            }
+
+                            }
+                        }
                     }
                 }
             }
