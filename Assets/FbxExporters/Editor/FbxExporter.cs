// ***********************************************************************
// Copyright (c) 2017 Unity Technologies. All rights reserved.
//
// Licensed under the ##LICENSENAME##.
// See LICENSE.md file in the project root for full license information.
// ***********************************************************************

using System.IO;
using System.Collections.Generic;
using UnityEngine;
using UnityEngine.SceneManagement;
using UnityEditor;
using FbxSdk;

namespace FbxExporters
{
    namespace Editor
    {
        public class ModelExporter : System.IDisposable
        {
            const string Title =
                "exports static meshes with materials and textures";

            const string Subject = 
                "";

            const string Keywords =
                "export mesh materials textures uvs";

            const string Comments =
                @"";

            const string MenuItemName = "Assets/Export Model...";

            const string FileBaseName = "Untitled";

            const string ProgressBarTitle = "Fbx Export";

            /// <summary>
            /// Create instance of example
            /// </summary>
            public static ModelExporter Create ()
            {
                return new ModelExporter ();
            }

            /// <summary>
            /// Map Unity material name to FBX material object
            /// </summary>
            Dictionary<string, FbxSurfaceMaterial> MaterialMap = new Dictionary<string, FbxSurfaceMaterial> ();

            /// <summary>
            /// Map texture filename name to FBX texture object
            /// </summary>
            Dictionary<string, FbxTexture> TextureMap = new Dictionary<string, FbxTexture> ();

            /// <summary>
            /// Export the mesh's UVs using layer 0.
            /// </summary>
            public void ExportUVsAndNormals (MeshInfo mesh, FbxMesh fbxMesh, int[] unmergedTriangles)
            {
                // Set the normals on Layer 0.
                FbxLayer fbxLayer = fbxMesh.GetLayer (0 /* default layer */);
                if (fbxLayer == null) {
                    fbxMesh.CreateLayer ();
                    fbxLayer = fbxMesh.GetLayer (0 /* default layer */);
                }

<<<<<<< HEAD
				using (var fbxLayerElement = FbxLayerElementNormal.Create (fbxMesh, "Normals")) 
				{
                    fbxLayerElement.SetMappingMode (FbxLayerElement.EMappingMode.eByPolygonVertex);
=======
                using (var fbxLayerElement = FbxLayerElementNormal.Create (fbxMesh, "Normals")) {
                    fbxLayerElement.SetMappingMode (FbxLayerElement.EMappingMode.eByControlPoint);

                    // TODO: normals for each triangle vertex instead of averaged per control point
                    //fbxNormalLayer.SetMappingMode (FbxLayerElement.eByPolygonVertex);
>>>>>>> 418ebac9

                    fbxLayerElement.SetReferenceMode (FbxLayerElement.EReferenceMode.eDirect);

                    // Add one normal per each vertex face index (3 per triangle)
                    FbxLayerElementArray fbxElementArray = fbxLayerElement.GetDirectArray ();

<<<<<<< HEAD
                    for (int n = 0; n < unmergedTriangles.Length; n++) {
                        int unityTriangle = unmergedTriangles [n];
                        fbxElementArray.Add (new FbxVector4 (-mesh.Normals [unityTriangle] [0],
                            mesh.Normals [unityTriangle] [1],
                            mesh.Normals [unityTriangle] [2]));
                    }

					fbxLayer.SetNormals (fbxLayerElement);
				}
=======
                    for (int n = 0; n < mesh.Normals.Length; n++) {
                        fbxElementArray.Add (new FbxVector4 (-mesh.Normals [n] [0], 
                            mesh.Normals [n] [1], 
                            mesh.Normals [n] [2]));
                    }
                    fbxLayer.SetNormals (fbxLayerElement);
                }
>>>>>>> 418ebac9

                using (var fbxLayerElement = FbxLayerElementUV.Create (fbxMesh, "UVSet")) {
                    fbxLayerElement.SetMappingMode (FbxLayerElement.EMappingMode.eByPolygonVertex);
                    fbxLayerElement.SetReferenceMode (FbxLayerElement.EReferenceMode.eIndexToDirect);

                    // set texture coordinates per vertex
                    FbxLayerElementArray fbxElementArray = fbxLayerElement.GetDirectArray ();

                    // TODO: only copy unique UVs into this array, and index appropriately
                    for (int n = 0; n < mesh.UV.Length; n++) {
                        fbxElementArray.Add (new FbxVector2 (mesh.UV [n] [0],
                            mesh.UV [n] [1]));
                    }

                    // For each face index, point to a texture uv
                    FbxLayerElementArray fbxIndexArray = fbxLayerElement.GetIndexArray ();
                    fbxIndexArray.SetCount (unmergedTriangles.Length);

<<<<<<< HEAD
                    for(int i = 0; i < unmergedTriangles.Length; i++){
                        fbxIndexArray.SetAt (i, unmergedTriangles [i]);
=======
                    for (int i = 0; i < fbxTriangles.Length; i++) {
                        fbxIndexArray.SetAt (i, fbxTriangles [i]);
>>>>>>> 418ebac9
                    }
                    fbxLayer.SetUVs (fbxLayerElement, FbxLayerElement.EType.eTextureDiffuse);
                }
            }

            /// <summary>
            /// Export an Unity Texture
            /// </summary>
            public void ExportTexture (Material unityMaterial, string unityPropName,
                                       FbxSurfaceMaterial fbxMaterial, string fbxPropName)
            {
                if (!unityMaterial) {
                    return;
                }

                // Get the texture on this property, if any.
                if (!unityMaterial.HasProperty (unityPropName)) {
                    return;
                }
                var unityTexture = unityMaterial.GetTexture (unityPropName);
                if (!unityTexture) {
                    return;
                }

                // Find its filename
                var textureSourceFullPath = AssetDatabase.GetAssetPath (unityTexture);
                if (textureSourceFullPath == "") {
                    return;
                }

                // get absolute filepath to texture
                textureSourceFullPath = Path.GetFullPath (textureSourceFullPath);

                if (Verbose)
                    Debug.Log (string.Format ("{2}.{1} setting texture path {0}", textureSourceFullPath, fbxPropName, fbxMaterial.GetName ()));

                // Find the corresponding property on the fbx material.
                var fbxMaterialProperty = fbxMaterial.FindProperty (fbxPropName);
                if (fbxMaterialProperty == null || !fbxMaterialProperty.IsValid ()) {
                    Debug.Log ("property not found");
                    return;
                }

                // Find or create an fbx texture and link it up to the fbx material.
                if (!TextureMap.ContainsKey (textureSourceFullPath)) {
                    var fbxTexture = FbxFileTexture.Create (fbxMaterial, fbxPropName + "_Texture");
                    fbxTexture.SetFileName (textureSourceFullPath);
                    fbxTexture.SetTextureUse (FbxTexture.ETextureUse.eStandard);
                    fbxTexture.SetMappingType (FbxTexture.EMappingType.eUV);
                    TextureMap.Add (textureSourceFullPath, fbxTexture);
                }
                TextureMap [textureSourceFullPath].ConnectDstProperty (fbxMaterialProperty);
            }

            /// <summary>
            /// Get the color of a material, or grey if we can't find it.
            /// </summary>
            public FbxDouble3 GetMaterialColor (Material unityMaterial, string unityPropName)
            {
                if (!unityMaterial) {
                    return new FbxDouble3 (0.5);
                }
                if (!unityMaterial.HasProperty (unityPropName)) {
                    return new FbxDouble3 (0.5);
                }
                var unityColor = unityMaterial.GetColor (unityPropName);
                return new FbxDouble3 (unityColor.r, unityColor.g, unityColor.b);
            }

            /// <summary>
            /// Export (and map) a Unity PBS material to FBX classic material
            /// </summary>
            public FbxSurfaceMaterial ExportMaterial (Material unityMaterial, FbxScene fbxScene)
            {
                if (Verbose)
                    Debug.Log (string.Format ("exporting material {0}", unityMaterial.name));
                              
                var materialName = unityMaterial ? unityMaterial.name : "DefaultMaterial";
                if (MaterialMap.ContainsKey (materialName)) {
                    return MaterialMap [materialName];
                }

                // We'll export either Phong or Lambert. Phong if it calls
                // itself specular, Lambert otherwise.
                var shader = unityMaterial ? unityMaterial.shader : null;
                bool specular = shader && shader.name.ToLower ().Contains ("specular");

                var fbxMaterial = specular
                    ? FbxSurfacePhong.Create (fbxScene, materialName)
                    : FbxSurfaceLambert.Create (fbxScene, materialName);

                // Copy the flat colours over from Unity standard materials to FBX.
                fbxMaterial.Diffuse.Set (GetMaterialColor (unityMaterial, "_Color"));
                fbxMaterial.Emissive.Set (GetMaterialColor (unityMaterial, "_EmissionColor"));
                fbxMaterial.Ambient.Set (new FbxDouble3 ());

                fbxMaterial.BumpFactor.Set (unityMaterial && unityMaterial.HasProperty ("_BumpScale") ? unityMaterial.GetFloat ("_BumpScale") : 0);

                if (specular) {
                    (fbxMaterial as FbxSurfacePhong).Specular.Set (GetMaterialColor (unityMaterial, "_SpecColor"));
                }

                // Export the textures from Unity standard materials to FBX.
                ExportTexture (unityMaterial, "_MainTex", fbxMaterial, FbxSurfaceMaterial.sDiffuse);
                ExportTexture (unityMaterial, "_EmissionMap", fbxMaterial, "emissive");
                ExportTexture (unityMaterial, "_BumpMap", fbxMaterial, FbxSurfaceMaterial.sNormalMap);
                if (specular) {
                    ExportTexture (unityMaterial, "_SpecGlosMap", fbxMaterial, FbxSurfaceMaterial.sSpecular);
                }

                MaterialMap.Add (materialName, fbxMaterial);
                return fbxMaterial;
            }

            /// <summary>
            /// Unconditionally export this mesh object to the file.
            /// We have decided; this mesh is definitely getting exported.
            /// </summary>
            public void ExportMesh (MeshInfo meshInfo, FbxNode fbxNode, FbxScene fbxScene, bool weldVertices = true)
            {
                if (!meshInfo.IsValid)
                    return;

                NumMeshes++;
                NumTriangles += meshInfo.Triangles.Length / 3;

                // create the mesh structure.
                FbxMesh fbxMesh = FbxMesh.Create (fbxScene, "Scene");

                // Create control points.
                Dictionary<Vector3, int> ControlPointToIndex = new Dictionary<Vector3, int> ();

                int NumControlPoints = 0;
                if (weldVertices) {
                    for (int v = 0; v < meshInfo.VertexCount; v++) {
                        if (ControlPointToIndex.ContainsKey (meshInfo.Vertices [v])) {
                            continue;
                        }
                        ControlPointToIndex [meshInfo.Vertices [v]] = NumControlPoints;

<<<<<<< HEAD
                        NumControlPoints++;
                    }
                    fbxMesh.InitControlPoints (NumControlPoints);

                    // copy control point data from Unity to FBX
                    foreach (var controlPoint in ControlPointToIndex.Keys) {
                        fbxMesh.SetControlPointAt (new FbxVector4 (
                            -controlPoint.x,
                            controlPoint.y,
                            controlPoint.z
                        ), ControlPointToIndex [controlPoint]);
                    }
                } else {
                    NumControlPoints = meshInfo.VertexCount;
                    fbxMesh.InitControlPoints (NumControlPoints);

                    for (int v = 0; v < NumControlPoints; v++)
                    {
                        fbxMesh.SetControlPointAt(new FbxVector4 (
                            -meshInfo.Vertices [v].x,
                            meshInfo.Vertices [v].y,
                            meshInfo.Vertices [v].z
                        ), v);
                    }
=======
                // copy control point data from Unity to FBX
                for (int v = 0; v < meshInfo.VertexCount; v++) {
                    // convert from left to right-handed by negating x (Unity negates x again on import)
                    fbxMesh.SetControlPointAt (new FbxVector4 (
                        -meshInfo.Vertices [v].x,
                        meshInfo.Vertices [v].y,
                        meshInfo.Vertices [v].z
                    ), v);
>>>>>>> 418ebac9
                }

                var fbxMaterial = ExportMaterial (meshInfo.Material, fbxScene);
                fbxNode.AddMaterial (fbxMaterial);

                /*
                 * Triangles have to be added in reverse order, 
                 * or else they will be inverted on import 
                 * (due to the conversion from left to right handed coords)
                 */
                int[] unmergedTriangles = new int[meshInfo.Triangles.Length];
                int current = 0;
                for (int f = 0; f < meshInfo.Triangles.Length / 3; f++) {
                    fbxMesh.BeginPolygon ();

                    // triangle vertices have to be reordered to be 0,2,1 instead
                    // of 0,1,2, as this gets flipped back during import
                    foreach (int val in new int[]{0,2,1}) {
                        int tri = meshInfo.Triangles [3 * f + val];

                        // Save the triangle order (without merging vertices) so we
                        // properly export UVs, normals, binormals, etc.
                        unmergedTriangles [current] = tri;

                        if (weldVertices) {
                            tri = ControlPointToIndex [meshInfo.Vertices [tri]];
                        }
                        fbxMesh.AddPolygon (tri);

                        current++;
                    }
                    fbxMesh.EndPolygon ();
                }

                ExportUVsAndNormals (meshInfo, fbxMesh, unmergedTriangles);

                // set the fbxNode containing the mesh
                fbxNode.SetNodeAttribute (fbxMesh);
                fbxNode.SetShadingMode (FbxNode.EShadingMode.eWireFrame);
            }

            // get a fbxNode's global default position.
            protected void ExportTransform (UnityEngine.Transform unityTransform, FbxNode fbxNode)
            {
                // get local position of fbxNode (from Unity)
                UnityEngine.Vector3 unityTranslate = unityTransform.localPosition;
                UnityEngine.Vector3 unityRotate = unityTransform.localRotation.eulerAngles;
                UnityEngine.Vector3 unityScale = unityTransform.localScale;

                // transfer transform data from Unity to Fbx
                // Negating the x value of the translation, and the y and z values of the rotation
                // to convert from Unity to Maya coordinates (left to righthanded)
                var fbxTranslate = new FbxDouble3 (-unityTranslate.x, unityTranslate.y, unityTranslate.z);
                var fbxRotate = new FbxDouble3 (unityRotate.x, -unityRotate.y, -unityRotate.z);
                var fbxScale = new FbxDouble3 (unityScale.x, unityScale.y, unityScale.z);

                // set the local position of fbxNode
                fbxNode.LclTranslation.Set (fbxTranslate);
                fbxNode.LclRotation.Set (fbxRotate);
                fbxNode.LclScaling.Set (fbxScale);

                return;
            }

            /// <summary>
            /// Unconditionally export components on this game object
            /// </summary>
            protected int ExportComponents (GameObject  unityGo, FbxScene fbxScene, FbxNode fbxNodeParent, int currentIndex, int objectCount)
            {
                int i = currentIndex;

                // create an FbxNode and add it as a child of parent
                FbxNode fbxNode = FbxNode.Create (fbxScene, unityGo.name);
                NumNodes++;

                i++;
                if (EditorUtility.DisplayCancelableProgressBar (
                        ProgressBarTitle,
                        string.Format ("Creating FbxNode {0}/{1}", i, objectCount),
                        (i / (float)objectCount) * 0.5f)) {
                    // cancel silently
                    return -1;
                }

                ExportTransform (unityGo.transform, fbxNode);
                ExportMesh (GetMeshInfo (unityGo), fbxNode, fbxScene);

                if (Verbose)
                    Debug.Log (string.Format ("exporting {0}", fbxNode.GetName ()));

                fbxNodeParent.AddChild (fbxNode);

                // now  unityGo  through our children and recurse
                foreach (Transform childT in  unityGo.transform) {
                    i = ExportComponents (childT.gameObject, fbxScene, fbxNode, i, objectCount);
                }
                return i;
            }

            /// <summary>
            /// A count of how many GameObjects we are exporting, to have a rough
            /// idea of how long creating the scene will take.
            /// </summary>
            /// <returns>The object count.</returns>
            /// <param name="exportSet">Export set.</param>
            public int GetGameObjectCount (IEnumerable<UnityEngine.Object> exportSet)
            {
                int count = 0;
                foreach (var obj in exportSet) {
                    var unityGo = GetGameObject (obj);
                    if (unityGo) {
                        count += unityGo.transform.hierarchyCount;
                    }
                }
                return count;
            }

            /// <summary>
            /// Export all the objects in the set.
            /// Return the number of objects in the set that we exported.
            /// </summary>
            public int ExportAll (IEnumerable<UnityEngine.Object> unityExportSet)
            {
                Verbose = true;
                try {
                    // Create the FBX manager
                    using (var fbxManager = FbxManager.Create ()) {
                        // Configure fbx IO settings.
                        fbxManager.SetIOSettings (FbxIOSettings.Create (fbxManager, Globals.IOSROOT));

                        // Export texture as embedded
                        fbxManager.GetIOSettings ().SetBoolProp (Globals.EXP_FBX_EMBEDDED, true);

                        // Create the exporter
                        var fbxExporter = FbxExporter.Create (fbxManager, "Exporter");

                        // Initialize the exporter.
                        int fileFormat = fbxManager.GetIOPluginRegistry ().FindWriterIDByDescription ("FBX ascii (*.fbx)");
                        bool status = fbxExporter.Initialize (LastFilePath, fileFormat, fbxManager.GetIOSettings ());
                        // Check that initialization of the fbxExporter was successful
                        if (!status)
                            return 0;

                        // Set compatibility to 2014
                        fbxExporter.SetFileExportVersion ("FBX201400");

                        // Set the progress callback.
                        fbxExporter.SetProgressCallback (ExportProgressCallback);

                        // Create a scene
                        var fbxScene = FbxScene.Create (fbxManager, "Scene");

                        // set up the scene info
                        FbxDocumentInfo fbxSceneInfo = FbxDocumentInfo.Create (fbxManager, "SceneInfo");
                        fbxSceneInfo.mTitle = Title;
                        fbxSceneInfo.mSubject = Subject;
                        fbxSceneInfo.mAuthor = "Unity Technologies";
                        fbxSceneInfo.mRevision = "1.0";
                        fbxSceneInfo.mKeywords = Keywords;
                        fbxSceneInfo.mComment = Comments;
                        fbxScene.SetSceneInfo (fbxSceneInfo);

                        // Set up the axes (Y up, Z forward, X to the right) and units (meters)
                        var fbxSettings = fbxScene.GetGlobalSettings ();
                        fbxSettings.SetSystemUnit (FbxSystemUnit.m);

                        // The Unity axis system has Y up, Z forward, X to the right (left handed system with odd parity).
                        // The Maya axis system has Y up, Z forward, X to the left (right handed system with odd parity).
                        // We need to export right-handed for Maya because ConvertScene can't switch handedness:
                        // https://forums.autodesk.com/t5/fbx-forum/get-confused-with-fbxaxissystem-convertscene/td-p/4265472
                        fbxSettings.SetAxisSystem (FbxAxisSystem.MayaYUp);

                        // export set of object
                        FbxNode fbxRootNode = fbxScene.GetRootNode ();
                        int i = 0;
                        int count = GetGameObjectCount (unityExportSet);
                        foreach (var obj in unityExportSet) {
                            var unityGo = GetGameObject (obj);

                            if (unityGo) {
                                i = this.ExportComponents (unityGo, fbxScene, fbxRootNode, i, count);
                                if (i < 0) {
                                    Debug.LogWarning ("Export Cancelled");
                                    return 0;
                                }
                            }
                        }

                        // Export the scene to the file.
                        status = fbxExporter.Export (fbxScene);

                        // cleanup
                        fbxScene.Destroy ();
                        fbxExporter.Destroy ();

                        if (exportCancelled) {
                            Debug.LogWarning ("Export Cancelled");
                            // delete the file that got created
                            EditorApplication.update += DeleteFile;
                            return 0;
                        }

                        return status == true ? NumNodes : 0;
                    }
                } finally {
                    // You must clear the progress bar when you're done,
                    // otherwise it never goes away and many actions in Unity
                    // are blocked (e.g. you can't quit).
                    EditorUtility.ClearProgressBar ();
                }
            }

            static bool exportCancelled = false;

            static bool ExportProgressCallback (float percentage, string status)
            {
                // Convert from percentage to [0,1].
                // Then convert from that to [0.5,1] because the first half of
                // the progress bar was for creating the scene.
                var progress01 = 0.5f * (1f + (percentage / 100.0f));

                bool cancel = EditorUtility.DisplayCancelableProgressBar (ProgressBarTitle, "Exporting Scene...", progress01);

                if (cancel) {
                    exportCancelled = true;
                }

                // Unity says "true" for "cancel"; FBX wants "true" for "continue"
                return !cancel;
            }

            static void DeleteFile ()
            {
                if (File.Exists (LastFilePath)) {
                    try {
                        File.Delete (LastFilePath);
                    } catch (IOException) {
                    }

                    if (File.Exists (LastFilePath)) {
                        Debug.LogWarning ("Failed to delete file: " + LastFilePath);
                    }
                } else {
                    EditorApplication.update -= DeleteFile;
                    AssetDatabase.Refresh ();
                }
            }

            /// <summary>
            /// create menu item in the File menu
            /// </summary>
            [MenuItem (MenuItemName, false)]
            public static void OnMenuItem ()
            {
                OnExport ();
            }

            /// <summary>
            // Validate the menu item defined by the function above.
            /// </summary>
            [MenuItem (MenuItemName, true)]
            public static bool OnValidateMenuItem ()
            {
                return true;
            }

            // Add a menu item called "Export Model..." to a GameObject's context menu.
            [MenuItem ("GameObject/Export Model... %e", false, 30)]
            static void OnContextItem (MenuCommand command)
            {
                OnExport ();
            }

            //
            // export mesh info from Unity
            //
            ///<summary>
            ///Information about the mesh that is important for exporting.
            ///</summary>
            public struct MeshInfo
            {
                /// <summary>
                /// The transform of the mesh.
                /// </summary>
                public Matrix4x4 xform;
                public Mesh mesh;

                /// <summary>
                /// The gameobject in the scene to which this mesh is attached.
                /// This can be null: don't rely on it existing!
                /// </summary>
                public GameObject unityObject;

                /// <summary>
                /// Return true if there's a valid mesh information
                /// </summary>
                /// <value>The vertex count.</value>
                public bool IsValid { get { return mesh != null; } }

                /// <summary>
                /// Gets the vertex count.
                /// </summary>
                /// <value>The vertex count.</value>
                public int VertexCount { get { return mesh.vertexCount; } }

                /// <summary>
                /// Gets the triangles. Each triangle is represented as 3 indices from the vertices array.
                /// Ex: if triangles = [3,4,2], then we have one triangle with vertices vertices[3], vertices[4], and vertices[2]
                /// </summary>
                /// <value>The triangles.</value>
                public int [] Triangles { get { return mesh.triangles; } }

                /// <summary>
                /// Gets the vertices, represented in local coordinates.
                /// </summary>
                /// <value>The vertices.</value>
                public Vector3 [] Vertices { get { return mesh.vertices; } }

                /// <summary>
                /// Gets the normals for the vertices.
                /// </summary>
                /// <value>The normals.</value>
                public Vector3 [] Normals { get { return mesh.normals; } }

                /// <summary>
                /// TODO: Gets the binormals for the vertices.
                /// </summary>
                /// <value>The normals.</value>
                private Vector3[] m_Binormals;

                public Vector3 [] Binormals {
                    get {
                        /// NOTE: LINQ
                        ///    return mesh.normals.Zip (mesh.tangents, (first, second)
                        ///    => Math.cross (normal, tangent.xyz) * tangent.w
                        if (m_Binormals.Length == 0) {
                            m_Binormals = new Vector3 [mesh.normals.Length];

                            for (int i = 0; i < mesh.normals.Length; i++)
                                m_Binormals [i] = Vector3.Cross (mesh.normals [i],
                                    mesh.tangents [i])
                                * mesh.tangents [i].w;

                        }
                        return m_Binormals;
                    }
                }

                /// <summary>
                /// TODO: Gets the tangents for the vertices.
                /// </summary>
                /// <value>The tangents.</value>
                public Vector4 [] Tangents { get { return mesh.tangents; } }

                /// <summary>
                /// TODO: Gets the tangents for the vertices.
                /// </summary>
                /// <value>The tangents.</value>
                public Color [] VertexColors { get { return mesh.colors; } }

                /// <summary>
                /// Gets the uvs.
                /// </summary>
                /// <value>The uv.</value>
                public Vector2 [] UV { get { return mesh.uv; } }

                /// <summary>
                /// The material used, if any; otherwise null.
                /// We don't support multiple materials on one gameobject.
                /// </summary>
                public Material Material {
                    get {
                        if (!unityObject) {
                            return null;
                        }
                        var renderer = unityObject.GetComponent<Renderer> ();
                        if (!renderer) {
                            return null;
                        }
                        // .material instantiates a new material, which is bad
                        // most of the time.
                        return renderer.sharedMaterial;
                    }
                }

                /// <summary>
                /// Initializes a new instance of the <see cref="MeshInfo"/> struct.
                /// </summary>
                /// <param name="mesh">A mesh we want to export</param>
                public MeshInfo (Mesh mesh)
                {
                    this.mesh = mesh;
                    this.xform = Matrix4x4.identity;
                    this.unityObject = null;
                    this.m_Binormals = null;
                }

                /// <summary>
                /// Initializes a new instance of the <see cref="MeshInfo"/> struct.
                /// </summary>
                /// <param name="gameObject">The GameObject the mesh is attached to.</param>
                /// <param name="mesh">A mesh we want to export</param>
                public MeshInfo (GameObject gameObject, Mesh mesh)
                {
                    this.mesh = mesh;
                    this.xform = gameObject.transform.localToWorldMatrix;
                    this.unityObject = gameObject;
                    this.m_Binormals = null;
                }
            }

            /// <summary>
            /// Get the GameObject
            /// </summary>
            private GameObject GetGameObject (Object obj)
            {
                if (obj is UnityEngine.Transform) {
                    var xform = obj as UnityEngine.Transform;
                    return xform.gameObject;
                } else if (obj is UnityEngine.GameObject) {
                    return obj as UnityEngine.GameObject;
                } else if (obj is MonoBehaviour) {
                    var mono = obj as MonoBehaviour;
                    return mono.gameObject;
                }

                return null;
            }

            /// <summary>
            /// Get a mesh renderer's mesh.
            /// </summary>
            private MeshInfo GetMeshInfo (GameObject gameObject, bool requireRenderer = true)
            {
                // Two possibilities: it's a skinned mesh, or we have a mesh filter.
                Mesh mesh;
                var meshFilter = gameObject.GetComponent<MeshFilter> ();
                if (meshFilter) {
                    mesh = meshFilter.sharedMesh;
                } else {
                    var renderer = gameObject.GetComponent<SkinnedMeshRenderer> ();
                    if (!renderer) {
                        mesh = null;
                    } else {
                        mesh = new Mesh ();
                        renderer.BakeMesh (mesh);
                    }
                }
                if (!mesh) {
                    return new MeshInfo ();
                }
                return new MeshInfo (gameObject, mesh);
            }

            /// <summary>
            /// Number of nodes exported including siblings and decendents
            /// </summary>
            public int NumNodes { private set; get; }

            /// <summary>
            /// Number of meshes exported
            /// </summary>
            public int NumMeshes { private set; get; }

            /// <summary>
            /// Number of triangles exported
            /// </summary>
            public int NumTriangles { private set; get; }

            /// <summary>
            /// Clean up this class on garbage collection
            /// </summary>
            public void Dispose ()
            {
            }

            public bool Verbose { private set; get; }

            /// <summary>
            /// manage the selection of a filename
            /// </summary>
            static string LastFilePath { get; set; }

            const string Extension = "fbx";

            private static string MakeFileName (string basename = "test", string extension = "fbx")
            {
                return basename + "." + extension;
            }

            private static void OnExport ()
            {
                // Now that we know we have stuff to export, get the user-desired path.
                var directory = string.IsNullOrEmpty (LastFilePath)
                					  ? Application.dataPath
                					  : System.IO.Path.GetDirectoryName (LastFilePath);

                var filename = string.IsNullOrEmpty (LastFilePath)
                					 ? MakeFileName (basename: FileBaseName, extension: Extension)
                					 : System.IO.Path.GetFileName (LastFilePath);

                var title = string.Format ("Export Model FBX ({0})", FileBaseName);

                var filePath = EditorUtility.SaveFilePanel (title, directory, filename, "");

                if (string.IsNullOrEmpty (filePath)) {
                    return;
                }

                if (ExportObjects (filePath) != null) {
                    // refresh the asset database so that the file appears in the
                    // asset folder view.
                    AssetDatabase.Refresh ();
                }
            }

            /// <summary>
            /// Export a list of (Game) objects to FBX file. 
            /// Use the SaveFile panel to allow user to enter a file name.
            /// <summary>
            public static object ExportObjects (string filePath, UnityEngine.Object[] objects = null)
            {
                LastFilePath = filePath;

                using (var fbxExporter = Create ()) {
                    // ensure output directory exists
                    EnsureDirectory (filePath);

                    if (objects == null) {
                        objects = Selection.objects;
                    }

                    if (fbxExporter.ExportAll (objects) > 0) {
                        string message = string.Format ("Successfully exported: {0}", filePath);
                        UnityEngine.Debug.Log (message);

                        return filePath;
                    }
                }
                return null;
            }

            private static void EnsureDirectory (string path)
            {
                //check to make sure the path exists, and if it doesn't then
                //create all the missing directories.
                FileInfo fileInfo = new FileInfo (path);

                if (!fileInfo.Exists) {
                    Directory.CreateDirectory (fileInfo.Directory.FullName);
                }
            }
        }
    }
}<|MERGE_RESOLUTION|>--- conflicted
+++ resolved
@@ -66,24 +66,14 @@
                     fbxLayer = fbxMesh.GetLayer (0 /* default layer */);
                 }
 
-<<<<<<< HEAD
-				using (var fbxLayerElement = FbxLayerElementNormal.Create (fbxMesh, "Normals")) 
-				{
+                using (var fbxLayerElement = FbxLayerElementNormal.Create (fbxMesh, "Normals")) {
                     fbxLayerElement.SetMappingMode (FbxLayerElement.EMappingMode.eByPolygonVertex);
-=======
-                using (var fbxLayerElement = FbxLayerElementNormal.Create (fbxMesh, "Normals")) {
-                    fbxLayerElement.SetMappingMode (FbxLayerElement.EMappingMode.eByControlPoint);
-
-                    // TODO: normals for each triangle vertex instead of averaged per control point
-                    //fbxNormalLayer.SetMappingMode (FbxLayerElement.eByPolygonVertex);
->>>>>>> 418ebac9
 
                     fbxLayerElement.SetReferenceMode (FbxLayerElement.EReferenceMode.eDirect);
 
                     // Add one normal per each vertex face index (3 per triangle)
                     FbxLayerElementArray fbxElementArray = fbxLayerElement.GetDirectArray ();
 
-<<<<<<< HEAD
                     for (int n = 0; n < unmergedTriangles.Length; n++) {
                         int unityTriangle = unmergedTriangles [n];
                         fbxElementArray.Add (new FbxVector4 (-mesh.Normals [unityTriangle] [0],
@@ -93,15 +83,6 @@
 
 					fbxLayer.SetNormals (fbxLayerElement);
 				}
-=======
-                    for (int n = 0; n < mesh.Normals.Length; n++) {
-                        fbxElementArray.Add (new FbxVector4 (-mesh.Normals [n] [0], 
-                            mesh.Normals [n] [1], 
-                            mesh.Normals [n] [2]));
-                    }
-                    fbxLayer.SetNormals (fbxLayerElement);
-                }
->>>>>>> 418ebac9
 
                 using (var fbxLayerElement = FbxLayerElementUV.Create (fbxMesh, "UVSet")) {
                     fbxLayerElement.SetMappingMode (FbxLayerElement.EMappingMode.eByPolygonVertex);
@@ -120,13 +101,8 @@
                     FbxLayerElementArray fbxIndexArray = fbxLayerElement.GetIndexArray ();
                     fbxIndexArray.SetCount (unmergedTriangles.Length);
 
-<<<<<<< HEAD
                     for(int i = 0; i < unmergedTriangles.Length; i++){
                         fbxIndexArray.SetAt (i, unmergedTriangles [i]);
-=======
-                    for (int i = 0; i < fbxTriangles.Length; i++) {
-                        fbxIndexArray.SetAt (i, fbxTriangles [i]);
->>>>>>> 418ebac9
                     }
                     fbxLayer.SetUVs (fbxLayerElement, FbxLayerElement.EType.eTextureDiffuse);
                 }
@@ -267,7 +243,6 @@
                         }
                         ControlPointToIndex [meshInfo.Vertices [v]] = NumControlPoints;
 
-<<<<<<< HEAD
                         NumControlPoints++;
                     }
                     fbxMesh.InitControlPoints (NumControlPoints);
@@ -284,24 +259,16 @@
                     NumControlPoints = meshInfo.VertexCount;
                     fbxMesh.InitControlPoints (NumControlPoints);
 
+                    // copy control point data from Unity to FBX
                     for (int v = 0; v < NumControlPoints; v++)
                     {
+                        // convert from left to right-handed by negating x (Unity negates x again on import)
                         fbxMesh.SetControlPointAt(new FbxVector4 (
                             -meshInfo.Vertices [v].x,
                             meshInfo.Vertices [v].y,
                             meshInfo.Vertices [v].z
                         ), v);
                     }
-=======
-                // copy control point data from Unity to FBX
-                for (int v = 0; v < meshInfo.VertexCount; v++) {
-                    // convert from left to right-handed by negating x (Unity negates x again on import)
-                    fbxMesh.SetControlPointAt (new FbxVector4 (
-                        -meshInfo.Vertices [v].x,
-                        meshInfo.Vertices [v].y,
-                        meshInfo.Vertices [v].z
-                    ), v);
->>>>>>> 418ebac9
                 }
 
                 var fbxMaterial = ExportMaterial (meshInfo.Material, fbxScene);
