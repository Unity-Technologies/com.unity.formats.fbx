--- conflicted
+++ resolved
@@ -3840,29 +3840,7 @@
             private string m_lastFilePath { get; set; }
 
             const string kFBXFileExtension = "fbx";
-<<<<<<< HEAD
             public const string prefabExtension = "prefab";
-
-
-            public enum AnimationExportType{
-                timelineAnimationClip,
-                timelineAnimationTrack,
-                componentAnimation,
-                all
-            }
-
-            private static string GetExportFilePath(string filenameSuggestion = ""){
-                var directory = string.IsNullOrEmpty (LastFilePath)
-                    ? Application.dataPath
-                    : System.IO.Path.GetDirectoryName (LastFilePath);
-
-                var title = string.Format ("Export To FBX ({0})", FileBaseName);
-
-                return EditorUtility.SaveFilePanel (title, directory, filenameSuggestion, kFBXFileExtension);
-            }
-
-            private static void OnExport (AnimationExportType exportType = AnimationExportType.all)
-=======
 			
             private static string MakeFileName (string basename = "test", string extension = kFBXFileExtension)
             {
@@ -3870,20 +3848,8 @@
             }
                 
             private static void OnExport ()
->>>>>>> b7895c39
             {
                 GameObject [] selectedGOs = Selection.GetFiltered<GameObject> (SelectionMode.TopLevel);
-<<<<<<< HEAD
-                string filename = null;
-                if (selectedGOs.Length == 1) {
-                    filename = ConvertToValidFilename (selectedGOs [0].name + "." + kFBXFileExtension);
-                } else {
-                    filename = string.IsNullOrEmpty (LastFilePath)
-                        ? System.IO.Path.ChangeExtension(FileBaseName, kFBXFileExtension)
-                        : System.IO.Path.GetFileName (LastFilePath);
-                }
-=======
->>>>>>> b7895c39
 
                 var toExport = ModelExporter.RemoveRedundantObjects(selectedGOs);
                 ExportModelEditorWindow.Init (System.Linq.Enumerable.Cast<UnityEngine.Object> (toExport), isTimelineAnim: false);
