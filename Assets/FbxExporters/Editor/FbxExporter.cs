// ***********************************************************************
// Copyright (c) 2017 Unity Technologies. All rights reserved.
//
// Licensed under the ##LICENSENAME##.
// See LICENSE.md file in the project root for full license information.
// ***********************************************************************

using System.IO;
using System.Collections.Generic;
using UnityEngine;
using UnityEngine.SceneManagement;
using UnityEditor;
using FbxSdk;

namespace FbxExporters
{
    namespace Editor
    {
        public class ModelExporter : System.IDisposable
        {
            const string Title =
                "exports static meshes with materials and textures";

            const string Subject = 
                "";

            const string Keywords =
                "export mesh materials textures uvs";

            const string Comments =
                @"";

            const string MenuItemName = "Assets/Export Model...";

            const string FileBaseName = "Untitled";

            const string ProgressBarTitle = "Fbx Export";

            const char MayaNamespaceSeparator = ':';

            // replace invalid chars with this one
            const char InvalidCharReplacement = '_';

            const string RegexCharStart = "[";
            const string RegexCharEnd = "]";

            const int UnitScaleFactor = 100;

            /// <summary>
            /// Create instance of example
            /// </summary>
            public static ModelExporter Create ()
            {
                return new ModelExporter ();
            }

            /// <summary>
            /// Map Unity material name to FBX material object
            /// </summary>
            Dictionary<string, FbxSurfaceMaterial> MaterialMap = new Dictionary<string, FbxSurfaceMaterial> ();

            /// <summary>
            /// Map texture filename name to FBX texture object
            /// </summary>
            Dictionary<string, FbxTexture> TextureMap = new Dictionary<string, FbxTexture> ();

            /// <summary>
<<<<<<< HEAD
=======
            /// Map the name of a prefab to an FbxMesh (for preserving instances) 
            /// </summary>
            Dictionary<string, FbxMesh> SharedMeshes = new Dictionary<string, FbxMesh>();

            /// <summary>
            /// Export the mesh's attributes using layer 0.
>>>>>>> c51ec5e3
            /// </summary>

            /// <summary>
            /// return layer for mesh
            /// </summary>
            /// 
            private FbxLayer GetLayer(FbxMesh fbxMesh, int layer = 0 /* default layer */)
            {
                FbxLayer fbxLayer = fbxMesh.GetLayer (layer);
                if (fbxLayer == null) {
                    fbxMesh.CreateLayer ();
                    fbxLayer = fbxMesh.GetLayer (layer);
                }
                return fbxLayer;
            }

            /// <summary>
            /// Export the mesh's attributes using layer 0.
            /// </summary>
            public void ExportComponentAttributes (MeshInfo mesh, FbxMesh fbxMesh, int[] unmergedTriangles)
            {
                // Set the normals on Layer 0.
                FbxLayer fbxLayer = GetLayer(fbxMesh);

                using (var fbxLayerElement = FbxLayerElementNormal.Create (fbxMesh, "Normals")) {
                    fbxLayerElement.SetMappingMode (FbxLayerElement.EMappingMode.eByPolygonVertex);
                    fbxLayerElement.SetReferenceMode (FbxLayerElement.EReferenceMode.eDirect);

                    // Add one normal per each vertex face index (3 per triangle)
                    FbxLayerElementArray fbxElementArray = fbxLayerElement.GetDirectArray ();

                    for (int n = 0; n < unmergedTriangles.Length; n++) {
                        int unityTriangle = unmergedTriangles [n];
                        fbxElementArray.Add (CreateRightHandedFbxVector4 (mesh.Normals [unityTriangle]));
                    }

					fbxLayer.SetNormals (fbxLayerElement);
				}

                /// Set the binormals on Layer 0. 
                using (var fbxLayerElement = FbxLayerElementBinormal.Create (fbxMesh, "Binormals")) 
                {
                    fbxLayerElement.SetMappingMode (FbxLayerElement.EMappingMode.eByPolygonVertex);
                    fbxLayerElement.SetReferenceMode (FbxLayerElement.EReferenceMode.eDirect);

                    // Add one normal per each vertex face index (3 per triangle)
                    FbxLayerElementArray fbxElementArray = fbxLayerElement.GetDirectArray ();

                    for (int n = 0; n < unmergedTriangles.Length; n++) {
                        int unityTriangle = unmergedTriangles [n];
                        fbxElementArray.Add (CreateRightHandedFbxVector4 (mesh.Binormals [unityTriangle]));
                    }
                    fbxLayer.SetBinormals (fbxLayerElement);
                }

                /// Set the tangents on Layer 0.
                using (var fbxLayerElement = FbxLayerElementTangent.Create (fbxMesh, "Tangents")) 
                {
                    fbxLayerElement.SetMappingMode (FbxLayerElement.EMappingMode.eByPolygonVertex);
                    fbxLayerElement.SetReferenceMode (FbxLayerElement.EReferenceMode.eDirect);

                    // Add one normal per each vertex face index (3 per triangle)
                    FbxLayerElementArray fbxElementArray = fbxLayerElement.GetDirectArray ();

                    for (int n = 0; n < unmergedTriangles.Length; n++) {
                        int unityTriangle = unmergedTriangles [n];
                        fbxElementArray.Add (CreateRightHandedFbxVector4(
                            new Vector3(
                                mesh.Tangents[unityTriangle][0],
                                mesh.Tangents[unityTriangle][1],
                                mesh.Tangents[unityTriangle][2]
                            )));
                    }
                    fbxLayer.SetTangents (fbxLayerElement);
                }

                ExportUVs (fbxMesh, mesh, unmergedTriangles);

                using (var fbxLayerElement = FbxLayerElementVertexColor.Create (fbxMesh, "VertexColors")) 
                {
                    fbxLayerElement.SetMappingMode (FbxLayerElement.EMappingMode.eByPolygonVertex);
                    fbxLayerElement.SetReferenceMode (FbxLayerElement.EReferenceMode.eIndexToDirect);

                    // set texture coordinates per vertex
                    FbxLayerElementArray fbxElementArray = fbxLayerElement.GetDirectArray ();

                    // TODO: only copy unique UVs into this array, and index appropriately
                    for (int n = 0; n < mesh.VertexColors.Length; n++) {
                        // Converting to Color from Color32, as Color32 stores the colors
                        // as ints between 0-255, while FbxColor and Color
                        // use doubles between 0-1
                        Color color = mesh.VertexColors [n];
                        fbxElementArray.Add (new FbxColor (color.r,
                            color.g,
                            color.b,
                            color.a));
                    }

                    // For each face index, point to a texture uv
                    FbxLayerElementArray fbxIndexArray = fbxLayerElement.GetIndexArray ();
                    fbxIndexArray.SetCount (unmergedTriangles.Length);

                    for(int i = 0; i < unmergedTriangles.Length; i++){
                        fbxIndexArray.SetAt (i, unmergedTriangles [i]);
                    }
                    fbxLayer.SetVertexColors (fbxLayerElement);
                }
            }

            /// <summary>
            /// Unity has up to 4 uv sets per mesh. Export all the ones that exist.
            /// </summary>
            /// <param name="fbxMesh">Fbx mesh.</param>
            /// <param name="mesh">Mesh.</param>
            /// <param name="unmergedTriangles">Unmerged triangles.</param>
            protected void ExportUVs(FbxMesh fbxMesh, MeshInfo mesh, int[] unmergedTriangles)
            {
                Vector2[][] uvs = new Vector2[][] {
                    mesh.UV,
                    mesh.mesh.uv2,
                    mesh.mesh.uv3,
                    mesh.mesh.uv4
                };

                int k = 0;
                for (int i = 0; i < uvs.Length; i++) {
                    if (uvs [i] == null || uvs [i].Length == 0) {
                        continue; // don't have these UV's, so skip
                    }

                    FbxLayer fbxLayer = GetLayer (fbxMesh, k);
                    using (var fbxLayerElement = FbxLayerElementUV.Create (fbxMesh, "UVSet" + i))
                    {
                        fbxLayerElement.SetMappingMode (FbxLayerElement.EMappingMode.eByPolygonVertex);
                        fbxLayerElement.SetReferenceMode (FbxLayerElement.EReferenceMode.eIndexToDirect);

                        // set texture coordinates per vertex
                        FbxLayerElementArray fbxElementArray = fbxLayerElement.GetDirectArray ();

                        // TODO: only copy unique UVs into this array, and index appropriately
                        for (int n = 0; n < uvs[i].Length; n++) {
                            fbxElementArray.Add (new FbxVector2 (uvs[i] [n] [0],
                                uvs[i] [n] [1]));
                        }

                        // For each face index, point to a texture uv
                        FbxLayerElementArray fbxIndexArray = fbxLayerElement.GetIndexArray ();
                        fbxIndexArray.SetCount (unmergedTriangles.Length);

                        for(int j = 0; j < unmergedTriangles.Length; j++){
                            fbxIndexArray.SetAt (j, unmergedTriangles [j]);
                        }
                        fbxLayer.SetUVs (fbxLayerElement, FbxLayerElement.EType.eTextureDiffuse);
                    }
                    k++;
                }
            }

            /// <summary>
            /// Takes in a left-handed Vector3, and returns a right-handed FbxVector4.
            /// Helper for ExportComponentAttributes()
            /// </summary>
            /// <returns>The right-handed FbxVector4.</returns>
            private FbxVector4 CreateRightHandedFbxVector4(Vector3 leftHandedVector)
            {
                // negating the x component of the vector converts it from left to right handed coordinates
                return new FbxVector4 (
                    -leftHandedVector[0],
                    leftHandedVector[1],
                    leftHandedVector[2]);
            }

            /// <summary>
            /// Export an Unity Texture
            /// </summary>
            public void ExportTexture (Material unityMaterial, string unityPropName,
                                       FbxSurfaceMaterial fbxMaterial, string fbxPropName)
            {
                if (!unityMaterial) {
                    return;
                }

                // Get the texture on this property, if any.
                if (!unityMaterial.HasProperty (unityPropName)) {
                    return;
                }
                var unityTexture = unityMaterial.GetTexture (unityPropName);
                if (!unityTexture) {
                    return;
                }

                // Find its filename
                var textureSourceFullPath = AssetDatabase.GetAssetPath (unityTexture);
                if (textureSourceFullPath == "") {
                    return;
                }

                // get absolute filepath to texture
                textureSourceFullPath = Path.GetFullPath (textureSourceFullPath);

                if (Verbose)
                    Debug.Log (string.Format ("{2}.{1} setting texture path {0}", textureSourceFullPath, fbxPropName, fbxMaterial.GetName ()));

                // Find the corresponding property on the fbx material.
                var fbxMaterialProperty = fbxMaterial.FindProperty (fbxPropName);
                if (fbxMaterialProperty == null || !fbxMaterialProperty.IsValid ()) {
                    Debug.Log ("property not found");
                    return;
                }

                // Find or create an fbx texture and link it up to the fbx material.
                if (!TextureMap.ContainsKey (textureSourceFullPath)) {
                    var fbxTexture = FbxFileTexture.Create (fbxMaterial, fbxPropName + "_Texture");
                    fbxTexture.SetFileName (textureSourceFullPath);
                    fbxTexture.SetTextureUse (FbxTexture.ETextureUse.eStandard);
                    fbxTexture.SetMappingType (FbxTexture.EMappingType.eUV);
                    TextureMap.Add (textureSourceFullPath, fbxTexture);
                }
                TextureMap [textureSourceFullPath].ConnectDstProperty (fbxMaterialProperty);
            }

            /// <summary>
            /// Get the color of a material, or grey if we can't find it.
            /// </summary>
            public FbxDouble3 GetMaterialColor (Material unityMaterial, string unityPropName, float defaultValue = 1)
            {
                if (!unityMaterial) {
                    return new FbxDouble3(defaultValue);
                }
                if (!unityMaterial.HasProperty (unityPropName)) {
                    return new FbxDouble3(defaultValue);
                }
                var unityColor = unityMaterial.GetColor (unityPropName);
                return new FbxDouble3 (unityColor.r, unityColor.g, unityColor.b);
            }

            /// <summary>
            /// Export (and map) a Unity PBS material to FBX classic material
            /// </summary>
            public FbxSurfaceMaterial ExportMaterial (Material unityMaterial, FbxScene fbxScene)
            {
                if (Verbose)
                    Debug.Log (string.Format ("exporting material {0}", unityMaterial.name));
                              
                var materialName = unityMaterial ? unityMaterial.name : "DefaultMaterial";
                if (MaterialMap.ContainsKey (materialName)) {
                    return MaterialMap [materialName];
                }

                // We'll export either Phong or Lambert. Phong if it calls
                // itself specular, Lambert otherwise.
                var shader = unityMaterial ? unityMaterial.shader : null;
                bool specular = shader && shader.name.ToLower ().Contains ("specular");

                var fbxMaterial = specular
                    ? FbxSurfacePhong.Create (fbxScene, materialName)
                    : FbxSurfaceLambert.Create (fbxScene, materialName);

                // Copy the flat colours over from Unity standard materials to FBX.
                fbxMaterial.Diffuse.Set (GetMaterialColor (unityMaterial, "_Color"));
                fbxMaterial.Emissive.Set (GetMaterialColor (unityMaterial, "_EmissionColor"));
                fbxMaterial.Ambient.Set (new FbxDouble3 ());

                fbxMaterial.BumpFactor.Set (unityMaterial && unityMaterial.HasProperty ("_BumpScale") ? unityMaterial.GetFloat ("_BumpScale") : 0);

                if (specular) {
                    (fbxMaterial as FbxSurfacePhong).Specular.Set (GetMaterialColor (unityMaterial, "_SpecColor"));
                }

                // Export the textures from Unity standard materials to FBX.
                ExportTexture (unityMaterial, "_MainTex", fbxMaterial, FbxSurfaceMaterial.sDiffuse);
                ExportTexture (unityMaterial, "_EmissionMap", fbxMaterial, "emissive");
                ExportTexture (unityMaterial, "_BumpMap", fbxMaterial, FbxSurfaceMaterial.sNormalMap);
                if (specular) {
                    ExportTexture (unityMaterial, "_SpecGlosMap", fbxMaterial, FbxSurfaceMaterial.sSpecular);
                }

                MaterialMap.Add (materialName, fbxMaterial);
                return fbxMaterial;
            }

            /// <summary>
            /// Sets up the material to polygon mapping for fbxMesh.
            /// To determine which part of the mesh uses which material, look at the submeshes
            /// and which polygons they represent.
            /// Assuming equal number of materials as submeshes, and that they are in the same order.
            /// (i.e. submesh 1 uses material 1)
            /// </summary>
            /// <param name="fbxMesh">Fbx mesh.</param>
            /// <param name="mesh">Mesh.</param>
            /// <param name="materials">Materials.</param>
            private void AssignLayerElementMaterial(FbxMesh fbxMesh, Mesh mesh, int materialCount)
            {
                // Add FbxLayerElementMaterial to layer 0 of the node
                FbxLayer fbxLayer = fbxMesh.GetLayer (0 /* default layer */);
                if (fbxLayer == null) {
                    fbxMesh.CreateLayer ();
                    fbxLayer = fbxMesh.GetLayer (0 /* default layer */);
                }

                using (var fbxLayerElement = FbxLayerElementMaterial.Create (fbxMesh, "Material")) {
                    // if there is only one material then set everything to that material
                    if (materialCount == 1) {
                        fbxLayerElement.SetMappingMode (FbxLayerElement.EMappingMode.eAllSame);
                        fbxLayerElement.SetReferenceMode (FbxLayerElement.EReferenceMode.eIndexToDirect);

                        FbxLayerElementArray fbxElementArray = fbxLayerElement.GetIndexArray ();
                        fbxElementArray.Add (0);
                    } else {
                        fbxLayerElement.SetMappingMode (FbxLayerElement.EMappingMode.eByPolygon);
                        fbxLayerElement.SetReferenceMode (FbxLayerElement.EReferenceMode.eIndexToDirect);

                        FbxLayerElementArray fbxElementArray = fbxLayerElement.GetIndexArray ();

                        // assuming that each polygon is a triangle
                        // TODO: Add support for other mesh topologies (e.g. quads)
                        fbxElementArray.SetCount (mesh.triangles.Length / 3);

                        for (int i = 0; i < mesh.subMeshCount; i++) {
                            int start = ((int)mesh.GetIndexStart (i)) / 3;
                            int count = ((int)mesh.GetIndexCount (i)) / 3;
                            for (int j = start; j < start + count; j++) {
                                fbxElementArray.SetAt (j, i);
                            }
                        }
                    }
                    fbxLayer.SetMaterials (fbxLayerElement);
                }
            }

            /// <summary>
            /// Unconditionally export this mesh object to the file.
            /// We have decided; this mesh is definitely getting exported.
            /// </summary>
            public FbxMesh ExportMesh (MeshInfo meshInfo, FbxNode fbxNode, FbxScene fbxScene, bool weldVertices = true)
            {
                if (!meshInfo.IsValid)
                    return null;

                NumMeshes++;
                NumTriangles += meshInfo.Triangles.Length / 3;

                // create the mesh structure.
                FbxMesh fbxMesh = FbxMesh.Create (fbxScene, "Scene");

                // Create control points.
                Dictionary<Vector3, int> ControlPointToIndex = new Dictionary<Vector3, int> ();

                int NumControlPoints = 0;
                if (weldVertices) {
                    for (int v = 0; v < meshInfo.VertexCount; v++) {
                        if (ControlPointToIndex.ContainsKey (meshInfo.Vertices [v])) {
                            continue;
                        }
                        ControlPointToIndex [meshInfo.Vertices [v]] = NumControlPoints;

                        NumControlPoints++;
                    }
                    fbxMesh.InitControlPoints (NumControlPoints);

                    // Copy control point data from Unity to FBX.
                    // As we do so, scale the points by 100 to convert
                    // from m to cm.
                    foreach (var controlPoint in ControlPointToIndex.Keys) {
                        fbxMesh.SetControlPointAt (new FbxVector4 (
                            -controlPoint.x*UnitScaleFactor,
                            controlPoint.y*UnitScaleFactor,
                            controlPoint.z*UnitScaleFactor
                        ), ControlPointToIndex [controlPoint]);
                    }
                } else {
                    NumControlPoints = meshInfo.VertexCount;
                    fbxMesh.InitControlPoints (NumControlPoints);

                    // copy control point data from Unity to FBX
                    for (int v = 0; v < NumControlPoints; v++)
                    {
                        // convert from left to right-handed by negating x (Unity negates x again on import)
                        fbxMesh.SetControlPointAt(new FbxVector4 (
                            -meshInfo.Vertices [v].x*UnitScaleFactor,
                            meshInfo.Vertices [v].y*UnitScaleFactor,
                            meshInfo.Vertices [v].z*UnitScaleFactor
                        ), v);
                    }
                }

                foreach (var mat in meshInfo.Materials) {
                    var fbxMaterial = ExportMaterial (mat, fbxScene);
                    fbxNode.AddMaterial (fbxMaterial);
                }

                /*
                 * Triangles have to be added in reverse order, 
                 * or else they will be inverted on import 
                 * (due to the conversion from left to right handed coords)
                 */
                int[] unmergedTriangles = new int[meshInfo.Triangles.Length];
                int current = 0;
                for (int f = 0; f < meshInfo.Triangles.Length / 3; f++) {
                    fbxMesh.BeginPolygon ();

                    // triangle vertices have to be reordered to be 0,2,1 instead
                    // of 0,1,2, as this gets flipped back during import
                    foreach (int val in new int[]{0,2,1}) {
                        int tri = meshInfo.Triangles [3 * f + val];

                        // Save the triangle order (without merging vertices) so we
                        // properly export UVs, normals, binormals, etc.
                        unmergedTriangles [current] = tri;

                        if (weldVertices) {
                            tri = ControlPointToIndex [meshInfo.Vertices [tri]];
                        }
                        fbxMesh.AddPolygon (tri);

                        current++;
                    }
                    fbxMesh.EndPolygon ();
                }

                AssignLayerElementMaterial (fbxMesh, meshInfo.mesh, meshInfo.Materials.Length);

                ExportComponentAttributes (meshInfo, fbxMesh, unmergedTriangles);

                // set the fbxNode containing the mesh
                fbxNode.SetNodeAttribute (fbxMesh);
                fbxNode.SetShadingMode (FbxNode.EShadingMode.eWireFrame);

                return fbxMesh;
            }

            // get a fbxNode's global default position.
            protected void ExportTransform (UnityEngine.Transform unityTransform, FbxNode fbxNode, TransformExportType exportType)
            {
                // Fbx rotation order is XYZ, but Unity rotation order is ZXY.
                // This causes issues when converting euler to quaternion, causing the final
                // rotation to be slighlty off.
                // Fixed if we set the rotation order to the Unity rotation order in the FBX.
                fbxNode.SetRotationOrder (FbxNode.EPivotSet.eSourcePivot, FbxEuler.EOrder.eOrderZXY);

                UnityEngine.Vector3 unityTranslate;
                UnityEngine.Vector3 unityRotate;
                UnityEngine.Vector3 unityScale;

                switch (exportType) {
                case TransformExportType.Zeroed:
                    unityTranslate = Vector3.zero;
                    unityRotate = Vector3.zero;
                    unityScale = Vector3.one;
                    break;
                case TransformExportType.Global:
                    unityTranslate = unityTransform.position;
                    unityRotate = unityTransform.rotation.eulerAngles;
                    unityScale = unityTransform.lossyScale;
                    break;
                default: /*case TransformExportType.Local*/
                    unityTranslate = unityTransform.localPosition;
                    unityRotate = unityTransform.localRotation.eulerAngles;
                    unityScale = unityTransform.localScale;
                    break;
                }

                // transfer transform data from Unity to Fbx
                // Negating the x value of the translation, and the y and z values of the rotation
                // to convert from Unity to Maya coordinates (left to righthanded).
                // Scaling the translation by 100 to convert from m to cm.
                var fbxTranslate = new FbxDouble3 (
                    -unityTranslate.x*UnitScaleFactor,
                    unityTranslate.y*UnitScaleFactor,
                    unityTranslate.z*UnitScaleFactor
                );
                var fbxRotate = new FbxDouble3 (unityRotate.x, -unityRotate.y, -unityRotate.z);
                var fbxScale = new FbxDouble3 (unityScale.x, unityScale.y, unityScale.z);

                // set the local position of fbxNode
                fbxNode.LclTranslation.Set (fbxTranslate);
                fbxNode.LclRotation.Set (fbxRotate);
                fbxNode.LclScaling.Set (fbxScale);

                return;
            }

            /// <summary>
            /// if this game object is a model prefab then export with shared components
            /// </summary>
            protected bool ExportInstance (GameObject unityGo, FbxNode fbxNode, FbxScene fbxScene)
            {
                PrefabType unityPrefabType = PrefabUtility.GetPrefabType(unityGo);

                if (unityPrefabType != PrefabType.PrefabInstance) return false;

                Object unityPrefabParent = PrefabUtility.GetPrefabParent (unityGo);

                if (Verbose)
                    Debug.Log (string.Format ("exporting instance {0}({1})", unityGo.name, unityPrefabParent.name));

                FbxMesh fbxMesh = null;

                if (!SharedMeshes.TryGetValue (unityPrefabParent.name, out fbxMesh))
                {
                    bool weldVertices = FbxExporters.EditorTools.ExportSettings.instance.weldVertices;
                    fbxMesh = ExportMesh (GetMeshInfo (unityGo), fbxNode, fbxScene, weldVertices);
                    if (fbxMesh != null) {
                        SharedMeshes [unityPrefabParent.name] = fbxMesh;
                    }
                }

                if (fbxMesh == null) return false;

                // set the fbxNode containing the mesh
                fbxNode.SetNodeAttribute (fbxMesh);
                fbxNode.SetShadingMode (FbxNode.EShadingMode.eWireFrame);

                return true;
            }

            /// <summary>
            /// Unconditionally export components on this game object
            /// </summary>
            protected int ExportComponents (
                GameObject  unityGo, FbxScene fbxScene, FbxNode fbxNodeParent,
                int exportProgress, int objectCount, TransformExportType exportType = TransformExportType.Local)
            {
                int numObjectsExported = exportProgress;

                if (FbxExporters.EditorTools.ExportSettings.instance.mayaCompatibleNames) {
                    unityGo.name = ConvertToMayaCompatibleName (unityGo.name);
                }

                // create an FbxNode and add it as a child of parent
                FbxNode fbxNode = FbxNode.Create (fbxScene, unityGo.name);
                NumNodes++;

                numObjectsExported++;
                if (EditorUtility.DisplayCancelableProgressBar (
                        ProgressBarTitle,
                        string.Format ("Creating FbxNode {0}/{1}", numObjectsExported, objectCount),
                        (numObjectsExported / (float)objectCount) * 0.5f)) {
                    // cancel silently
                    return -1;
                }

                ExportTransform ( unityGo.transform, fbxNode, exportType);

                // try exporting mesh as an instance, export regularly if we cannot
                if (!ExportInstance (unityGo, fbxNode, fbxScene)) {
                    bool weldVertices = FbxExporters.EditorTools.ExportSettings.instance.weldVertices;
                    ExportMesh (GetMeshInfo (unityGo), fbxNode, fbxScene, weldVertices);
                }

                if (Verbose)
                    Debug.Log (string.Format ("exporting {0}", fbxNode.GetName ()));

                fbxNodeParent.AddChild (fbxNode);

                // now  unityGo  through our children and recurse
                foreach (Transform childT in  unityGo.transform) {
                    numObjectsExported = ExportComponents (childT.gameObject, fbxScene, fbxNode, numObjectsExported, objectCount);
                }
                return numObjectsExported;
            }

            /// <summary>
            /// A count of how many GameObjects we are exporting, to have a rough
            /// idea of how long creating the scene will take.
            /// </summary>
            /// <returns>The hierarchy count.</returns>
            /// <param name="exportSet">Export set.</param>
            public int GetHierarchyCount (HashSet<GameObject> exportSet)
            {
                int count = 0;
                Queue<GameObject> queue = new Queue<GameObject> (exportSet);
                while (queue.Count > 0) {
                    var obj = queue.Dequeue ();
                    var objTransform = obj.transform;
                    foreach (Transform child in objTransform) {
                        queue.Enqueue (child.gameObject);
                    }
                    count++;
                }
                return count;
            }

            /// <summary>
            /// Removes objects that will already be exported anyway.
            /// E.g. if a parent and its child are both selected, then the child
            ///      will be removed from the export set.
            /// </summary>
            /// <returns>The revised export set</returns>
            /// <param name="unityExportSet">Unity export set.</param>
            public static HashSet<GameObject> RemoveRedundantObjects(IEnumerable<UnityEngine.Object> unityExportSet)
            {
                // basically just remove the descendents from the unity export set
                HashSet<GameObject> toExport = new HashSet<GameObject> ();
                HashSet<UnityEngine.Object> hashedExportSet = new HashSet<Object> (unityExportSet);

                foreach(var obj in unityExportSet){
                    var unityGo = GetGameObject (obj);

                    if (unityGo) {
                        // if any of this nodes ancestors is already in the export set,
                        // then ignore it, it will get exported already
                        bool parentInSet = false;
                        var parent = unityGo.transform.parent;
                        while (parent != null) {
                            if (hashedExportSet.Contains (parent.gameObject)) {
                                parentInSet = true;
                                break;
                            }
                            parent = parent.parent;
                        }

                        if (!parentInSet) {
                            toExport.Add (unityGo);
                        }
                    }
                }
                return toExport;
            }

            public enum TransformExportType { Local, Global, Zeroed };

            /// <summary>
            /// Export all the objects in the set.
            /// Return the number of objects in the set that we exported.
            /// </summary>
            public int ExportAll (IEnumerable<UnityEngine.Object> unityExportSet)
            {
                Verbose = true;
                try {
                    // Create the FBX manager
                    using (var fbxManager = FbxManager.Create ()) {
                        // Configure fbx IO settings.
                        fbxManager.SetIOSettings (FbxIOSettings.Create (fbxManager, Globals.IOSROOT));

                        // Export texture as embedded
                        if(EditorTools.ExportSettings.instance.embedTextures){
                            fbxManager.GetIOSettings ().SetBoolProp (Globals.EXP_FBX_EMBEDDED, true);
                        }

                        // Create the exporter
                        var fbxExporter = FbxExporter.Create (fbxManager, "Exporter");

                        // Initialize the exporter.
                        // fileFormat must be binary if we are embedding textures
                        int fileFormat = EditorTools.ExportSettings.instance.embedTextures? -1 :
                            fbxManager.GetIOPluginRegistry ().FindWriterIDByDescription ("FBX ascii (*.fbx)");

                        bool status = fbxExporter.Initialize (LastFilePath, fileFormat, fbxManager.GetIOSettings ());
                        // Check that initialization of the fbxExporter was successful
                        if (!status)
                            return 0;

                        // Set compatibility to 2014
                        fbxExporter.SetFileExportVersion ("FBX201400");

                        // Set the progress callback.
                        fbxExporter.SetProgressCallback (ExportProgressCallback);

                        // Create a scene
                        var fbxScene = FbxScene.Create (fbxManager, "Scene");

                        // set up the scene info
                        FbxDocumentInfo fbxSceneInfo = FbxDocumentInfo.Create (fbxManager, "SceneInfo");
                        fbxSceneInfo.mTitle = Title;
                        fbxSceneInfo.mSubject = Subject;
                        fbxSceneInfo.mAuthor = "Unity Technologies";
                        fbxSceneInfo.mRevision = "1.0";
                        fbxSceneInfo.mKeywords = Keywords;
                        fbxSceneInfo.mComment = Comments;
                        fbxScene.SetSceneInfo (fbxSceneInfo);

                        // Set up the axes (Y up, Z forward, X to the right) and units (centimeters)
                        // Exporting in centimeters as this is the default unit for FBX files, and easiest
                        // to work with when importing into Maya or Max
                        var fbxSettings = fbxScene.GetGlobalSettings ();
                        fbxSettings.SetSystemUnit (FbxSystemUnit.cm);

                        // The Unity axis system has Y up, Z forward, X to the right (left handed system with odd parity).
                        // The Maya axis system has Y up, Z forward, X to the left (right handed system with odd parity).
                        // We need to export right-handed for Maya because ConvertScene can't switch handedness:
                        // https://forums.autodesk.com/t5/fbx-forum/get-confused-with-fbxaxissystem-convertscene/td-p/4265472
                        fbxSettings.SetAxisSystem (FbxAxisSystem.MayaYUp);

                        // export set of object
                        FbxNode fbxRootNode = fbxScene.GetRootNode ();
                        // stores how many objects we have exported, -1 if export was cancelled
                        int exportProgress = 0;
                        var revisedExportSet = RemoveRedundantObjects(unityExportSet);
                        int count = GetHierarchyCount (revisedExportSet);

                        if(revisedExportSet.Count == 1){
                            foreach(var unityGo in revisedExportSet){
                                exportProgress = this.ExportComponents (unityGo, fbxScene, fbxRootNode, exportProgress, count, TransformExportType.Zeroed);
                                if (exportProgress < 0) {
                                    Debug.LogWarning ("Export Cancelled");
                                    return 0;
                                }
                            }
                        }
                        else{
                            foreach (var unityGo in revisedExportSet) {
                                exportProgress = this.ExportComponents (unityGo, fbxScene, fbxRootNode, exportProgress, count,
                                    unityGo.transform.parent == null? TransformExportType.Local : TransformExportType.Global);
                                if (exportProgress < 0) {
                                    Debug.LogWarning ("Export Cancelled");
                                    return 0;
                                }
                            }
                        }

                        // Export the scene to the file.
                        status = fbxExporter.Export (fbxScene);

                        // cleanup
                        fbxScene.Destroy ();
                        fbxExporter.Destroy ();

                        if (exportCancelled) {
                            Debug.LogWarning ("Export Cancelled");
                            // delete the file that got created
                            EditorApplication.update += DeleteFile;
                            return 0;
                        }

                        return status == true ? NumNodes : 0;
                    }
                } finally {
                    // You must clear the progress bar when you're done,
                    // otherwise it never goes away and many actions in Unity
                    // are blocked (e.g. you can't quit).
                    EditorUtility.ClearProgressBar ();
                }
            }

            static bool exportCancelled = false;

            static bool ExportProgressCallback (float percentage, string status)
            {
                // Convert from percentage to [0,1].
                // Then convert from that to [0.5,1] because the first half of
                // the progress bar was for creating the scene.
                var progress01 = 0.5f * (1f + (percentage / 100.0f));

                bool cancel = EditorUtility.DisplayCancelableProgressBar (ProgressBarTitle, "Exporting Scene...", progress01);

                if (cancel) {
                    exportCancelled = true;
                }

                // Unity says "true" for "cancel"; FBX wants "true" for "continue"
                return !cancel;
            }

            static void DeleteFile ()
            {
                if (File.Exists (LastFilePath)) {
                    try {
                        File.Delete (LastFilePath);
                    } catch (IOException) {
                    }

                    if (File.Exists (LastFilePath)) {
                        Debug.LogWarning ("Failed to delete file: " + LastFilePath);
                    }
                } else {
                    EditorApplication.update -= DeleteFile;
                    AssetDatabase.Refresh ();
                }
            }

            /// <summary>
            /// create menu item in the File menu
            /// </summary>
            [MenuItem (MenuItemName, false)]
            public static void OnMenuItem ()
            {
                OnExport ();
            }

            /// <summary>
            // Validate the menu item defined by the function above.
            /// </summary>
            [MenuItem (MenuItemName, true)]
            public static bool OnValidateMenuItem ()
            {
                return true;
            }

            // Add a menu item called "Export Model..." to a GameObject's context menu.
            // NOTE: The ellipsis at the end of the Menu Item name prevents the context
            //       from being passed to command, thus resulting in OnContextItem()
            //       being called only once regardless of what is selected.
            [MenuItem ("GameObject/Export Model...", false, 30)]
            static void OnContextItem (MenuCommand command)
            {
                OnExport ();
            }

            //
            // export mesh info from Unity
            //
            ///<summary>
            ///Information about the mesh that is important for exporting.
            ///</summary>
            public struct MeshInfo
            {
                /// <summary>
                /// The transform of the mesh.
                /// </summary>
                public Matrix4x4 xform;
                public Mesh mesh;

                /// <summary>
                /// The gameobject in the scene to which this mesh is attached.
                /// This can be null: don't rely on it existing!
                /// </summary>
                public GameObject unityObject;

                /// <summary>
                /// Return true if there's a valid mesh information
                /// </summary>
                /// <value>The vertex count.</value>
                public bool IsValid { get { return mesh != null; } }

                /// <summary>
                /// Gets the vertex count.
                /// </summary>
                /// <value>The vertex count.</value>
                public int VertexCount { get { return mesh.vertexCount; } }

                /// <summary>
                /// Gets the triangles. Each triangle is represented as 3 indices from the vertices array.
                /// Ex: if triangles = [3,4,2], then we have one triangle with vertices vertices[3], vertices[4], and vertices[2]
                /// </summary>
                /// <value>The triangles.</value>
                public int [] Triangles { get { return mesh.triangles; } }

                /// <summary>
                /// Gets the vertices, represented in local coordinates.
                /// </summary>
                /// <value>The vertices.</value>
                public Vector3 [] Vertices { get { return mesh.vertices; } }

                /// <summary>
                /// Gets the normals for the vertices.
                /// </summary>
                /// <value>The normals.</value>
                public Vector3 [] Normals { get { return mesh.normals; } }

                /// <summary>
                /// TODO: Gets the binormals for the vertices.
                /// </summary>
                /// <value>The normals.</value>
                private Vector3[] m_Binormals;

                public Vector3 [] Binormals {
                    get {
                        /// NOTE: LINQ
                        ///    return mesh.normals.Zip (mesh.tangents, (first, second)
                        ///    => Math.cross (normal, tangent.xyz) * tangent.w
                        if (m_Binormals == null || m_Binormals.Length == 0) 
                        {
                            m_Binormals = new Vector3 [mesh.normals.Length];

                            for (int i = 0; i < mesh.normals.Length; i++)
                                m_Binormals [i] = Vector3.Cross (mesh.normals [i],
                                    mesh.tangents [i])
                                * mesh.tangents [i].w;

                        }
                        return m_Binormals;
                    }
                }

                /// <summary>
                /// TODO: Gets the tangents for the vertices.
                /// </summary>
                /// <value>The tangents.</value>
                public Vector4 [] Tangents { get { return mesh.tangents; } }

                /// <summary>
                /// TODO: Gets the tangents for the vertices.
                /// </summary>
                /// <value>The tangents.</value>
                public Color32 [] VertexColors { get { return mesh.colors32; } }

                /// <summary>
                /// Gets the uvs.
                /// </summary>
                /// <value>The uv.</value>
                public Vector2 [] UV { get { return mesh.uv; } }

                /// <summary>
                /// The material used, if any; otherwise null.
                /// We don't support multiple materials on one gameobject.
                /// </summary>
                public Material[] Materials {
                    get {
                        if (!unityObject) {
                            return null;
                        }
                        var renderer = unityObject.GetComponent<Renderer> ();
                        if (!renderer) {
                            return null;
                        }

                        if (FbxExporters.EditorTools.ExportSettings.instance.mayaCompatibleNames) {
                            foreach (var mat in renderer.sharedMaterials) {
                                mat.name = ConvertToMayaCompatibleName (mat.name);
                            }
                        }

                        // .material instantiates a new material, which is bad
                        // most of the time.
                        return renderer.sharedMaterials;
                    }
                }

                /// <summary>
                /// Initializes a new instance of the <see cref="MeshInfo"/> struct.
                /// </summary>
                /// <param name="mesh">A mesh we want to export</param>
                public MeshInfo (Mesh mesh)
                {
                    this.mesh = mesh;
                    this.xform = Matrix4x4.identity;
                    this.unityObject = null;
                    this.m_Binormals = null;
                }

                /// <summary>
                /// Initializes a new instance of the <see cref="MeshInfo"/> struct.
                /// </summary>
                /// <param name="gameObject">The GameObject the mesh is attached to.</param>
                /// <param name="mesh">A mesh we want to export</param>
                public MeshInfo (GameObject gameObject, Mesh mesh)
                {
                    this.mesh = mesh;
                    this.xform = gameObject.transform.localToWorldMatrix;
                    this.unityObject = gameObject;
                    this.m_Binormals = null;
                }
            }

            /// <summary>
            /// Get the GameObject
            /// </summary>
            private static GameObject GetGameObject (Object obj)
            {
                if (obj is UnityEngine.Transform) {
                    var xform = obj as UnityEngine.Transform;
                    return xform.gameObject;
                } else if (obj is UnityEngine.GameObject) {
                    return obj as UnityEngine.GameObject;
                } else if (obj is MonoBehaviour) {
                    var mono = obj as MonoBehaviour;
                    return mono.gameObject;
                }

                return null;
            }

            /// <summary>
            /// Get a mesh renderer's mesh.
            /// </summary>
            private MeshInfo GetMeshInfo (GameObject gameObject, bool requireRenderer = true)
            {
                // Two possibilities: it's a skinned mesh, or we have a mesh filter.
                Mesh mesh;
                var meshFilter = gameObject.GetComponent<MeshFilter> ();
                if (meshFilter) {
                    mesh = meshFilter.sharedMesh;
                } else {
                    var renderer = gameObject.GetComponent<SkinnedMeshRenderer> ();
                    if (!renderer) {
                        mesh = null;
                    } else {
                        mesh = new Mesh ();
                        renderer.BakeMesh (mesh);
                    }
                }
                if (!mesh) {
                    return new MeshInfo ();
                }
                return new MeshInfo (gameObject, mesh);
            }

            /// <summary>
            /// Number of nodes exported including siblings and decendents
            /// </summary>
            public int NumNodes { private set; get; }

            /// <summary>
            /// Number of meshes exported
            /// </summary>
            public int NumMeshes { private set; get; }

            /// <summary>
            /// Number of triangles exported
            /// </summary>
            public int NumTriangles { private set; get; }

            /// <summary>
            /// Clean up this class on garbage collection
            /// </summary>
            public void Dispose ()
            {
            }

            public bool Verbose { private set; get; }

            /// <summary>
            /// manage the selection of a filename
            /// </summary>
            static string LastFilePath { get; set; }

            const string Extension = "fbx";

            private static string MakeFileName (string basename = "test", string extension = "fbx")
            {
                return basename + "." + extension;
            }

            private static void OnExport ()
            {
                // Now that we know we have stuff to export, get the user-desired path.
                var directory = string.IsNullOrEmpty (LastFilePath)
                					  ? Application.dataPath
                					  : System.IO.Path.GetDirectoryName (LastFilePath);

                GameObject [] selectedGOs = Selection.GetFiltered<GameObject> (SelectionMode.TopLevel);
                string filename = null;
                if (selectedGOs.Length == 1) {
                    filename = ConvertToValidFilename (selectedGOs [0].name + ".fbx");
                } else {
                    filename = string.IsNullOrEmpty (LastFilePath)
                        ? MakeFileName (basename: FileBaseName, extension: Extension)
                        : System.IO.Path.GetFileName (LastFilePath);
                }

                var title = string.Format ("Export Model FBX ({0})", FileBaseName);

                var filePath = EditorUtility.SaveFilePanel (title, directory, filename, "fbx");

                if (string.IsNullOrEmpty (filePath)) {
                    return;
                }

                if (ExportObjects (filePath) != null) {
                    // refresh the asset database so that the file appears in the
                    // asset folder view.
                    AssetDatabase.Refresh ();
                }
            }

            /// <summary>
            /// Export a list of (Game) objects to FBX file. 
            /// Use the SaveFile panel to allow user to enter a file name.
            /// <summary>
            public static object ExportObjects (string filePath, UnityEngine.Object[] objects = null)
            {
                LastFilePath = filePath;

                using (var fbxExporter = Create ()) {
                    // ensure output directory exists
                    EnsureDirectory (filePath);

                    if (objects == null) {
                        objects = Selection.objects;
                    }

                    if (fbxExporter.ExportAll (objects) > 0) {
                        string message = string.Format ("Successfully exported: {0}", filePath);
                        UnityEngine.Debug.Log (message);

                        return filePath;
                    }
                }
                return null;
            }

            private static void EnsureDirectory (string path)
            {
                //check to make sure the path exists, and if it doesn't then
                //create all the missing directories.
                FileInfo fileInfo = new FileInfo (path);

                if (!fileInfo.Exists) {
                    Directory.CreateDirectory (fileInfo.Directory.FullName);
                }
            }

            /// <summary>
            /// Removes the diacritics (i.e. accents) from letters.
            /// e.g. é becomes e
            /// </summary>
            /// <returns>Text with accents removed.</returns>
            /// <param name="text">Text.</param>
            private static string RemoveDiacritics(string text) 
            {
                var normalizedString = text.Normalize(System.Text.NormalizationForm.FormD);
                var stringBuilder = new System.Text.StringBuilder();

                foreach (var c in normalizedString)
                {
                    var unicodeCategory = System.Globalization.CharUnicodeInfo.GetUnicodeCategory(c);
                    if (unicodeCategory != System.Globalization.UnicodeCategory.NonSpacingMark)
                    {
                        stringBuilder.Append(c);
                    }
                }

                return stringBuilder.ToString().Normalize(System.Text.NormalizationForm.FormC);
            }

            private static string ConvertToMayaCompatibleName(string name)
            {
                string newName = RemoveDiacritics (name);

                if (char.IsDigit (newName [0])) {
                    newName = newName.Insert (0, InvalidCharReplacement.ToString());
                }

                for (int i = 0; i < newName.Length; i++) {
                    if (!char.IsLetterOrDigit (newName, i)) {
                        if (i < newName.Length-1 && newName [i] == MayaNamespaceSeparator) {
                            continue;
                        }
                        newName = newName.Replace (newName [i], InvalidCharReplacement);
                    }
                }
                return newName;
            }

            public static string ConvertToValidFilename(string filename)
            {
                return System.Text.RegularExpressions.Regex.Replace (filename, 
                    RegexCharStart + new string(Path.GetInvalidFileNameChars()) + RegexCharEnd,
                    InvalidCharReplacement.ToString()
                );
            }
        }
    }
}<|MERGE_RESOLUTION|>--- conflicted
+++ resolved
@@ -65,16 +65,9 @@
             Dictionary<string, FbxTexture> TextureMap = new Dictionary<string, FbxTexture> ();
 
             /// <summary>
-<<<<<<< HEAD
-=======
             /// Map the name of a prefab to an FbxMesh (for preserving instances) 
             /// </summary>
             Dictionary<string, FbxMesh> SharedMeshes = new Dictionary<string, FbxMesh>();
-
-            /// <summary>
-            /// Export the mesh's attributes using layer 0.
->>>>>>> c51ec5e3
-            /// </summary>
 
             /// <summary>
             /// return layer for mesh
