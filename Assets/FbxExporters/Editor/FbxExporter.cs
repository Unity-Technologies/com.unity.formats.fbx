--- conflicted
+++ resolved
@@ -942,13 +942,8 @@
                         // fileFormat must be binary if we are embedding textures
                         int fileFormat = EditorTools.ExportSettings.instance.embedTextures? -1 :
                             fbxManager.GetIOPluginRegistry ().FindWriterIDByDescription ("FBX ascii (*.fbx)");
-<<<<<<< HEAD
-
+                        
                         status = fbxExporter.Initialize (m_tempFilePath, fileFormat, fbxManager.GetIOSettings ());
-=======
-                        
-                        bool status = fbxExporter.Initialize (LastFilePath, fileFormat, fbxManager.GetIOSettings ());
->>>>>>> e93813a5
                         // Check that initialization of the fbxExporter was successful
                         if (!status)
                             return 0;
