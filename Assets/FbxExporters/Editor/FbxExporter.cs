--- conflicted
+++ resolved
@@ -432,15 +432,10 @@
                     return -1;
                 }
 
-<<<<<<< HEAD
                 ExportTransform ( unityGo.transform, fbxNode);
 
                 bool weldVertices = FbxExporters.EditorTools.ExportSettings.instance.weldVertices;
                 ExportMesh (GetMeshInfo( unityGo ), fbxNode, fbxScene, weldVertices);
-=======
-                ExportTransform (unityGo.transform, fbxNode);
-                ExportMesh (GetMeshInfo (unityGo), fbxNode, fbxScene);
->>>>>>> eeaa408d
 
                 if (Verbose)
                     Debug.Log (string.Format ("exporting {0}", fbxNode.GetName ()));
