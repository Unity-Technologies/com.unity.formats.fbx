--- conflicted
+++ resolved
@@ -2982,7 +2982,6 @@
                 return false;
             }
 
-<<<<<<< HEAD
             public static void ExportSingleTimelineClip(TimelineClip timelineClipSelected, GameObject animationTrackGObject, string folderPath = null)
             {
                 string AnimFbxFormat = AnimFbxFileFormat;
@@ -3000,22 +2999,6 @@
                     timelineClipSelected.animationClip
                 };
                 ExportObjects (filePath, exportArray, AnimationExportType.timelineAnimationClip);
-
-=======
-            public static void ExportSingleTimelineClip(TimelineClip timelineClipSelected, GameObject animationTrackGObject, string filePath = null)
-            {
-                if (string.IsNullOrEmpty (filePath)) {
-                    filePath = GetExportFilePath (animationTrackGObject.name + "@" + timelineClipSelected.displayName);
-                }
-                if (string.IsNullOrEmpty (filePath)) {
-                    return;
-                }
-                UnityEngine.Object[] myArray = new UnityEngine.Object[] {
-                    animationTrackGObject,
-                    timelineClipSelected.animationClip
-                };
-                ExportObjects (filePath, myArray, AnimationExportType.timelineAnimationClip);
->>>>>>> 5d270d43
             }
 
             /// <summary>
@@ -3069,7 +3052,6 @@
                     {
                         AnimationTrack animationTrack = output.sourceObject as AnimationTrack;
 
-<<<<<<< HEAD
                         GameObject animationTrackObject = pd.GetGenericBinding(output.sourceObject) as GameObject;
 			            // One file by animation clip
 			            foreach(TimelineClip timelineClip in animationTrack.GetClips())
@@ -3084,15 +3066,6 @@
 				            UnityEngine.Object[] exportArray = new UnityEngine.Object[] { animationTrackObject, timelineClip.animationClip };
 				            ExportObjects(filePath, exportArray, AnimationExportType.timelineAnimationClip);
 			            }
-=======
-                        GameObject atObject = pd.GetGenericBinding(output.sourceObject) as GameObject;
-                        // One file by animation clip
-                        foreach (TimelineClip timeLineClip in at.GetClips()) {
-                            string filePath = string.Format(AnimFbxFileFormat, folderPath, atObject.name, timeLineClip.displayName);
-                            UnityEngine.Object[] myArray = new UnityEngine.Object[] { atObject, timeLineClip.animationClip };
-                            ExportObjects (filePath, myArray, AnimationExportType.timelineAnimationClip);
-                        }
->>>>>>> 5d270d43
                     }
                 }
             }
