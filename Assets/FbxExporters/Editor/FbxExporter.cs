--- conflicted
+++ resolved
@@ -205,13 +205,9 @@
                             fbxElementArray.Add (ConvertNormalToRightHanded (mesh.Normals [unityTriangle]));
                         }
 
-<<<<<<< HEAD
                         fbxLayer.SetNormals (fbxLayerElement);
                     }
-=======
-                    fbxLayer.SetNormals (fbxLayerElement);
                     exportedAttribute = true;
->>>>>>> f20c664c
                 }
 
                 /// Set the binormals on Layer 0.
@@ -229,11 +225,7 @@
                         }
                         fbxLayer.SetBinormals (fbxLayerElement);
                     }
-<<<<<<< HEAD
-=======
-                    fbxLayer.SetBinormals (fbxLayerElement);
                     exportedAttribute = true;
->>>>>>> f20c664c
                 }
 
                 /// Set the tangents on Layer 0.
@@ -256,11 +248,7 @@
                         }
                         fbxLayer.SetTangents (fbxLayerElement);
                     }
-<<<<<<< HEAD
-=======
-                    fbxLayer.SetTangents (fbxLayerElement);
                     exportedAttribute = true;
->>>>>>> f20c664c
                 }
 
                 exportedAttribute |= ExportUVs (fbxMesh, mesh, unmergedTriangles);
@@ -294,11 +282,7 @@
                         }
                         fbxLayer.SetVertexColors (fbxLayerElement);
                     }
-<<<<<<< HEAD
-=======
-                    fbxLayer.SetVertexColors (fbxLayerElement);
                     exportedAttribute = true;
->>>>>>> f20c664c
                 }
                 return exportedAttribute;
             }
