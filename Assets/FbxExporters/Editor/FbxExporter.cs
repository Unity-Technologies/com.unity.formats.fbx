using System.IO;
using System.Collections.Generic;
using UnityEngine;
using UnityEngine.SceneManagement;
using UnityEditor;
using Unity.FbxSdk;
using System.Linq;
using UnityEngine.Playables;
using UnityEngine.Timeline;	
using FbxExporters.EditorTools;

namespace FbxExporters
{
    namespace CustomExtensions
    {
        //Extension methods must be defined in a static class
        public static class Vector3Extension
        {
            public static Vector3 RightHanded (this Vector3 leftHandedVector)
            {
            	// negating the x component of the vector converts it from left to right handed coordinates
            	return new Vector3 (
            		-leftHandedVector [0],
            		leftHandedVector [1],
            		leftHandedVector [2]);
            }

            public static FbxVector4 FbxVector4 (this Vector3 uniVector)
            {
            	return new FbxVector4 (
            		uniVector [0],
            		uniVector [1],
            		uniVector [2]);
            }
        }

        //Extension methods must be defined in a static class
        public static class AnimationCurveExtension
        {
            // This is an extension method for the AnimationCurve class
            // The first parameter takes the "this" modifier
            // and specifies the type for which the method is defined.
            public static void Dump (this AnimationCurve animCurve, string message, float[] keyTimesExpected = null, float[] keyValuesExpected = null)
            {
                int idx = 0;
                foreach (var key in animCurve.keys) {
                    if (keyTimesExpected != null && keyValuesExpected != null) {
                        Debug.Log (string.Format ("{5} keys[{0}] {1}({3}) {2} ({4})",
                            idx, key.time, key.value,
                            keyTimesExpected [idx], keyValuesExpected [idx],
                            message));
                    } else {
                        Debug.Log (string.Format ("{3} keys[{0}] {1} {2}", idx, key.time, key.value, message));
                    }
                    idx++;
                }
            }
        }
    }

    namespace Editor
    {
        using CustomExtensions;

        public class ModelExporter : System.IDisposable
        {
            const string Title =
                "exports static meshes with materials and textures";

            const string Subject = 
                "";

            const string Keywords =
                "export mesh materials textures uvs";

            const string Comments =
                @"";

            const string ReadmeRelativePath = "FbxExporters/README.txt";

            // NOTE: The ellipsis at the end of the Menu Item name prevents the context
            //       from being passed to command, thus resulting in OnContextItem()
            //       being called only once regardless of what is selected.
            const string MenuItemName = "GameObject/Export Model...";

            const string ClipMenuItemName = "GameObject/Export All Timeline Clips...";
            const string TimelineClipMenuItemName = "GameObject/Export Selected Timeline Clip...";																				

            const string AnimOnlyMenuItemName = "GameObject/Export Animation Only...";

            const string FileBaseName = "Untitled";

            const string ProgressBarTitle = "Fbx Export";

            const char MayaNamespaceSeparator = ':';

            // replace invalid chars with this one
            const char InvalidCharReplacement = '_';

            const string RegexCharStart = "[";
            const string RegexCharEnd = "]";

            public const float UnitScaleFactor = 100f;

            public const string PACKAGE_UI_NAME = "FBX Exporter";

            public enum ExportFormat
            {
                Binary = 0,
                ASCII = 1
            }

            /// <summary>
            /// name of the scene's default camera
            /// </summary>
            private static string DefaultCamera = "";

            private const string SkeletonPrefix = "_Skel";

            private const string SkinPrefix = "_Skin";

            /// <summary>
            /// name prefix for custom properties
            /// </summary>
            const string NamePrefix = "Unity_";

            private static string MakeName (string basename)
            {
                return NamePrefix + basename;
            }

            /// <summary>
            /// Create instance of exporter.
            /// </summary>
            static ModelExporter Create ()
            {
                return new ModelExporter ();
            }

            /// <summary>
            /// Which components map from Unity Object to Fbx Object
            /// </summary>
            public enum FbxNodeRelationType
            {
                NodeAttribute,
                Property,
                Material
            }

            public static Dictionary<System.Type, KeyValuePair<System.Type,FbxNodeRelationType>> MapsToFbxObject = new Dictionary<System.Type, KeyValuePair<System.Type,FbxNodeRelationType>> ()
            {
                { typeof(Transform),            new KeyValuePair<System.Type, FbxNodeRelationType>(typeof(FbxProperty), FbxNodeRelationType.Property) },
                { typeof(MeshFilter),           new KeyValuePair<System.Type, FbxNodeRelationType>(typeof(FbxMesh), FbxNodeRelationType.NodeAttribute) },
                { typeof(SkinnedMeshRenderer),  new KeyValuePair<System.Type, FbxNodeRelationType>(typeof(FbxMesh), FbxNodeRelationType.NodeAttribute) },
                { typeof(Light),                new KeyValuePair<System.Type, FbxNodeRelationType>(typeof(FbxLight), FbxNodeRelationType.NodeAttribute) },
                { typeof(Camera),               new KeyValuePair<System.Type, FbxNodeRelationType>(typeof(FbxCamera), FbxNodeRelationType.NodeAttribute) },
                { typeof(Material),             new KeyValuePair<System.Type, FbxNodeRelationType>(typeof(FbxSurfaceMaterial), FbxNodeRelationType.Material) },
            };

            /// <summary>
            /// keep a map between GameObject and FbxNode for quick lookup when we export
            /// animation.
            /// </summary>
            Dictionary<GameObject, FbxNode> MapUnityObjectToFbxNode = new Dictionary<GameObject, FbxNode> ();

            /// <summary>
            /// Map Unity material name to FBX material object
            /// </summary>
            Dictionary<string, FbxSurfaceMaterial> MaterialMap = new Dictionary<string, FbxSurfaceMaterial> ();

            /// <summary>
            /// Map texture filename name to FBX texture object
            /// </summary>
            Dictionary<string, FbxTexture> TextureMap = new Dictionary<string, FbxTexture> ();

            /// <summary>
            /// Map the name of a prefab to an FbxMesh (for preserving instances) 
            /// </summary>
            Dictionary<string, FbxMesh> SharedMeshes = new Dictionary<string, FbxMesh> ();

            /// <summary>
            /// Map for the Name of an Object to number of objects with this name.
            /// Used for enforcing unique names on export.
            /// </summary>
            Dictionary<string, int> NameToIndexMap = new Dictionary<string, int> ();

            /// <summary>
            /// Format for creating unique names
            /// </summary>
            const string UniqueNameFormat = "{0}_{1}";

            /// <summary>
            /// The animation fbx file format.
            /// </summary>
            const string AnimFbxFileFormat = "{0}/{1}@{2}.fbx";

            /// <summary>
            /// Gets the export settings.
            /// </summary>
            public static EditorTools.ExportSettings ExportSettings {
                get { return EditorTools.ExportSettings.instance; }
            }

            /// <summary>
            /// Gets the Unity default material.
            /// </summary>
            public static Material DefaultMaterial {
                get {
                    if (!s_defaultMaterial) {
                        var obj = GameObject.CreatePrimitive (PrimitiveType.Quad);
                        s_defaultMaterial = obj.GetComponent<Renderer> ().sharedMaterial;
                        Object.DestroyImmediate (obj);
                    }
                    return s_defaultMaterial;
                }
            }

            static Material s_defaultMaterial = null;

            static Dictionary<UnityEngine.LightType, FbxLight.EType> MapLightType = new Dictionary<UnityEngine.LightType, FbxLight.EType> () {
                { UnityEngine.LightType.Directional,    FbxLight.EType.eDirectional },
                { UnityEngine.LightType.Spot,           FbxLight.EType.eSpot },
                { UnityEngine.LightType.Point,          FbxLight.EType.ePoint },
                { UnityEngine.LightType.Area,           FbxLight.EType.eArea },
            };

            /// <summary>
            /// Gets the version number of the FbxExporters plugin from the readme.
            /// </summary>
            public static string GetVersionFromReadme()
            {
                if (string.IsNullOrEmpty (ReadmeRelativePath)) {
                    Debug.LogWarning ("Missing relative path to README");
                    return null;
                }
                string absPath = Path.Combine (Application.dataPath, ReadmeRelativePath);
                if (!File.Exists (absPath)) {
                    Debug.LogWarning (string.Format("Could not find README.txt at: {0}", absPath));
                    return null;
                }

                try{
                    var versionHeader = "VERSION:";
                    var lines = File.ReadAllLines (absPath);
                    foreach (var line in lines) {
                        if (line.StartsWith(versionHeader)) {
                            var version = line.Replace (versionHeader, "");
                            return version.Trim ();
                        }
                    }
                }
                catch(IOException e){
                    Debug.LogWarning (string.Format("Error will reading file {0} ({1})", absPath, e));
                    return null;
                }
                Debug.LogWarning (string.Format("Could not find version number in README.txt at: {0}", absPath));
                return null;
            }

            /// <summary>
            /// Get a layer (to store UVs, normals, etc) on the mesh.
            /// If it doesn't exist yet, create it.
            /// </summary>
            public static FbxLayer GetOrCreateLayer(FbxMesh fbxMesh, int layer = 0 /* default layer */)
            {
                int maxLayerIndex = fbxMesh.GetLayerCount() - 1;
                while (layer > maxLayerIndex) {
                    // We'll have to create the layer (potentially several).
                    // Make sure to avoid infinite loops even if there's an
                    // FbxSdk bug.
                    int newLayerIndex = fbxMesh.CreateLayer();
                    if (newLayerIndex <= maxLayerIndex) {
                        // Error!
                        throw new System.Exception (
                            "Internal error: Unable to create mesh layer "
                            + (maxLayerIndex + 1)
                            + " on mesh " + fbxMesh.GetName ());
                    }
                    maxLayerIndex = newLayerIndex;
                }
                return fbxMesh.GetLayer (layer);
            }

            /// <summary>
            /// Export the mesh's attributes using layer 0.
            /// </summary>
            private bool ExportComponentAttributes (MeshInfo mesh, FbxMesh fbxMesh, int[] unmergedTriangles)
            {
                // return true if any attribute was exported
                bool exportedAttribute = false;

                // Set the normals on Layer 0.
                FbxLayer fbxLayer = GetOrCreateLayer(fbxMesh);

                if (mesh.HasValidNormals()) {
                    using (var fbxLayerElement = FbxLayerElementNormal.Create (fbxMesh, "Normals")) {
                        fbxLayerElement.SetMappingMode (FbxLayerElement.EMappingMode.eByPolygonVertex);
                        fbxLayerElement.SetReferenceMode (FbxLayerElement.EReferenceMode.eDirect);

                        // Add one normal per each vertex face index (3 per triangle)
                        FbxLayerElementArray fbxElementArray = fbxLayerElement.GetDirectArray ();

                        for (int n = 0; n < unmergedTriangles.Length; n++) {
                            int unityTriangle = unmergedTriangles [n];
                            fbxElementArray.Add (ConvertToRightHanded (mesh.Normals [unityTriangle]));
                        }

                        fbxLayer.SetNormals (fbxLayerElement);
                    }
                    exportedAttribute = true;
                }

                /// Set the binormals on Layer 0.
                if (mesh.HasValidBinormals()) {
                    using (var fbxLayerElement = FbxLayerElementBinormal.Create (fbxMesh, "Binormals")) {
                        fbxLayerElement.SetMappingMode (FbxLayerElement.EMappingMode.eByPolygonVertex);
                        fbxLayerElement.SetReferenceMode (FbxLayerElement.EReferenceMode.eDirect);

                        // Add one normal per each vertex face index (3 per triangle)
                        FbxLayerElementArray fbxElementArray = fbxLayerElement.GetDirectArray ();

                        for (int n = 0; n < unmergedTriangles.Length; n++) {
                            int unityTriangle = unmergedTriangles [n];
                            fbxElementArray.Add (ConvertToRightHanded (mesh.Binormals [unityTriangle]));
                        }
                        fbxLayer.SetBinormals (fbxLayerElement);
                    }
                    exportedAttribute = true;
                }

                /// Set the tangents on Layer 0.
                if (mesh.HasValidTangents()) {
                    using (var fbxLayerElement = FbxLayerElementTangent.Create (fbxMesh, "Tangents")) {
                        fbxLayerElement.SetMappingMode (FbxLayerElement.EMappingMode.eByPolygonVertex);
                        fbxLayerElement.SetReferenceMode (FbxLayerElement.EReferenceMode.eDirect);

                        // Add one normal per each vertex face index (3 per triangle)
                        FbxLayerElementArray fbxElementArray = fbxLayerElement.GetDirectArray ();

                        for (int n = 0; n < unmergedTriangles.Length; n++) {
                            int unityTriangle = unmergedTriangles [n];
                            fbxElementArray.Add (ConvertToRightHanded (
                                new Vector3 (
                                    mesh.Tangents [unityTriangle] [0],
                                    mesh.Tangents [unityTriangle] [1],
                                    mesh.Tangents [unityTriangle] [2]
                                )));
                        }
                        fbxLayer.SetTangents (fbxLayerElement);
                    }
                    exportedAttribute = true;
                }

                exportedAttribute |= ExportUVs (fbxMesh, mesh, unmergedTriangles);

                if (mesh.HasValidVertexColors()) {
                    using (var fbxLayerElement = FbxLayerElementVertexColor.Create (fbxMesh, "VertexColors")) {
                        fbxLayerElement.SetMappingMode (FbxLayerElement.EMappingMode.eByPolygonVertex);
                        fbxLayerElement.SetReferenceMode (FbxLayerElement.EReferenceMode.eIndexToDirect);

                        // set texture coordinates per vertex
                        FbxLayerElementArray fbxElementArray = fbxLayerElement.GetDirectArray ();

                        // (Uni-31596) only copy unique UVs into this array, and index appropriately
                        for (int n = 0; n < mesh.VertexColors.Length; n++) {
                            // Converting to Color from Color32, as Color32 stores the colors
                            // as ints between 0-255, while FbxColor and Color
                            // use doubles between 0-1
                            Color color = mesh.VertexColors [n];
                            fbxElementArray.Add (new FbxColor (color.r,
                                color.g,
                                color.b,
                                color.a));
                        }

                        // For each face index, point to a texture uv
                        FbxLayerElementArray fbxIndexArray = fbxLayerElement.GetIndexArray ();
                        fbxIndexArray.SetCount (unmergedTriangles.Length);

                        for (int i = 0; i < unmergedTriangles.Length; i++) {
                            fbxIndexArray.SetAt (i, unmergedTriangles [i]);
                        }
                        fbxLayer.SetVertexColors (fbxLayerElement);
                    }
                    exportedAttribute = true;
                }
                return exportedAttribute;
            }

            /// <summary>
            /// Unity has up to 4 uv sets per mesh. Export all the ones that exist.
            /// </summary>
            /// <param name="fbxMesh">Fbx mesh.</param>
            /// <param name="mesh">Mesh.</param>
            /// <param name="unmergedTriangles">Unmerged triangles.</param>
            private static bool ExportUVs(FbxMesh fbxMesh, MeshInfo mesh, int[] unmergedTriangles)
            {
                Vector2[][] uvs = new Vector2[][] {
                    mesh.UV,
                    mesh.mesh.uv2,
                    mesh.mesh.uv3,
                    mesh.mesh.uv4
                };

                int k = 0;
                for (int i = 0; i < uvs.Length; i++) {
                    if (uvs [i] == null || uvs [i].Length == 0) {
                        continue; // don't have these UV's, so skip
                    }

                    FbxLayer fbxLayer = GetOrCreateLayer (fbxMesh, k);
                    using (var fbxLayerElement = FbxLayerElementUV.Create (fbxMesh, "UVSet" + i))
                    {
                        fbxLayerElement.SetMappingMode (FbxLayerElement.EMappingMode.eByPolygonVertex);
                        fbxLayerElement.SetReferenceMode (FbxLayerElement.EReferenceMode.eIndexToDirect);

                        // set texture coordinates per vertex
                        FbxLayerElementArray fbxElementArray = fbxLayerElement.GetDirectArray ();

                        // (Uni-31596) only copy unique UVs into this array, and index appropriately
                        for (int n = 0; n < uvs[i].Length; n++) {
                            fbxElementArray.Add (new FbxVector2 (uvs[i] [n] [0],
                                uvs[i] [n] [1]));
                        }

                        // For each face index, point to a texture uv
                        FbxLayerElementArray fbxIndexArray = fbxLayerElement.GetIndexArray ();
                        fbxIndexArray.SetCount (unmergedTriangles.Length);

                        for(int j = 0; j < unmergedTriangles.Length; j++){
                            fbxIndexArray.SetAt (j, unmergedTriangles [j]);
                        }
                        fbxLayer.SetUVs (fbxLayerElement, FbxLayerElement.EType.eTextureDiffuse);
                    }
                    k++;
                }

                // if we incremented k, then at least on set of UV's were exported
                return k > 0;
            }

            /// <summary>
            /// Export the mesh's blend shapes.
            /// </summary>
            private bool ExportBlendShapes(MeshInfo mesh, FbxMesh fbxMesh, FbxScene fbxScene, int[] unmergedTriangles)
            {
                var umesh = mesh.mesh;
                if (umesh.blendShapeCount == 0)
                    return false;

                var fbxBlendShape = FbxBlendShape.Create(fbxScene, umesh.name + "_BlendShape");
                fbxMesh.AddDeformer(fbxBlendShape);

                var numVertices = umesh.vertexCount;
                var basePoints = umesh.vertices;
                var baseNormals = umesh.normals;
                var baseTangents = umesh.tangents;
                var deltaPoints = new Vector3[numVertices];
                var deltaNormals = new Vector3[numVertices];
                var deltaTangents = new Vector3[numVertices];

                for (int bi = 0; bi < umesh.blendShapeCount; ++bi)
                {
                    var bsName = umesh.GetBlendShapeName(bi);
                    var numFrames = umesh.GetBlendShapeFrameCount(bi);
                    var fbxChannel = FbxBlendShapeChannel.Create(fbxScene, bsName);
                    fbxBlendShape.AddBlendShapeChannel(fbxChannel);

                    for (int fi = 0; fi < numFrames; ++fi)
                    {
                        var weight = umesh.GetBlendShapeFrameWeight(bi, fi);
                        umesh.GetBlendShapeFrameVertices(bi, fi, deltaPoints, deltaNormals, deltaTangents);

                        var fbxShape = FbxShape.Create(fbxScene, "");
                        fbxChannel.AddTargetShape(fbxShape, weight);

                        // control points
                        fbxShape.InitControlPoints(ControlPointToIndex.Count());
                        for (int vi = 0; vi < numVertices; ++vi)
                        {
                            int ni = ControlPointToIndex[basePoints[vi]];
                            var v = basePoints[vi] + deltaPoints[vi];
                            fbxShape.SetControlPointAt(ConvertToRightHanded(v, UnitScaleFactor), ni);
                        }

                        // normals
                        if (mesh.HasValidNormals())
                        {
                            var elemNormals = fbxShape.CreateElementNormal();
                            elemNormals.SetMappingMode(FbxLayerElement.EMappingMode.eByPolygonVertex);
                            elemNormals.SetReferenceMode(FbxLayerElement.EReferenceMode.eDirect);
                            var dstNormals = elemNormals.GetDirectArray();
                            dstNormals.SetCount(unmergedTriangles.Length);
                            for (int ii = 0; ii < unmergedTriangles.Length; ++ii)
                            {
                                int vi = unmergedTriangles[ii];
                                var n = baseNormals[vi] + deltaNormals[vi];
                                dstNormals.SetAt(ii, ConvertToRightHanded(n));
                            }
                        }

                        // tangents
                        if (mesh.HasValidTangents())
                        {
                            var elemTangents = fbxShape.CreateElementTangent();
                            elemTangents.SetMappingMode(FbxLayerElement.EMappingMode.eByPolygonVertex);
                            elemTangents.SetReferenceMode(FbxLayerElement.EReferenceMode.eDirect);
                            var dstTangents = elemTangents.GetDirectArray();
                            dstTangents.SetCount(unmergedTriangles.Length);
                            for (int ii = 0; ii < unmergedTriangles.Length; ++ii)
                            {
                                int vi = unmergedTriangles[ii];
                                var t = (Vector3)baseTangents[vi] + deltaTangents[vi];
                                dstTangents.SetAt(ii, ConvertToRightHanded(t));
                            }
                        }
                    }
                }
                return true;
            }

            /// <summary>
            /// Takes in a left-handed UnityEngine.Vector3 denoting a normal,
            /// returns a right-handed FbxVector4.
            ///
            /// Unity is left-handed, Maya and Max are right-handed.
            /// The FbxSdk conversion routines can't handle changing handedness.
            ///
            /// Remember you also need to flip the winding order on your polygons.
            /// </summary>
            public static FbxVector4 ConvertToRightHanded(Vector3 leftHandedVector, float unitScale = 1f)
            {
                // negating the x component of the vector converts it from left to right handed coordinates
                return unitScale * new FbxVector4 (
                    -leftHandedVector[0],
                    leftHandedVector[1],
                    leftHandedVector[2]);
            }

            /// <summary>
            /// Exports a texture from Unity to FBX.
            /// The texture must be a property on the unityMaterial; it gets
            /// linked to the FBX via a property on the fbxMaterial.
            ///
            /// The texture file must be a file on disk; it is not embedded within the FBX.
            /// </summary>
            /// <param name="unityMaterial">Unity material.</param>
            /// <param name="unityPropName">Unity property name, e.g. "_MainTex".</param>
            /// <param name="fbxMaterial">Fbx material.</param>
            /// <param name="fbxPropName">Fbx property name, e.g. <c>FbxSurfaceMaterial.sDiffuse</c>.</param>
            public bool ExportTexture (Material unityMaterial, string unityPropName,
                                       FbxSurfaceMaterial fbxMaterial, string fbxPropName)
            {
                if (!unityMaterial) {
                    return false;
                }

                // Get the texture on this property, if any.
                if (!unityMaterial.HasProperty (unityPropName)) {
                    return false;
                }
                var unityTexture = unityMaterial.GetTexture (unityPropName);
                if (!unityTexture) {
                    return false;
                }

                // Find its filename
                var textureSourceFullPath = AssetDatabase.GetAssetPath (unityTexture);
                if (textureSourceFullPath == "") {
                    return false;
                }

                // get absolute filepath to texture
                textureSourceFullPath = Path.GetFullPath (textureSourceFullPath);

                if (Verbose) {
                    Debug.Log (string.Format ("{2}.{1} setting texture path {0}", textureSourceFullPath, fbxPropName, fbxMaterial.GetName ()));
                }

                // Find the corresponding property on the fbx material.
                var fbxMaterialProperty = fbxMaterial.FindProperty (fbxPropName);
                if (fbxMaterialProperty == null || !fbxMaterialProperty.IsValid ()) {
                    Debug.Log ("property not found");
                    return false;
                }

                // Find or create an fbx texture and link it up to the fbx material.
                if (!TextureMap.ContainsKey (textureSourceFullPath)) {
                    var fbxTexture = FbxFileTexture.Create (fbxMaterial, fbxPropName + "_Texture");
                    fbxTexture.SetFileName (textureSourceFullPath);
                    fbxTexture.SetTextureUse (FbxTexture.ETextureUse.eStandard);
                    fbxTexture.SetMappingType (FbxTexture.EMappingType.eUV);
                    TextureMap.Add (textureSourceFullPath, fbxTexture);
                }
                TextureMap [textureSourceFullPath].ConnectDstProperty (fbxMaterialProperty);

                return true;
            }

            /// <summary>
            /// Get the color of a material, or grey if we can't find it.
            /// </summary>
            public FbxDouble3 GetMaterialColor (Material unityMaterial, string unityPropName, float defaultValue = 1)
            {
                if (!unityMaterial) {
                    return new FbxDouble3(defaultValue);
                }
                if (!unityMaterial.HasProperty (unityPropName)) {
                    return new FbxDouble3(defaultValue);
                }
                var unityColor = unityMaterial.GetColor (unityPropName);
                return new FbxDouble3 (unityColor.r, unityColor.g, unityColor.b);
            }

            /// <summary>
            /// Export (and map) a Unity PBS material to FBX classic material
            /// </summary>
            public bool ExportMaterial (Material unityMaterial, FbxScene fbxScene, FbxNode fbxNode)
            {
                if (!unityMaterial) {
                    unityMaterial = DefaultMaterial;
                }

                var unityName = unityMaterial.name;
                if (MaterialMap.ContainsKey (unityName)) {
                    fbxNode.AddMaterial (MaterialMap [unityName]);
                    return true;
                }

                var fbxName = ExportSettings.mayaCompatibleNames
                    ? ConvertToMayaCompatibleName(unityName) : unityName;

                if (Verbose) {
                    if (unityName != fbxName) {
                        Debug.Log (string.Format ("exporting material {0} as {1}", unityName, fbxName));
                    } else {
                        Debug.Log(string.Format("exporting material {0}", unityName));
                    }
                }

                // We'll export either Phong or Lambert. Phong if it calls
                // itself specular, Lambert otherwise.
                var shader = unityMaterial.shader;
                bool specular = shader.name.ToLower ().Contains ("specular");

                var fbxMaterial = specular
                    ? FbxSurfacePhong.Create (fbxScene, fbxName)
                    : FbxSurfaceLambert.Create (fbxScene, fbxName);

                // Copy the flat colours over from Unity standard materials to FBX.
                fbxMaterial.Diffuse.Set (GetMaterialColor (unityMaterial, "_Color"));
                fbxMaterial.Emissive.Set (GetMaterialColor (unityMaterial, "_EmissionColor", 0));
                fbxMaterial.Ambient.Set (new FbxDouble3 ());

                fbxMaterial.BumpFactor.Set (unityMaterial.HasProperty ("_BumpScale") ? unityMaterial.GetFloat ("_BumpScale") : 0);

                if (specular) {
                    (fbxMaterial as FbxSurfacePhong).Specular.Set (GetMaterialColor (unityMaterial, "_SpecColor"));
                }

                // Export the textures from Unity standard materials to FBX.
                ExportTexture (unityMaterial, "_MainTex", fbxMaterial, FbxSurfaceMaterial.sDiffuse);
                ExportTexture (unityMaterial, "_EmissionMap", fbxMaterial, FbxSurfaceMaterial.sEmissive);
                ExportTexture (unityMaterial, "_BumpMap", fbxMaterial, FbxSurfaceMaterial.sNormalMap);
                if (specular) {
                    ExportTexture (unityMaterial, "_SpecGlosMap", fbxMaterial, FbxSurfaceMaterial.sSpecular);
                }

                MaterialMap.Add (unityName, fbxMaterial);
                fbxNode.AddMaterial (fbxMaterial);
                return true;
            }

            /// <summary>
            /// Sets up the material to polygon mapping for fbxMesh.
            /// To determine which part of the mesh uses which material, look at the submeshes
            /// and which polygons they represent.
            /// Assuming equal number of materials as submeshes, and that they are in the same order.
            /// (i.e. submesh 1 uses material 1)
            /// </summary>
            /// <param name="fbxMesh">Fbx mesh.</param>
            /// <param name="mesh">Mesh.</param>
            /// <param name="materials">Materials.</param>
            private void AssignLayerElementMaterial(FbxMesh fbxMesh, Mesh mesh, int materialCount)
            {
                // Add FbxLayerElementMaterial to layer 0 of the node
                FbxLayer fbxLayer = fbxMesh.GetLayer (0 /* default layer */);
                if (fbxLayer == null) {
                    fbxMesh.CreateLayer ();
                    fbxLayer = fbxMesh.GetLayer (0 /* default layer */);
                }

                using (var fbxLayerElement = FbxLayerElementMaterial.Create (fbxMesh, "Material")) {
                    // if there is only one material then set everything to that material
                    if (materialCount == 1) {
                        fbxLayerElement.SetMappingMode (FbxLayerElement.EMappingMode.eAllSame);
                        fbxLayerElement.SetReferenceMode (FbxLayerElement.EReferenceMode.eIndexToDirect);

                        FbxLayerElementArray fbxElementArray = fbxLayerElement.GetIndexArray ();
                        fbxElementArray.Add (0);
                    } else {
                        fbxLayerElement.SetMappingMode (FbxLayerElement.EMappingMode.eByPolygon);
                        fbxLayerElement.SetReferenceMode (FbxLayerElement.EReferenceMode.eIndexToDirect);

                        FbxLayerElementArray fbxElementArray = fbxLayerElement.GetIndexArray ();

                        for (int subMeshIndex = 0; subMeshIndex < mesh.subMeshCount; subMeshIndex++) {
                            var topology = mesh.GetTopology (subMeshIndex);
                            int polySize;

                            switch (topology) {
                            case MeshTopology.Triangles:
                                polySize = 3;
                                break;
                            case MeshTopology.Quads:
                                polySize = 4;
                                break;
                            case MeshTopology.Lines:
                                throw new System.NotImplementedException();
                            case MeshTopology.Points:
                                throw new System.NotImplementedException();
                            case MeshTopology.LineStrip:
                                throw new System.NotImplementedException();
                            default:
                                throw new System.NotImplementedException ();
                            }

                            // Specify the material index for each polygon.
                            // Material index should match subMeshIndex.
                            var indices = mesh.GetIndices (subMeshIndex);
                            for(int j = 0, n = indices.Length / polySize; j < n; j++){
                                fbxElementArray.Add (subMeshIndex);
                            }
                        }
                    }
                    fbxLayer.SetMaterials (fbxLayerElement);
                }
            }

            /// <summary>
            /// Exports a unity mesh and attaches it to the node as an FbxMesh.
            ///
            /// Able to export materials per sub-mesh as well (by default, exports with the default material).
            ///
            /// Use fbxNode.GetMesh() to access the exported mesh.
            /// </summary>
            public bool ExportMesh (Mesh mesh, FbxNode fbxNode, Material[] materials = null)
            {
                var meshInfo = new MeshInfo(mesh, materials);
                return ExportMesh(meshInfo, fbxNode);
            }

            /// <summary>
            /// Keeps track of the index of each point in the exported vertex array.
            /// </summary>
            private Dictionary<Vector3, int> ControlPointToIndex = new Dictionary<Vector3, int> ();

            /// <summary>
            /// Exports a unity mesh and attaches it to the node as an FbxMesh.
            /// </summary>
            bool ExportMesh (MeshInfo meshInfo, FbxNode fbxNode)
            {
                if (!meshInfo.IsValid) {
                    return false;
                }

                NumMeshes++;
                NumTriangles += meshInfo.Triangles.Length / 3;

                // create the mesh structure.
                var fbxScene = fbxNode.GetScene();
                FbxMesh fbxMesh = FbxMesh.Create (fbxScene, "Scene");

                // Create control points.
                ControlPointToIndex.Clear();
                {
                    var vertices = meshInfo.Vertices;
                    for (int v = 0, n = meshInfo.VertexCount; v < n; v++) {
                        if (ControlPointToIndex.ContainsKey (vertices [v])) {
                            continue;
                        }
                        ControlPointToIndex [vertices [v]] = ControlPointToIndex.Count();
                    }
                    fbxMesh.InitControlPoints (ControlPointToIndex.Count());

                    foreach (var kvp in ControlPointToIndex) {
                        var controlPoint = kvp.Key;
                        var index = kvp.Value;
                        fbxMesh.SetControlPointAt (ConvertToRightHanded(controlPoint, UnitScaleFactor), index);
                    }
                }

                var unmergedPolygons = new List<int> ();
                var mesh = meshInfo.mesh;
                for (int s = 0; s < mesh.subMeshCount; s++) {
                    var topology = mesh.GetTopology (s);
                    var indices = mesh.GetIndices (s);

                    int polySize;
                    int[] vertOrder;

                    switch (topology) {
                    case MeshTopology.Triangles:
                        polySize = 3;
                        // flip winding order so that Maya and Unity import it properly
                        vertOrder = new int[]{ 0, 2, 1 };
                        break;
                    case MeshTopology.Quads:
                        polySize = 4;
                        // flip winding order so that Maya and Unity import it properly
                        vertOrder = new int[]{ 0, 3, 2, 1 };
                        break;
                    case MeshTopology.Lines:
                        throw new System.NotImplementedException();
                    case MeshTopology.Points:
                        throw new System.NotImplementedException();
                    case MeshTopology.LineStrip:
                        throw new System.NotImplementedException();
                    default: 
                        throw new System.NotImplementedException ();
                    }

                    for (int f = 0; f < indices.Length / polySize; f++) {
                        fbxMesh.BeginPolygon ();

                        foreach (int val in vertOrder) {
                            int polyVert = indices [polySize * f + val];

                            // Save the polygon order (without merging vertices) so we
                            // properly export UVs, normals, binormals, etc.
                            unmergedPolygons.Add(polyVert);

                            polyVert = ControlPointToIndex [meshInfo.Vertices [polyVert]];
                            fbxMesh.AddPolygon (polyVert);

                        }
                        fbxMesh.EndPolygon ();
                    }
                }

                // Set up materials per submesh.
                foreach (var mat in meshInfo.Materials) {
                    ExportMaterial (mat, fbxScene, fbxNode);
                }
                AssignLayerElementMaterial (fbxMesh, meshInfo.mesh, meshInfo.Materials.Length);

                // Set up normals, etc.
                ExportComponentAttributes (meshInfo, fbxMesh, unmergedPolygons.ToArray());

                // Set up blend shapes.
                ExportBlendShapes(meshInfo, fbxMesh, fbxScene, unmergedPolygons.ToArray());

                // set the fbxNode containing the mesh
                fbxNode.SetNodeAttribute (fbxMesh);
                fbxNode.SetShadingMode (FbxNode.EShadingMode.eWireFrame);
                return true;
            }

            /// <summary>
            /// Export GameObject as a skinned mesh with material, bones, a skin and, a bind pose.
            /// </summary>
            protected bool ExportSkinnedMesh (GameObject unityGo, FbxScene fbxScene, FbxNode fbxNode)
            {
                SkinnedMeshRenderer unitySkin
                = unityGo.GetComponent<SkinnedMeshRenderer> ();

                if (unitySkin == null) {
                    return false;
                }

                var mesh = unitySkin.sharedMesh;
                if (!mesh) {
                    return false;
                }

                if (Verbose)
                    Debug.Log (string.Format ("exporting {0} {1}", "Skin", fbxNode.GetName ()));


                var meshInfo = new MeshInfo(unitySkin.sharedMesh, unitySkin.sharedMaterials);

                FbxMesh fbxMesh = null;
                if (ExportMesh(meshInfo, fbxNode))
                {
                    fbxMesh = fbxNode.GetMesh();
                }
                if (fbxMesh == null)
                {
                    Debug.LogError("Could not find mesh");
                    return false;
                }

                Dictionary<SkinnedMeshRenderer, Transform[]> skinnedMeshToBonesMap;
                // export skeleton
                if (ExportSkeleton (unitySkin, fbxScene, out skinnedMeshToBonesMap)) {
                    // bind mesh to skeleton
                    ExportSkin (unitySkin, meshInfo, fbxScene, fbxMesh, fbxNode);

                    // add bind pose
                    ExportBindPose (unitySkin, fbxNode, fbxScene, skinnedMeshToBonesMap);
                }

                return true;
            }

            /// <summary>
            /// Gets the bind pose for the Unity bone.
            /// </summary>
            /// <returns>The bind pose.</returns>
            /// <param name="unityBone">Unity bone.</param>
            /// <param name="bindPoses">Bind poses.</param>
            /// <param name="boneDict">Dictionary of bone to index.</param>
            /// <param name="skinnedMesh">Skinned mesh.</param>
            private Matrix4x4 GetBindPose(
                Transform unityBone, Matrix4x4[] bindPoses,
                Dictionary<Transform, int> boneDict, SkinnedMeshRenderer skinnedMesh
            ){
                Matrix4x4 bindPose;
                int index;
                if (boneDict.TryGetValue (unityBone, out index)) {
                    bindPose = bindPoses [index];
                } else {
                    bindPose = unityBone.worldToLocalMatrix * skinnedMesh.transform.localToWorldMatrix;
                }
                return bindPose;
            }

            /// <summary>
            /// Export bones of skinned mesh, if this is a skinned mesh with
            /// bones and bind poses.
            /// </summary>
            private bool ExportSkeleton (SkinnedMeshRenderer skinnedMesh, FbxScene fbxScene, out Dictionary<SkinnedMeshRenderer, Transform[]> skinnedMeshToBonesMap)
            {
                skinnedMeshToBonesMap = new Dictionary<SkinnedMeshRenderer, Transform[]> ();

                if (!skinnedMesh) {
                    return false;
                }
                var bones = skinnedMesh.bones;
                if (bones == null || bones.Length == 0) {
                    return false;
                }
                var mesh = skinnedMesh.sharedMesh;
                if (!mesh) {
                    return false;
                }

                var bindPoses = mesh.bindposes;
                if (bindPoses == null || bindPoses.Length != bones.Length) {
                    return false;
                }

                // Three steps:
                // 0. Set up the map from bone to index.
                // 1. Gather complete list of bones
                // 2. Set the transforms.

                // Step 0: map transform to index so we can look up index by bone.
                Dictionary<Transform, int> index = new Dictionary<Transform, int>();
                for (int boneIndex = 0; boneIndex < bones.Length; boneIndex++) {
                    Transform unityBoneTransform = bones [boneIndex];
                    index[unityBoneTransform] = boneIndex;
                }

                // Step 1: gather all the bones
                HashSet<Transform> boneSet = new HashSet<Transform> ();
                var s = new Stack<Transform> (bones);
                var root = skinnedMesh.rootBone;
                while (s.Count > 0) {
                    var t = s.Pop ();

                    if (!boneSet.Add (t)) {
                        continue;
                    }

                    if (t.parent == null) {
                        Debug.LogWarningFormat (
                            "FbxExporter: {0} is a bone but not a descendant of {1}'s mesh's root bone.",
                            t.name, skinnedMesh.name
                        );
                        continue;
                    }

                    // Each skinned mesh in Unity has one root bone, but may have objects
                    // between the root bone and leaf bones that are not in the bone list.
                    // However all objects between two bones in a hierarchy should be bones
                    // as well. 
                    // e.g. in rootBone -> bone1 -> obj1 -> bone2, obj1 should be a bone
                    //
                    // Traverse from all leaf bones to the root bone adding everything in between
                    // to the boneSet regardless of whether it is in the skinned mesh's bone list.
                    if (t != root && !boneSet.Contains(t.parent)) {
                        s.Push (t.parent);
                    }
                }

                var boneList = boneSet.ToArray();
                skinnedMeshToBonesMap.Add (skinnedMesh, boneList);

                // Step 2: Set transforms
                var boneInfo = new SkinnedMeshBoneInfo (skinnedMesh, index);
                foreach (var bone in boneList) {
                    var fbxBone = MapUnityObjectToFbxNode [bone.gameObject];
                    ExportBoneTransform (fbxBone, fbxScene, bone, boneInfo);
                }
                return true;
            }

            /// <summary>
            /// Export binding of mesh to skeleton
            /// </summary>
            private bool ExportSkin (SkinnedMeshRenderer skinnedMesh, 
                                     MeshInfo meshInfo, FbxScene fbxScene, FbxMesh fbxMesh,
                                     FbxNode fbxRootNode)
            {
                FbxSkin fbxSkin = FbxSkin.Create (fbxScene, (skinnedMesh.name + SkinPrefix));

                FbxAMatrix fbxMeshMatrix = fbxRootNode.EvaluateGlobalTransform ();

                // keep track of the bone index -> fbx cluster mapping, so that we can add the bone weights afterwards
                Dictionary<int, FbxCluster> boneCluster = new Dictionary<int, FbxCluster> ();

                for(int i = 0; i < skinnedMesh.bones.Length; i++) {
                    FbxNode fbxBoneNode = MapUnityObjectToFbxNode [skinnedMesh.bones[i].gameObject];

                    // Create the deforming cluster
                    FbxCluster fbxCluster = FbxCluster.Create (fbxScene, "BoneWeightCluster");

                    fbxCluster.SetLink (fbxBoneNode);
                    fbxCluster.SetLinkMode (FbxCluster.ELinkMode.eNormalize);

                    boneCluster.Add (i, fbxCluster);

                    // set the Transform and TransformLink matrix
                    fbxCluster.SetTransformMatrix (fbxMeshMatrix);

                    FbxAMatrix fbxLinkMatrix = fbxBoneNode.EvaluateGlobalTransform ();
                    fbxCluster.SetTransformLinkMatrix (fbxLinkMatrix);

                    // add the cluster to the skin
                    fbxSkin.AddCluster (fbxCluster);
                }

                // set the vertex weights for each bone
                SetVertexWeights(meshInfo, boneCluster);

                // Add the skin to the mesh after the clusters have been added
                fbxMesh.AddDeformer (fbxSkin);

                return true;
            }

            /// <summary>
            /// set vertex weights in cluster
            /// </summary>
            private void SetVertexWeights (MeshInfo meshInfo, Dictionary<int, FbxCluster> boneCluster)
            {
                HashSet<int> visitedVertices = new HashSet<int> ();

                // set the vertex weights for each bone
                for (int i = 0; i < meshInfo.BoneWeights.Length; i++) {
                    var actualIndex = ControlPointToIndex [meshInfo.Vertices [i]];

                    if (visitedVertices.Contains (actualIndex)) {
                        continue;
                    }
                    visitedVertices.Add (actualIndex);

                    var boneWeights = meshInfo.BoneWeights;
                    int[] indices = {
                        boneWeights [i].boneIndex0,
                        boneWeights [i].boneIndex1,
                        boneWeights [i].boneIndex2,
                        boneWeights [i].boneIndex3
                    };
                    float[] weights = {
                        boneWeights [i].weight0,
                        boneWeights [i].weight1,
                        boneWeights [i].weight2,
                        boneWeights [i].weight3
                    };

                    for (int j = 0; j < indices.Length; j++) {
                        if (weights [j] <= 0) {
                            continue;
                        }
                        if (!boneCluster.ContainsKey (indices [j])) {
                            continue;
                        }
                        // add vertex and weighting on vertex to this bone's cluster
                        boneCluster [indices [j]].AddControlPointIndex (actualIndex, weights [j]);
                    }
                }
            }

            /// <summary>
            /// Export bind pose of mesh to skeleton
            /// </summary>
            protected bool ExportBindPose (SkinnedMeshRenderer skinnedMesh, FbxNode fbxMeshNode,
                                  FbxScene fbxScene, Dictionary<SkinnedMeshRenderer, Transform[]> skinnedMeshToBonesMap)
            {
                FbxPose fbxPose = FbxPose.Create (fbxScene, fbxMeshNode.GetName());

                // set as bind pose
                fbxPose.SetIsBindPose (true);

                // assume each bone node has one weighted vertex cluster
                Transform[] bones;
                if (!skinnedMeshToBonesMap.TryGetValue (skinnedMesh, out bones)) {
                    return false;
                }
                for (int i = 0; i < bones.Length; i++) {
                    FbxNode fbxBoneNode = MapUnityObjectToFbxNode [bones[i].gameObject];

                    // EvaluateGlobalTransform returns an FbxAMatrix (affine matrix)
                    // which has to be converted to an FbxMatrix so that it can be passed to fbxPose.Add().
                    // The hierarchy for FbxMatrix and FbxAMatrix is as follows:
                    //
                    //      FbxDouble4x4
                    //      /           \
                    // FbxMatrix     FbxAMatrix
                    //
                    // Therefore we can't convert directly from FbxAMatrix to FbxMatrix,
                    // however FbxMatrix has a constructor that takes an FbxAMatrix.
                    FbxMatrix fbxBindMatrix = new FbxMatrix(fbxBoneNode.EvaluateGlobalTransform ());

                    fbxPose.Add (fbxBoneNode, fbxBindMatrix);
                }

                fbxPose.Add (fbxMeshNode, new FbxMatrix (fbxMeshNode.EvaluateGlobalTransform ()));

                // add the pose to the scene
                fbxScene.AddPose (fbxPose);

                return true;
            }

            /// <summary>
            /// Takes a Quaternion and returns a Euler with XYZ rotation order.
            /// Also converts from left (Unity) to righthanded (Maya) coordinates.
            /// 
            /// Note: Cannot simply use the FbxQuaternion.DecomposeSphericalXYZ()
            ///       function as this returns the angle in spherical coordinates 
            ///       instead of Euler angles, which Maya does not import properly. 
            /// </summary>
            /// <returns>Euler with XYZ rotation order.</returns>
            public static FbxDouble3 ConvertQuaternionToXYZEuler(Quaternion q)
            {
                FbxQuaternion quat = new FbxQuaternion (q.x, q.y, q.z, q.w);
                FbxAMatrix m = new FbxAMatrix ();
                m.SetQ (quat);
                var vector4 = m.GetR ();

                // Negate the y and z values of the rotation to convert 
                // from Unity to Maya coordinates (left to righthanded).
                return new FbxDouble3 (vector4.X, -vector4.Y, -vector4.Z);
            }

            public static FbxVector4 ConvertQuaternionToXYZEuler (FbxQuaternion quat)
            {
                FbxAMatrix m = new FbxAMatrix ();
                m.SetQ (quat);
                var vector4 = m.GetR ();

                // Negate the y and z values of the rotation to convert 
                // from Unity to Maya coordinates (left to righthanded).
                return new FbxVector4 (vector4.X, -vector4.Y, -vector4.Z, vector4.W);
            }

            /// <summary>
            /// Euler to quaternion without axis conversion.
            /// </summary>
            /// <returns>a quaternion.</returns>
            /// <param name="euler">Euler.</param>
            public static FbxQuaternion EulerToQuaternion(FbxVector4 euler)
            {
                FbxAMatrix m = new FbxAMatrix ();
                m.SetR (euler);
                return m.GetQ ();
            }

            /// <summary>
            /// Quaternion to euler without axis conversion.
            /// </summary>
            /// <returns>a euler.</returns>
            /// <param name="quat">Quaternion.</param>
            public static FbxVector4 QuaternionToEuler(FbxQuaternion quat)
            {
                FbxAMatrix m = new FbxAMatrix ();
                m.SetQ (quat);
                return m.GetR ();
            }

            // get a fbxNode's global default position.
            protected bool ExportTransform (UnityEngine.Transform unityTransform, FbxNode fbxNode, Vector3 newCenter, TransformExportType exportType)
            {
                // Fbx rotation order is XYZ, but Unity rotation order is ZXY.
                // This causes issues when converting euler to quaternion, causing the final
                // rotation to be slighlty off.
                // Fixed by exporting the rotations as eulers with XYZ rotation order.
                // Can't just set the rotation order to ZXY on export as Maya incorrectly imports the
                // rotation. Appears to first convert to XYZ rotation then set rotation order to ZXY.
                fbxNode.SetRotationOrder (FbxNode.EPivotSet.eSourcePivot, FbxEuler.EOrder.eOrderXYZ);

                UnityEngine.Vector3 unityTranslate;
                FbxDouble3 fbxRotate;
                UnityEngine.Vector3 unityScale;

                switch (exportType) {
                case TransformExportType.Reset:
                    unityTranslate = Vector3.zero;
                    fbxRotate = new FbxDouble3 (0);
                    unityScale = Vector3.one;
                    break;
                case TransformExportType.Global:
                    unityTranslate = GetRecenteredTranslation(unityTransform, newCenter);
                    fbxRotate = ConvertQuaternionToXYZEuler(unityTransform.rotation);
                    unityScale = unityTransform.lossyScale;
                    break;
                default: /*case TransformExportType.Local*/
                    unityTranslate = unityTransform.localPosition;
                    fbxRotate = ConvertQuaternionToXYZEuler(unityTransform.localRotation);
                    unityScale = unityTransform.localScale;
                    break;
                }

                // Transfer transform data from Unity to Fbx
                var fbxTranslate = ConvertToRightHanded(unityTranslate, UnitScaleFactor);
                var fbxScale = new FbxDouble3 (unityScale.x, unityScale.y, unityScale.z);

                // set the local position of fbxNode
                fbxNode.LclTranslation.Set (new FbxDouble3(fbxTranslate.X, fbxTranslate.Y, fbxTranslate.Z));
                fbxNode.LclRotation.Set (fbxRotate);
                fbxNode.LclScaling.Set (fbxScale);

                return true;
            }

            /// <summary>
            /// if this game object is a model prefab then export with shared components
            /// </summary>
            protected bool ExportInstance (GameObject unityGo, FbxNode fbxNode, FbxScene fbxScene)
            {
                PrefabType unityPrefabType = PrefabUtility.GetPrefabType(unityGo);

                if (unityPrefabType != PrefabType.PrefabInstance &&
                    unityPrefabType != PrefabType.ModelPrefabInstance) return false;

                Object unityPrefabParent = PrefabUtility.GetPrefabParent (unityGo);

                if (Verbose)
                    Debug.Log (string.Format ("exporting instance {0}({1})", unityGo.name, unityPrefabParent.name));

                FbxMesh fbxMesh = null;

                if (!SharedMeshes.TryGetValue (unityPrefabParent.name, out fbxMesh))
                {
                    if (ExportMesh (unityGo, fbxNode) && fbxNode.GetMesh() != null) {
                        SharedMeshes [unityPrefabParent.name] = fbxNode.GetMesh ();
                        return true;
                    }
                }

                if (fbxMesh == null) return false;

                // set the fbxNode containing the mesh
                fbxNode.SetNodeAttribute (fbxMesh);
                fbxNode.SetShadingMode (FbxNode.EShadingMode.eWireFrame);

                return true;
            }

            /// <summary>
            /// Exports camera component
            /// </summary>
            protected bool ExportCamera (GameObject unityGO, FbxScene fbxScene, FbxNode fbxNode)
            {
                Camera unityCamera = unityGO.GetComponent<Camera> ();
                if (unityCamera == null) {
                    return false;
                }

                FbxCamera fbxCamera = FbxCamera.Create (fbxScene.GetFbxManager(), unityCamera.name);
                if (fbxCamera == null) {
                    return false;
                }

                float aspectRatio = unityCamera.aspect;

                #region Configure Film Camera from Game Camera
                // Configure FilmBack settings: 35mm TV Projection (0.816 x 0.612)
                float apertureHeightInInches = 0.612f;
                float apertureWidthInInches = aspectRatio * apertureHeightInInches;

                FbxCamera.EProjectionType projectionType =
                    unityCamera.orthographic ? FbxCamera.EProjectionType.eOrthogonal : FbxCamera.EProjectionType.ePerspective;

                fbxCamera.ProjectionType.Set(projectionType);
                fbxCamera.FilmAspectRatio.Set(aspectRatio);
                fbxCamera.SetApertureWidth (apertureWidthInInches);
                fbxCamera.SetApertureHeight (apertureHeightInInches);
                fbxCamera.SetApertureMode (FbxCamera.EApertureMode.eVertical);

                // Focal Length
                fbxCamera.FocalLength.Set(fbxCamera.ComputeFocalLength (unityCamera.fieldOfView));

                // Field of View
                fbxCamera.FieldOfView.Set (unityCamera.fieldOfView);

                // NearPlane
                fbxCamera.SetNearPlane (unityCamera.nearClipPlane*UnitScaleFactor);

                // FarPlane
                fbxCamera.SetFarPlane (unityCamera.farClipPlane*UnitScaleFactor);
                #endregion

                fbxNode.SetNodeAttribute (fbxCamera);

                // set +90 post rotation to counteract for FBX camera's facing +X direction by default
                fbxNode.SetPostRotation(FbxNode.EPivotSet.eSourcePivot, new FbxVector4(0,90,0));
                // have to set rotation active to true in order for post rotation to be applied
                fbxNode.SetRotationActive (true);

                // make the last camera exported the default camera
                DefaultCamera = fbxNode.GetName ();

                return true;
            }

            /// <summary>
            /// Exports light component.
            /// Supported types: point, spot and directional
            /// Cookie => Gobo
            /// </summary>
            protected bool ExportLight (GameObject unityGo, FbxScene fbxScene, FbxNode fbxNode)
            {
                Light unityLight = unityGo.GetComponent<Light> ();

                if (unityLight == null)
                    return false;

                FbxLight.EType fbxLightType;

                // Is light type supported?
                if (!MapLightType.TryGetValue (unityLight.type, out fbxLightType))
                    return false;
                
                FbxLight fbxLight = FbxLight.Create (fbxScene.GetFbxManager (), unityLight.name);

                // Set the type of the light.      
                fbxLight.LightType.Set(fbxLightType);

                switch (unityLight.type) 
                {
                case LightType.Directional : {
                        break;
                    }
                case LightType.Spot : {
                        // Set the angle of the light's spotlight cone in degrees.
                        fbxLight.InnerAngle.Set(unityLight.spotAngle);
                        fbxLight.OuterAngle.Set(unityLight.spotAngle);
                        break;
                    }
                case LightType.Point : {
                        break;
                    }
                case LightType.Area : {
                        // TODO: areaSize: The size of the area light by scaling the node XY
                        break;
                    }
                }
                // The color of the light.
                var unityLightColor = unityLight.color;
                fbxLight.Color.Set (new FbxDouble3(unityLightColor.r, unityLightColor.g, unityLightColor.b));

                // Set the Intensity of a light is multiplied with the Light color.
                fbxLight.Intensity.Set (unityLight.intensity * UnitScaleFactor /*compensate for Maya scaling by system units*/ );

                // Set the range of the light.
                // applies-to: Point & Spot
                // => FarAttenuationStart, FarAttenuationEnd
                fbxLight.FarAttenuationStart.Set (0.01f /* none zero start */);
                fbxLight.FarAttenuationEnd.Set(unityLight.range*UnitScaleFactor);

                // shadows           Set how this light casts shadows
                // applies-to: Point & Spot
                bool unityLightCastShadows = unityLight.shadows != LightShadows.None;
                fbxLight.CastShadows.Set (unityLightCastShadows);

                fbxNode.SetNodeAttribute (fbxLight);

                // set +90 post rotation on x to counteract for FBX light's facing -Y direction by default
                fbxNode.SetPostRotation(FbxNode.EPivotSet.eSourcePivot, new FbxVector4(90,0,0));
                // have to set rotation active to true in order for post rotation to be applied
                fbxNode.SetRotationActive (true);

                return true;
            }

            /// <summary>
            /// Return set of sample times to cover all keys on animation curves
            /// </summary>
            public static HashSet<float> GetSampleTimes(AnimationCurve[] animCurves, double sampleRate)
            {
                var keyTimes = new HashSet<float>();
                double fs = 1.0/sampleRate;

                double firstTime = double.MaxValue, lastTime = double.MinValue;

                foreach (var ac in animCurves)
                {
                    if (ac==null || ac.length<=0) continue;

                    firstTime = System.Math.Min(firstTime, ac[0].time);
                    lastTime = System.Math.Max(lastTime, ac[ac.length-1].time);
                }

                int firstframe = (int)(firstTime * sampleRate);
                int lastframe = (int)(lastTime * sampleRate);
                for (int i = firstframe; i <= lastframe; i++) {
                    keyTimes.Add ((float)(i * fs));
                }

                return keyTimes;
            }

            /// <summary>
            /// Return set of all keys times on animation curves
            /// </summary>
            public static HashSet<float> GetKeyTimes(AnimationCurve[] animCurves)
            {
                var keyTimes = new HashSet<float>();

                foreach (var ac in animCurves)
                {
                    if (ac!=null) foreach(var key in ac.keys) { keyTimes.Add(key.time); }
                }

                return keyTimes;
            }

            /// <summary>
            /// Export animation curve key frames with key tangents 
            /// NOTE : This is a work in progress (WIP). We only export the key time and value on
            /// a Cubic curve using the default tangents.
            /// </summary>
            protected void ExportAnimationKeys (AnimationCurve uniAnimCurve, FbxAnimCurve fbxAnimCurve, 
                UnityToMayaConvertSceneHelper convertSceneHelper)
            {
                // TODO: complete the mapping between key tangents modes Unity and FBX
                Dictionary<AnimationUtility.TangentMode, List<FbxAnimCurveDef.ETangentMode>> MapUnityKeyTangentModeToFBX =
                    new Dictionary<AnimationUtility.TangentMode, List<FbxAnimCurveDef.ETangentMode>>
                {
                    //TangeantAuto|GenericTimeIndependent|GenericClampProgressive
                    {AnimationUtility.TangentMode.Free, new List<FbxAnimCurveDef.ETangentMode>{FbxAnimCurveDef.ETangentMode.eTangentAuto,FbxAnimCurveDef.ETangentMode.eTangentGenericClampProgressive}},

                    //TangeantAuto|GenericTimeIndependent
                    {AnimationUtility.TangentMode.Auto, new List<FbxAnimCurveDef.ETangentMode>{FbxAnimCurveDef.ETangentMode.eTangentAuto,FbxAnimCurveDef.ETangentMode.eTangentGenericTimeIndependent}},

                    //TangeantAuto|GenericTimeIndependent|GenericClampProgressive
                    {AnimationUtility.TangentMode.ClampedAuto, new List<FbxAnimCurveDef.ETangentMode>{FbxAnimCurveDef.ETangentMode.eTangentAuto,FbxAnimCurveDef.ETangentMode.eTangentGenericClampProgressive}},
                };

                // Copy Unity AnimCurve to FBX AnimCurve.
                // NOTE: only cubic keys are supported by the FbxImporter
                using (new FbxAnimCurveModifyHelper(new List<FbxAnimCurve>{fbxAnimCurve}))
                {
                    for (int keyIndex = 0; keyIndex < uniAnimCurve.length; ++keyIndex) 
                    {
                        var uniKeyFrame = uniAnimCurve [keyIndex];
                        var fbxTime = FbxTime.FromSecondDouble (uniKeyFrame.time);

                        int fbxKeyIndex = fbxAnimCurve.KeyAdd (fbxTime);

                        fbxAnimCurve.KeySet (fbxKeyIndex, 
                            fbxTime, 
                            convertSceneHelper.Convert(uniKeyFrame.value)
                        );

                        // configure tangents
                        var lTangent = AnimationUtility.GetKeyLeftTangentMode(uniAnimCurve, keyIndex);
                        var rTangent = AnimationUtility.GetKeyRightTangentMode(uniAnimCurve, keyIndex);

                        if (!(MapUnityKeyTangentModeToFBX.ContainsKey(lTangent) && MapUnityKeyTangentModeToFBX.ContainsKey(rTangent)))
                        {
                            Debug.LogWarning(string.Format("key[{0}] missing tangent mapping ({1},{2})", keyIndex, lTangent.ToString(), rTangent.ToString()));
                            continue;
                        }

                        // TODO : handle broken tangents

                        // TODO : set key tangents
                    }
                }
            }

            /// <summary>
            /// Export animation curve key samples
            /// </summary>
            protected void ExportAnimationSamples (AnimationCurve uniAnimCurve, FbxAnimCurve fbxAnimCurve,
                double sampleRate,
                UnityToMayaConvertSceneHelper convertSceneHelper)
            {
                
                using (new FbxAnimCurveModifyHelper(new List<FbxAnimCurve>{fbxAnimCurve}))
                {
                    foreach (var currSampleTime in GetSampleTimes(new AnimationCurve[]{uniAnimCurve}, sampleRate)) 
                    {
                        float currSampleValue = uniAnimCurve.Evaluate((float)currSampleTime);

                        var fbxTime = FbxTime.FromSecondDouble (currSampleTime);

                        int fbxKeyIndex = fbxAnimCurve.KeyAdd (fbxTime);

                        fbxAnimCurve.KeySet (fbxKeyIndex, 
                            fbxTime, 
                            convertSceneHelper.Convert(currSampleValue)
                        );
                    }
                }
            }

            /// <summary>
            /// Export an AnimationCurve.
            /// NOTE: This is not used for rotations, because we need to convert from
            /// quaternion to euler and various other stuff.
            /// </summary>
            protected void ExportAnimationCurve (UnityEngine.Object uniObj,
                                                 AnimationCurve uniAnimCurve,
                                                 float frameRate,
                                                 string uniPropertyName,
                                                 FbxScene fbxScene,
                                                 FbxAnimLayer fbxAnimLayer)
            {
                if (Verbose) {
                    Debug.Log ("Exporting animation for " + uniObj.ToString() + " (" + uniPropertyName + ")");
                }

                FbxPropertyChannelPair[] fbxPropertyChannelPairs;
                if (!FbxPropertyChannelPair.TryGetValue (uniPropertyName, out fbxPropertyChannelPairs)) {
                    Debug.LogWarning (string.Format ("no mapping from Unity '{0}' to fbx property", uniPropertyName));
                    return;
                }

                GameObject unityGo = GetGameObject (uniObj);
                if (unityGo == null) {
                    Debug.LogError (string.Format ("cannot find gameobject for {0}", uniObj.ToString()));
                    return;
                }

                FbxNode fbxNode;
                if (!MapUnityObjectToFbxNode.TryGetValue(unityGo, out fbxNode))
                {
                    Debug.LogError(string.Format("no fbx node for {0}", unityGo.ToString()));
                    return;
                }

                foreach (var fbxPropertyChannelPair in fbxPropertyChannelPairs) {
                    // map unity property name to fbx property
                    var fbxProperty = fbxNode.FindProperty (fbxPropertyChannelPair.Property, false);
                    if (!fbxProperty.IsValid ()) {
                        var fbxNodeAttribute = fbxNode.GetNodeAttribute ();
                        if (fbxNodeAttribute != null) {
                            fbxProperty = fbxNodeAttribute.FindProperty (fbxPropertyChannelPair.Property, false);
                        }
                    }
                    if (!fbxProperty.IsValid ()) {
                        Debug.LogError (string.Format ("no fbx property {0} found on {1} node or nodeAttribute ", fbxPropertyChannelPair.Property, fbxNode.GetName ()));
                        return;
                    }

                    // Create the AnimCurve on the channel
                    FbxAnimCurve fbxAnimCurve = fbxProperty.GetCurve (fbxAnimLayer, fbxPropertyChannelPair.Channel, true);

                    // create a convert scene helper so that we can convert from Unity to Maya
                    // AxisSystem (LeftHanded to RightHanded) and FBX's default units 
                    // (Meters to Centimetres)
                    var convertSceneHelper = new UnityToMayaConvertSceneHelper (uniPropertyName);

                    // TODO: we'll resample the curve so we don't have to 
                    // configure tangents
                    if (ModelExporter.ExportSettings.BakeAnimation) {
                        ExportAnimationSamples (uniAnimCurve, fbxAnimCurve, frameRate, convertSceneHelper);
                    } else {
                        ExportAnimationKeys (uniAnimCurve, fbxAnimCurve, convertSceneHelper);
                    }
                }
            }

            public class UnityToMayaConvertSceneHelper
            {
                bool convertDistance = false;
                bool convertLtoR = false;

                float unitScaleFactor = 1f;

                public UnityToMayaConvertSceneHelper(string uniPropertyName)
                {
                    System.StringComparison cc = System.StringComparison.CurrentCulture;

                    bool partT = uniPropertyName.StartsWith ("m_LocalPosition.", cc);
                    bool partTx = uniPropertyName.EndsWith ("Position.x", cc) || uniPropertyName.EndsWith ("T.x", cc);

                    convertLtoR |= partTx;

                    convertDistance |= partT;
                    convertDistance |= uniPropertyName.StartsWith ("m_Intensity", cc);

                    if (convertDistance) 
                        unitScaleFactor = ModelExporter.UnitScaleFactor;

                    if (convertLtoR)
                        unitScaleFactor = -unitScaleFactor;
                }

                public float Convert(float value)
                {
                    // left handed to right handed conversion
                    // meters to centimetres conversion
                    return unitScaleFactor * value;
                }

            }

            /// <summary>
            /// Store FBX property name and channel name 
            /// Default constructor added because it needs to be called before autoimplemented properties can be assigned. Otherwise we get build errors
            /// </summary>
            struct FbxPropertyChannelPair {
                public string Property { get ; private set; }
                public string Channel { get ; private set; }
                public FbxPropertyChannelPair(string p, string c):this() {
                    Property = p;
                    Channel = c;
                }

                /// <summary>
                /// Map a Unity property name to the corresponding FBX property and
                /// channel names.
                /// </summary>
                public static bool TryGetValue(string uniPropertyName, out FbxPropertyChannelPair[] prop)
                {
                    System.StringComparison ct = System.StringComparison.CurrentCulture;

                    // Transform Scaling
                    if (uniPropertyName.StartsWith ("m_LocalScale.x", ct) || uniPropertyName.EndsWith ("S.x", ct)) {
                        prop = new FbxPropertyChannelPair[]{ new FbxPropertyChannelPair ("Lcl Scaling", Globals.FBXSDK_CURVENODE_COMPONENT_X) };
                        return true;
                    }
                    if (uniPropertyName.StartsWith ("m_LocalScale.y", ct) || uniPropertyName.EndsWith ("S.y", ct)) {
                        prop = new FbxPropertyChannelPair[]{ new FbxPropertyChannelPair ("Lcl Scaling", Globals.FBXSDK_CURVENODE_COMPONENT_Y) };
                        return true;
                    }
                    if (uniPropertyName.StartsWith ("m_LocalScale.z", ct) || uniPropertyName.EndsWith ("S.z", ct)) {
                        prop = new FbxPropertyChannelPair[]{ new FbxPropertyChannelPair ("Lcl Scaling", Globals.FBXSDK_CURVENODE_COMPONENT_Z) };
                        return true;
                    }

                    // Transform Translation
                    if (uniPropertyName.StartsWith ("m_LocalPosition.x", ct) || uniPropertyName.EndsWith ("T.x", ct)) {
                        prop = new FbxPropertyChannelPair[]{ new FbxPropertyChannelPair ("Lcl Translation", Globals.FBXSDK_CURVENODE_COMPONENT_X) };
                        return true;
                    }
                    if (uniPropertyName.StartsWith ("m_LocalPosition.y", ct) || uniPropertyName.EndsWith ("T.y", ct)) {
                        prop = new FbxPropertyChannelPair[]{ new FbxPropertyChannelPair ("Lcl Translation", Globals.FBXSDK_CURVENODE_COMPONENT_Y) };
                        return true;
                    }
                    if (uniPropertyName.StartsWith ("m_LocalPosition.z", ct) || uniPropertyName.EndsWith ("T.z", ct)) {
                        prop = new FbxPropertyChannelPair[]{ new FbxPropertyChannelPair ("Lcl Translation", Globals.FBXSDK_CURVENODE_COMPONENT_Z) };
                        return true;
                    }

                    if (uniPropertyName.StartsWith("m_Intensity", ct))
                    {
                        prop = new FbxPropertyChannelPair[]{ new FbxPropertyChannelPair ("Intensity", null) };
                        return true;
                    }

                    if (uniPropertyName.StartsWith("m_SpotAngle", ct))
                    {
                        prop = new FbxPropertyChannelPair[]{ 
                            new FbxPropertyChannelPair ("OuterAngle", null),
                            new FbxPropertyChannelPair ("InnerAngle", null)
                        };
                        return true;
                    }

                    if (uniPropertyName.StartsWith("m_Color.r", ct))
                    {
                        prop = new FbxPropertyChannelPair[]{ new FbxPropertyChannelPair ("Color", Globals.FBXSDK_CURVENODE_COLOR_RED) };
                        return true;
                    }

                    if (uniPropertyName.StartsWith("m_Color.g", ct))
                    {
                        prop = new FbxPropertyChannelPair[]{ new FbxPropertyChannelPair("Color", Globals.FBXSDK_CURVENODE_COLOR_GREEN) };
                        return true;
                    }

                    if (uniPropertyName.StartsWith("m_Color.b", ct))
                    {
                        prop = new FbxPropertyChannelPair[]{ new FbxPropertyChannelPair("Color", Globals.FBXSDK_CURVENODE_COLOR_BLUE) };
                        return true;
                    }

                    if (uniPropertyName.StartsWith("field of view", ct))
                    {
                        prop = new FbxPropertyChannelPair[]{ new FbxPropertyChannelPair("FieldOfView", null) };
                        return true;
                    }

                    prop = new FbxPropertyChannelPair[]{};
                    return false;
                }
            }

            /// <summary>
            /// Export an AnimationClip as a single take
            /// </summary>
            protected void ExportAnimationClip (AnimationClip uniAnimClip, GameObject uniRoot, FbxScene fbxScene)
            {
                if (!uniAnimClip) return;

                if (Verbose)
                    Debug.Log (string.Format ("Exporting animation clip ({1}) for {0}", uniRoot.name, uniAnimClip.name));

                // setup anim stack
                FbxAnimStack fbxAnimStack = FbxAnimStack.Create (fbxScene, uniAnimClip.name);
                fbxAnimStack.Description.Set ("Animation Take: " + uniAnimClip.name);

                // add one mandatory animation layer
                FbxAnimLayer fbxAnimLayer = FbxAnimLayer.Create (fbxScene, "Animation Base Layer");
                fbxAnimStack.AddMember (fbxAnimLayer);

                // Set up the FPS so our frame-relative math later works out
                // Custom frame rate isn't really supported in FBX SDK (there's
                // a bug), so try hard to find the nearest time mode.
                FbxTime.EMode timeMode = FbxTime.EMode.eCustom;
                double precision = 1e-6;
                while (timeMode == FbxTime.EMode.eCustom && precision < 1000) {
                    timeMode = FbxTime.ConvertFrameRateToTimeMode (uniAnimClip.frameRate, precision);
                    precision *= 10;
                }
                if (timeMode == FbxTime.EMode.eCustom) {
                    timeMode = FbxTime.EMode.eFrames30;
                }

                fbxScene.GetGlobalSettings ().SetTimeMode (timeMode);

                // set time correctly
                var fbxStartTime = FbxTime.FromSecondDouble (0);
                var fbxStopTime = FbxTime.FromSecondDouble (uniAnimClip.length);

                fbxAnimStack.SetLocalTimeSpan (new FbxTimeSpan (fbxStartTime, fbxStopTime));

                /* The major difficulty: Unity uses quaternions for rotation
                 * (which is how it should be) but FBX uses Euler angles. So we
                 * need to gather up the list of transform curves per object.
                 * 
                 * For euler angles, Unity uses ZXY rotation order while Maya uses XYZ.
                 * Maya doesn't import files with ZXY rotation correctly, so have to convert to XYZ.
                 * Need all 3 curves in order to convert.
                 * 
                 * Also, in both cases, prerotation has to be removed from the animated rotation if
                 * there are bones being exported.
                 */
                var rotations = new Dictionary<GameObject, RotationCurve> ();

                foreach (EditorCurveBinding uniCurveBinding in AnimationUtility.GetCurveBindings (uniAnimClip)) {
                    Object uniObj = AnimationUtility.GetAnimatedObject (uniRoot, uniCurveBinding);
                    if (!uniObj) { continue; }

                    AnimationCurve uniAnimCurve = AnimationUtility.GetEditorCurve (uniAnimClip, uniCurveBinding);
                    if (uniAnimCurve == null) { continue; }

                    if (Verbose)
                    {
                        Debug.Log (string.Format ("Exporting animation curve bound to {0} {1}", 
                            uniCurveBinding.propertyName, uniCurveBinding.path));
                    }

                    var uniGO = GetGameObject (uniObj);
                    if (!uniGO) {
                        continue;
                    }

                    int index = QuaternionCurve.GetQuaternionIndex (uniCurveBinding.propertyName);
                    if (index >= 0) {
                        /* Rotation property; save it to convert quaternion -> euler later. */
                        RotationCurve rotCurve = GetRotationCurve<QuaternionCurve>(uniGO, uniAnimClip.frameRate, ref rotations);
                        rotCurve.SetCurve (index, uniAnimCurve);
                        continue;
                    } 

                    index = EulerCurve.GetEulerIndex (uniCurveBinding.propertyName);
                    if (index >= 0) {
                        RotationCurve rotCurve = GetRotationCurve<EulerCurve> (uniGO, uniAnimClip.frameRate, ref rotations);
                        rotCurve.SetCurve (index, uniAnimCurve);
                        continue;
                    }

                    /* simple property (e.g. intensity), export right away */
                    ExportAnimationCurve (uniGO, uniAnimCurve, uniAnimClip.frameRate, 
                        uniCurveBinding.propertyName,
                        fbxScene, 
                        fbxAnimLayer);
                }

                /* now export all the quaternion curves */
                foreach (var kvp in rotations) {
                    var unityGo = kvp.Key;
                    var rot = kvp.Value;

                    FbxNode fbxNode;
                    if (!MapUnityObjectToFbxNode.TryGetValue (unityGo, out fbxNode)) {
                        Debug.LogError (string.Format ("no FbxNode found for {0}", unityGo.name));
                        continue;
                    }
                    rot.Animate (unityGo.transform, fbxNode, fbxAnimLayer, Verbose);
                }
            }

            /// <summary>
            /// Gets or creates the rotation curve for GameObject uniGO.
            /// </summary>
            /// <returns>The rotation curve.</returns>
            /// <param name="uniGO">Unity GameObject.</param>
            /// <param name="frameRate">Frame rate.</param>
            /// <param name="rotations">Rotations.</param>
            /// <typeparam name="T"> RotationCurve is abstract so specify type of RotationCurve to create.</typeparam>
            private RotationCurve GetRotationCurve<T>(
                GameObject uniGO, float frameRate,
                ref Dictionary<GameObject, RotationCurve> rotations
                ) where T : RotationCurve, new()
            {
                RotationCurve rotCurve;
                if (!rotations.TryGetValue (uniGO, out rotCurve)) {
                    rotCurve = new T { sampleRate = frameRate };
                    rotations.Add (uniGO, rotCurve);
                }
                return rotCurve;
            }

            /// <summary>
            /// Export the Animator component on this game object
            /// </summary>
            protected void ExportAnimation (GameObject uniRoot, FbxScene fbxScene)
            {
                var exportedClips = new HashSet<AnimationClip> ();

                var uniAnimator = uniRoot.GetComponent<Animator> ();
                if (uniAnimator)
                { 
                    // Try the animator controller (mecanim)
                    var controller = uniAnimator.runtimeAnimatorController;

                    if (controller) 
                    { 
                        // Only export each clip once per game object.
                        foreach (var clip in controller.animationClips) {
                            if (exportedClips.Add (clip)) {
                                ExportAnimationClip (clip, uniRoot, fbxScene);
                            }
                        }
                    }
                }

                // Try the playable director
                var director = uniRoot.GetComponent<UnityEngine.Playables.PlayableDirector> ();
                if (director)
                {
                    Debug.LogWarning(string.Format("Exporting animation from PlayableDirector on {0} not supported", uniRoot.name));
                    // TODO: export animationclips from playabledirector
                }

                // Try the animation (legacy)
                var uniAnimation = uniRoot.GetComponent<Animation> ();
                if (uniAnimation) 
                { 
                    // Only export each clip once per game object.
                    foreach (var uniAnimObj in uniAnimation) {
                        AnimationState uniAnimState = uniAnimObj as AnimationState;
                        if (uniAnimState)
                        {
                            AnimationClip uniAnimClip = uniAnimState.clip;
                            if (exportedClips.Add (uniAnimClip)) {
                                ExportAnimationClip (uniAnimClip, uniRoot, fbxScene);
                            }
                        }
                    }
                }
            }

            /// <summary>
            /// configures default camera for the scene
            /// </summary>
            protected void SetDefaultCamera (FbxScene fbxScene)
            {
                if (DefaultCamera == "")
                    DefaultCamera = Globals.FBXSDK_CAMERA_PERSPECTIVE;

                fbxScene.GetGlobalSettings ().SetDefaultCamera (DefaultCamera);
            }

            /// <summary>
            /// Ensures that the inputted name is unique.
            /// If a duplicate name is found, then it is incremented.
            /// e.g. Sphere becomes Sphere_1
            /// </summary>
            /// <returns>Unique name</returns>
            /// <param name="name">Name</param>
            private string GetUniqueName(string name)
            {
                var uniqueName = name;
                if (NameToIndexMap.ContainsKey (name)) {
                    uniqueName = string.Format (UniqueNameFormat, name, NameToIndexMap [name]);
                    NameToIndexMap [name]++;
                } else {
                    NameToIndexMap [name] = 1;
                }
                return uniqueName;
            }

            /// <summary>
            /// Creates an FbxNode for each GameObject.
            /// </summary>
            /// <returns>The number of nodes exported.</returns>
            protected int ExportTransformHierarchy(
                GameObject  unityGo, FbxScene fbxScene, FbxNode fbxNodeParent,
                int exportProgress, int objectCount, Vector3 newCenter,
                TransformExportType exportType = TransformExportType.Local,
                ExportSettings.LODExportType lodExportType = ExportSettings.LODExportType.All
            )
            {
                int numObjectsExported = exportProgress;

                if (ExportSettings.mayaCompatibleNames) {
                    unityGo.name = ConvertToMayaCompatibleName (unityGo.name);
                }

                // create an FbxNode and add it as a child of parent
                FbxNode fbxNode = FbxNode.Create (fbxScene, GetUniqueName (unityGo.name));
                MapUnityObjectToFbxNode [unityGo] = fbxNode;

                if (Verbose)
                    Debug.Log (string.Format ("exporting {0}", fbxNode.GetName ()));

                numObjectsExported++;
                if (EditorUtility.DisplayCancelableProgressBar (
                        ProgressBarTitle,
                        string.Format ("Creating FbxNode {0}/{1}", numObjectsExported, objectCount),
                        (numObjectsExported / (float)objectCount) * 0.25f)) {
                    // cancel silently
                    return -1;
                }

                // Default inheritance type in FBX is RrSs, which causes scaling issues in Maya as
                // both Maya and Unity use RSrs inheritance by default.
                // Note: MotionBuilder uses RrSs inheritance by default as well, though it is possible
                //       to select a different inheritance type in the UI.
                // Use RSrs as the scaling inheritance instead.
                fbxNode.SetTransformationInheritType (FbxTransform.EInheritType.eInheritRSrs);

                ExportTransform (unityGo.transform, fbxNode, newCenter, exportType);

                fbxNodeParent.AddChild (fbxNode);

                // if this object has an LOD group, then export according to the LOD preference setting
                var lodGroup = unityGo.GetComponent<LODGroup>();
                if (lodGroup && lodExportType != ExportSettings.LODExportType.All) {
                    LOD[] lods = lodGroup.GetLODs ();

                    // LODs are ordered from highest to lowest.
                    // If exporting lowest LOD, reverse the array
                    if (lodExportType == ExportSettings.LODExportType.Lowest) {
                        // reverse the array
                        LOD[] tempLods = new LOD[lods.Length];
                        System.Array.Copy (lods, tempLods, lods.Length);
                        System.Array.Reverse (tempLods);
                        lods = tempLods;
                    }

                    for(int i = 0; i < lods.Length; i++){
                        var lod = lods [i];
                        bool exportedRenderer = false;
                        foreach (var renderer in lod.renderers) {
                            // only export if parented under LOD group
                            if (renderer.transform.parent == unityGo.transform) {
                                numObjectsExported = ExportTransformHierarchy (renderer.gameObject, fbxScene, fbxNode, numObjectsExported, objectCount, newCenter, lodExportType: lodExportType);
                                exportedRenderer = true;
                            } else if(Verbose) {
                                Debug.LogFormat ("FbxExporter: Not exporting LOD {0}: {1}", i, renderer.name);
                            }
                        }

                        // if at least one renderer for this LOD was exported, then we succeeded
                        // so stop exporting.
                        if (exportedRenderer) {
                            return numObjectsExported;
                        }
                    }
                }

                // now  unityGo  through our children and recurse
                foreach (Transform childT in  unityGo.transform) {
                    numObjectsExported = ExportTransformHierarchy (childT.gameObject, fbxScene, fbxNode, numObjectsExported, objectCount, newCenter, lodExportType: lodExportType);
                }

                return numObjectsExported;
            }

            /// <summary>
            /// Export data containing what to export when
            /// exporting animation only.
            /// </summary>
            public struct AnimationOnlyExportData {
                // map from animation clip to GameObject that has Animation/Animator
                // component containing clip
                public Dictionary<AnimationClip, GameObject> animationClips;

                // set of all GameObjects to export
                public HashSet<GameObject> goExportSet;

                // map from GameObject to component type to export
                public Dictionary<GameObject, System.Type> exportComponent;

                // first clip to export
                public AnimationClip defaultClip;

                // TODO: find a better way to keep track of which components + properties we support
                private static List<string> cameraProps = new List<string>{"field of view"};
                private static List<string> lightProps = new List<string>{"m_Intensity", "m_SpotAngle", "m_Color.r", "m_Color.g", "m_Color.b"};

                public AnimationOnlyExportData(
                    Dictionary<AnimationClip, GameObject> animClips,
                    HashSet<GameObject> exportSet,
                    Dictionary<GameObject, System.Type> exportComponent
                ){
                    this.animationClips = animClips;
                    this.goExportSet = exportSet;
                    this.exportComponent = exportComponent;
                    this.defaultClip = null;
                }

                public void ComputeObjectsInAnimationClips(
                    AnimationClip[] animClips, 
                    GameObject animationRootObject
                ){
                    foreach (var animClip in animClips) {
                        if (this.animationClips.ContainsKey(animClip)) {
                            // we have already exported gameobjects for this clip
                            continue;
                        }

                        this.animationClips.Add (animClip, animationRootObject);

                        foreach (EditorCurveBinding uniCurveBinding in AnimationUtility.GetCurveBindings (animClip)) {
                            Object uniObj = AnimationUtility.GetAnimatedObject (animationRootObject, uniCurveBinding);
                            if (!uniObj) {
                                continue;
                            }

                            GameObject unityGo = GetGameObject (uniObj);
                            if (!unityGo) {
                                continue;
                            }

                            if (lightProps.Contains (uniCurveBinding.propertyName)) {
                                this.exportComponent.Add (unityGo, typeof(Light));
                            } else if (cameraProps.Contains (uniCurveBinding.propertyName)) {
                                this.exportComponent.Add (unityGo, typeof(Camera));
                            }

                            this.goExportSet.Add (unityGo);
                        }
                    }
                }
            }

            /// <summary>
            /// Exports all animation clips in the hierarchy along with
            /// the minimum required GameObject information.
            /// i.e. Animated GameObjects, their ancestors, and their transforms are exported, 
            ///     but components are only exported if explicitly animated. Meshes are not exported.
            /// </summary>
            /// <returns>The number of nodes exported.</returns>
            protected int ExportAnimationOnly(
                GameObject unityGO,
                FbxScene fbxScene,
                int exportProgress,
                int objectCount,
                Vector3 newCenter,
                AnimationOnlyExportData exportData,
                TransformExportType exportType = TransformExportType.Local
            ){
                // export any bones
                var skinnedMeshRenderers = unityGO.GetComponentsInChildren<SkinnedMeshRenderer> ();
                int numObjectsExported = exportProgress;

                foreach (var skinnedMesh in skinnedMeshRenderers) {
                    var boneArray = skinnedMesh.bones;
                    var bones = new HashSet<GameObject>();
                    var boneDict = new Dictionary<Transform, int> ();

                    for (int i = 0; i < boneArray.Length; i++) {
                        bones.Add (boneArray [i].gameObject);
                        boneDict.Add (boneArray [i], i);
                    }

                    // get the bones that are also in the export set
                    bones.IntersectWith (exportData.goExportSet);

                    // remove the exported bones from the export set
                    exportData.goExportSet.ExceptWith (bones);

                    var boneInfo = new SkinnedMeshBoneInfo (skinnedMesh, boneDict);
                    foreach (var bone in bones) {
                        FbxNode node;
                        if (!ExportGameObjectAndParents (
                            bone.gameObject, unityGO, fbxScene, out node, newCenter, 
                            exportType, ref numObjectsExported, objectCount,
                            boneInfo
                           )) {
                            // export cancelled
                            return -1;
                        }
                    }
                }

                // export everything else
                foreach (var go in exportData.goExportSet) {
                    FbxNode node;
                    if (!ExportGameObjectAndParents (
                        go, unityGO, fbxScene, out node, newCenter, exportType, ref numObjectsExported, objectCount
                       )) {
                        // export cancelled
                        return -1;
                    }

                    System.Type compType;
                    if (exportData.exportComponent.TryGetValue (go, out compType)) {
                        if (compType == typeof(Light)) {
                            ExportLight (go, fbxScene, node);
                        } else if (compType == typeof(Camera)) {
                            ExportCamera (go, fbxScene, node);
                        }
                    }
                }

                // export animation
                // export default clip first
                if (exportData.defaultClip != null) {
                    var defaultClip = exportData.defaultClip;
                    ExportAnimationClip (defaultClip, exportData.animationClips[defaultClip], fbxScene);
                    exportData.animationClips.Remove (defaultClip);
                }

                foreach (var animClip in exportData.animationClips) {
                    ExportAnimationClip (animClip.Key, animClip.Value, fbxScene);
                }

                return numObjectsExported;
            }

            class SkinnedMeshBoneInfo {
                public SkinnedMeshRenderer skinnedMesh;
                public Dictionary<Transform, int> boneDict;
                public Dictionary<Transform, Matrix4x4> boneToBindPose;

                public SkinnedMeshBoneInfo(SkinnedMeshRenderer skinnedMesh, Dictionary<Transform, int> boneDict){
                    this.skinnedMesh = skinnedMesh;
                    this.boneDict = boneDict;
                    this.boneToBindPose = new Dictionary<Transform, Matrix4x4>();
                }
            }

            /// <summary>
            /// Exports the Gameobject and its ancestors.
            /// </summary>
            /// <returns><c>true</c>, if game object and parents were exported,
            ///  <c>false</c> if export cancelled.</returns>
            private bool ExportGameObjectAndParents(
                GameObject unityGo,
                GameObject rootObject,
                FbxScene fbxScene, 
                out FbxNode fbxNode,
                Vector3 newCenter,
                TransformExportType exportType,
                ref int exportProgress,
                int objectCount,
                SkinnedMeshBoneInfo boneInfo = null)
            {
                // node already exists
                if (MapUnityObjectToFbxNode.TryGetValue (unityGo, out fbxNode)) {
                    return true;
                }

                if (ExportSettings.mayaCompatibleNames) {
                    unityGo.name = ConvertToMayaCompatibleName (unityGo.name);
                }

                // create an FbxNode and add it as a child of parent
                fbxNode = FbxNode.Create (fbxScene, GetUniqueName (unityGo.name));
                MapUnityObjectToFbxNode [unityGo] = fbxNode;

                exportProgress++;
                if (EditorUtility.DisplayCancelableProgressBar (
                        ProgressBarTitle,
                    string.Format ("Creating FbxNode {0}/{1}", exportProgress, objectCount),
                    (exportProgress / (float)objectCount) * 0.5f)) {
                    // cancel silently
                    return false;
                }

                // Default inheritance type in FBX is RrSs, which causes scaling issues in Maya as
                // both Maya and Unity use RSrs inheritance by default.
                // Note: MotionBuilder uses RrSs inheritance by default as well, though it is possible
                //       to select a different inheritance type in the UI.
                // Use RSrs as the scaling inhertiance instead.
                fbxNode.SetTransformationInheritType (FbxTransform.EInheritType.eInheritRSrs);

                // TODO: check if GO is a bone and export accordingly
                var exportedBoneTransform = boneInfo != null? 
                    ExportBoneTransform (fbxNode, fbxScene, unityGo.transform, boneInfo) : false;

                // export regular transform if we are not a bone or failed to export as a bone
                if(!exportedBoneTransform){
                    ExportTransform (unityGo.transform, fbxNode, newCenter, exportType);
                }

                if (unityGo == rootObject || unityGo.transform.parent == null) {
                    fbxScene.GetRootNode ().AddChild (fbxNode);
                    return true;
                }

                SkinnedMeshBoneInfo parentBoneInfo = null;
                if (boneInfo != null && boneInfo.skinnedMesh.rootBone != null && unityGo.transform != boneInfo.skinnedMesh.rootBone) {
                    parentBoneInfo = boneInfo;
                }

                FbxNode fbxNodeParent;
                if (!ExportGameObjectAndParents (
                    unityGo.transform.parent.gameObject,
                    rootObject,
                    fbxScene,
                    out fbxNodeParent,
                    newCenter,
                    TransformExportType.Local,
                    ref exportProgress,
                    objectCount,
                    parentBoneInfo
                )) {
                    // export cancelled
                    return false;
                }
                fbxNodeParent.AddChild (fbxNode);

                return true;
            }

            /// <summary>
            /// Exports the bone transform.
            /// </summary>
            /// <returns><c>true</c>, if bone transform was exported, <c>false</c> otherwise.</returns>
            /// <param name="fbxNode">Fbx node.</param>
            /// <param name="fbxScene">Fbx scene.</param>
            /// <param name="unityBone">Unity bone.</param>
            /// <param name="boneInfo">Bone info.</param>
            private bool ExportBoneTransform(
                FbxNode fbxNode, FbxScene fbxScene, Transform unityBone, SkinnedMeshBoneInfo boneInfo
            ){
                if (boneInfo == null || boneInfo.skinnedMesh == null || boneInfo.boneDict == null || unityBone == null) {
                    return false;
                }

                var skinnedMesh = boneInfo.skinnedMesh;
                var boneDict = boneInfo.boneDict;
                var rootBone = skinnedMesh.rootBone;

                // setup the skeleton
                var fbxSkeleton = fbxNode.GetSkeleton ();
                if (fbxSkeleton == null) {
                    fbxSkeleton = FbxSkeleton.Create (fbxScene, unityBone.name + SkeletonPrefix);

                    fbxSkeleton.Size.Set (1.0f * UnitScaleFactor);
                    fbxNode.SetNodeAttribute (fbxSkeleton);
                }
                var fbxSkeletonType = rootBone != unityBone
                    ? FbxSkeleton.EType.eLimbNode : FbxSkeleton.EType.eRoot;
                fbxSkeleton.SetSkeletonType (fbxSkeletonType);

                var bindPoses = skinnedMesh.sharedMesh.bindposes;

                // get bind pose
                Matrix4x4 bindPose;
                if (!boneInfo.boneToBindPose.TryGetValue (unityBone, out bindPose)) {
                    bindPose = GetBindPose (unityBone, bindPoses, boneDict, skinnedMesh);
                    boneInfo.boneToBindPose.Add (unityBone, bindPose);
                }

                Matrix4x4 pose;
                if (unityBone == rootBone) {
                    pose = (unityBone.parent.worldToLocalMatrix * skinnedMesh.transform.localToWorldMatrix * bindPose.inverse);
                } else {
                    // get parent's bind pose
                    Matrix4x4 parentBindPose;
                    if (!boneInfo.boneToBindPose.TryGetValue (unityBone.parent, out parentBindPose)) {
                        parentBindPose = GetBindPose (unityBone.parent, bindPoses, boneDict, skinnedMesh);
                        boneInfo.boneToBindPose.Add (unityBone.parent, parentBindPose);
                    }
                    pose = parentBindPose * bindPose.inverse;
                }

                // FBX is transposed relative to Unity: transpose as we convert.
                FbxMatrix matrix = new FbxMatrix ();
                matrix.SetColumn (0, new FbxVector4 (pose.GetRow (0).x, pose.GetRow (0).y, pose.GetRow (0).z, pose.GetRow (0).w));
                matrix.SetColumn (1, new FbxVector4 (pose.GetRow (1).x, pose.GetRow (1).y, pose.GetRow (1).z, pose.GetRow (1).w));
                matrix.SetColumn (2, new FbxVector4 (pose.GetRow (2).x, pose.GetRow (2).y, pose.GetRow (2).z, pose.GetRow (2).w));
                matrix.SetColumn (3, new FbxVector4 (pose.GetRow (3).x, pose.GetRow (3).y, pose.GetRow (3).z, pose.GetRow (3).w));

                // FBX wants translation, rotation (in euler angles) and scale.
                // We assume there's no real shear, just rounding error.
                FbxVector4 translation, rotation, shear, scale;
                double sign;
                matrix.GetElements (out translation, out rotation, out shear, out scale, out sign);

                // Export bones with zero rotation, using a pivot instead to set the rotation
                // so that the bones are easier to animate and the rotation shows up as the "joint orientation" in Maya.
                fbxNode.LclTranslation.Set (new FbxDouble3(-translation.X*UnitScaleFactor, translation.Y*UnitScaleFactor, translation.Z*UnitScaleFactor));
                fbxNode.LclRotation.Set (new FbxDouble3(0,0,0));
                fbxNode.LclScaling.Set (new FbxDouble3 (scale.X, scale.Y, scale.Z));

                // TODO (UNI-34294): add detailed comment about why we export rotation as pre-rotation
                fbxNode.SetRotationActive (true);
                fbxNode.SetPivotState (FbxNode.EPivotSet.eSourcePivot, FbxNode.EPivotState.ePivotReference);
                fbxNode.SetPreRotation (FbxNode.EPivotSet.eSourcePivot, new FbxVector4 (rotation.X, -rotation.Y, -rotation.Z));

                return true;
            }

            /// <summary>
            /// Counts how many objects are between this object and the root (exclusive).
            /// </summary>
            /// <returns>The object to root count.</returns>
            /// <param name="startObject">Start object.</param>
            /// <param name="root">Root object.</param>
            private int GetObjectToRootDepth(Transform startObject, Transform root){
                if (startObject == null) {
                    return 0;
                }

                int count = 0;
                var parent = startObject.parent;
                while (parent != null && parent != root) {
                    count++;
                    parent = parent.parent;
                }
                return count;
            }


            /// <summary>
            /// Gets the count of animated objects to be exported.
            /// 
            /// In addition, collects the minimum set of what needs to be exported for each GameObject hierarchy.
            /// This contains all the animated GameObjects, their ancestors, their transforms, as well as any animated
            /// components and the animation clips. Also, the first animation to export, if any.
            /// </summary>
            /// <returns>The animation only hierarchy count.</returns>
            /// <param name="exportSet">GameObject hierarchies selected for export.</param>
            /// <param name="hierarchyToExportData">Map from GameObject hierarchy to animation export data.</param>
            protected int GetAnimOnlyHierarchyCount(Dictionary<GameObject, AnimationOnlyExportData> hierarchyToExportData)
            {
                // including any parents of animated objects that are exported
                var completeExpSet = new HashSet<GameObject>();
                foreach (var data in hierarchyToExportData.Values) {
                    foreach (var go in data.goExportSet) {
                        completeExpSet.Add(go);

                        var parent = go.transform.parent;
                        while (parent != null && completeExpSet.Add(parent.gameObject)) {
                            parent = parent.parent;
                        }
                    }
                }

                return completeExpSet.Count;
            }

            protected Dictionary<GameObject, AnimationOnlyExportData> GetAnimationExportDataFromAnimationTrack(GameObject rootObject, AnimationTrack animationTrack)
            {
                // get animation clips for root object from animation track
                List<AnimationClip> clips = new List<AnimationClip>();

                foreach (TimelineClip myclip in animationTrack.GetClips())
                {
                    clips.Add(myclip.animationClip);
                }

                return GetTimelineAnimationExportData(rootObject, clips);
            }


            protected Dictionary<GameObject, AnimationOnlyExportData> GetTimelineAnimationExportData(GameObject rootObject, List<AnimationClip> animationClipsList)
            {
                var goToExport = new HashSet<GameObject>();
                var animationClips = new Dictionary<AnimationClip, GameObject>();
                var exportComponent = new Dictionary<GameObject, System.Type>();

                var exportData = new AnimationOnlyExportData(animationClips, goToExport, exportComponent);
                exportData.ComputeObjectsInAnimationClips(animationClipsList.ToArray(), rootObject);

                Dictionary<GameObject, AnimationOnlyExportData> data = new Dictionary<GameObject, AnimationOnlyExportData>();
                data.Add(rootObject, exportData);
                return data;
            }

            protected Dictionary<GameObject, AnimationOnlyExportData> GetAnimationExportData(HashSet<GameObject> exportSet)
            {
                Dictionary<GameObject, AnimationOnlyExportData>  hierarchyToExportData = new Dictionary<GameObject, AnimationOnlyExportData>();

                foreach (var go in exportSet)
                {
                    // gather all animation clips
                    var legacyAnim = go.GetComponentsInChildren<Animation>();
                    var genericAnim = go.GetComponentsInChildren<Animator>();

                    var goToExport = new HashSet<GameObject>();
                    var animationClips = new Dictionary<AnimationClip, GameObject>();
                    var exportComponent = new Dictionary<GameObject, System.Type>();

                    var exportData = new AnimationOnlyExportData(animationClips, goToExport, exportComponent);

                    hierarchyToExportData.Add(go, exportData);

                    int depthFromRootAnimation = int.MaxValue;
                    Animation rootAnimation = null;
                    foreach (var anim in legacyAnim)
                    {
                        int count = GetObjectToRootDepth(anim.transform, go.transform);

                        if (count < depthFromRootAnimation)
                        {
                            depthFromRootAnimation = count;
                            rootAnimation = anim;
                        }

                        var animClips = AnimationUtility.GetAnimationClips(anim.gameObject);
                        exportData.ComputeObjectsInAnimationClips(animClips, anim.gameObject);
                    }

                    int depthFromRootAnimator = int.MaxValue;
                    Animator rootAnimator = null;
                    foreach (var anim in genericAnim)
                    {
                        int count = GetObjectToRootDepth(anim.transform, go.transform);

                        if (count < depthFromRootAnimator)
                        {
                            depthFromRootAnimator = count;
                            rootAnimator = anim;
                        }

                        // Try the animator controller (mecanim)
                        var controller = anim.runtimeAnimatorController;
                        if (controller)
                        {
                            exportData.ComputeObjectsInAnimationClips(controller.animationClips, anim.gameObject);
                        }
                    }

                    // set the first clip to export
                    if (depthFromRootAnimation < depthFromRootAnimator)
                    {
                        exportData.defaultClip = rootAnimation.clip;
                    }
                    else
                    {
                        // Try the animator controller (mecanim)
                        var controller = rootAnimator.runtimeAnimatorController;
                        if (controller)
                        {
                            var dController = controller as UnityEditor.Animations.AnimatorController;
                            if (dController && dController.layers.Count() > 0)
                            {
                                var motion = dController.layers[0].stateMachine.defaultState.motion;
                                var defaultClip = motion as AnimationClip;
                                if (defaultClip)
                                {
                                    exportData.defaultClip = defaultClip;
                                }
                                else
                                {
                                    Debug.LogWarningFormat("Couldn't export motion {0}", motion.name);
                                }
                            }
                        }
                    }
                }
                return hierarchyToExportData;
            }

            /// <summary>
            /// Export components on this game object.
            /// Transform components have already been exported.
            /// This function exports the other components and animation.
            /// </summary>
            protected bool ExportComponents(FbxScene fbxScene)
            {
                var animationNodes = new HashSet<GameObject> ();

                int numObjectsExported = 0;
                int objectCount = MapUnityObjectToFbxNode.Count;
                foreach (KeyValuePair<GameObject, FbxNode> entry in MapUnityObjectToFbxNode) {
                    numObjectsExported++;
                    if (EditorUtility.DisplayCancelableProgressBar (
                            ProgressBarTitle,
                            string.Format ("Exporting Components for GameObject {0}/{1}", numObjectsExported, objectCount),
                            ((numObjectsExported / (float)objectCount) * 0.25f) + 0.25f)) {
                        // cancel silently
                        return false;
                    }

                    var unityGo = entry.Key;
                    var fbxNode = entry.Value;

                    // try export mesh
                    bool exportedMesh = ExportInstance (unityGo, fbxNode, fbxScene);

                    if (!exportedMesh) {
                        exportedMesh = ExportMesh (unityGo, fbxNode);
                    }

                    // export camera, but only if no mesh was exported
                    bool exportedCamera = false;
                    if (!exportedMesh) {
                        exportedCamera = ExportCamera (unityGo, fbxScene, fbxNode);
                    }

                    // export light, but only if no mesh or camera was exported
                    if (!exportedMesh && !exportedCamera) {
                        ExportLight (unityGo, fbxScene, fbxNode);
                    }

                    // check if this object contains animation, keep track of it
                    // if it does
                    if (GameObjectHasAnimation (unityGo)) {
                        animationNodes.Add (unityGo);
                    }
                }

                // export all GameObjects that have animation
                if (animationNodes.Count > 0) {
                    foreach (var go in animationNodes) {
                        ExportAnimation (go, fbxScene);
                    }
                }

                return true;
            }

            /// <summary>
            /// Checks if the GameObject has animation.
            /// </summary>
            /// <returns><c>true</c>, if object has animation, <c>false</c> otherwise.</returns>
            /// <param name="go">Go.</param>
            protected bool GameObjectHasAnimation(GameObject go){
                return go != null &&
                    go.GetComponent<Animator> () ||
                    go.GetComponent<Animation> () ||
                    go.GetComponent<UnityEngine.Playables.PlayableDirector> ();
            }

            /// <summary>
            /// A count of how many GameObjects we are exporting, to have a rough
            /// idea of how long creating the scene will take.
            /// </summary>
            /// <returns>The hierarchy count.</returns>
            /// <param name="exportSet">Export set.</param>
            public int GetHierarchyCount (HashSet<GameObject> exportSet)
            {
                int count = 0;
                Queue<GameObject> queue = new Queue<GameObject> (exportSet);
                while (queue.Count > 0) {
                    var obj = queue.Dequeue ();
                    var objTransform = obj.transform;
                    foreach (Transform child in objTransform) {
                        queue.Enqueue (child.gameObject);
                    }
                    count++;
                }
                return count;
            }

            /// <summary>
            /// Removes objects that will already be exported anyway.
            /// E.g. if a parent and its child are both selected, then the child
            ///      will be removed from the export set.
            /// </summary>
            /// <returns>The revised export set</returns>
            /// <param name="unityExportSet">Unity export set.</param>
            public static HashSet<GameObject> RemoveRedundantObjects(IEnumerable<UnityEngine.Object> unityExportSet)
            {
                // basically just remove the descendents from the unity export set
                HashSet<GameObject> toExport = new HashSet<GameObject> ();
                HashSet<UnityEngine.Object> hashedExportSet = new HashSet<Object> (unityExportSet);

                foreach(var obj in unityExportSet){
                    var unityGo = GetGameObject (obj);

                    if (unityGo) {
                        // if any of this nodes ancestors is already in the export set,
                        // then ignore it, it will get exported already
                        bool parentInSet = false;
                        var parent = unityGo.transform.parent;
                        while (parent != null) {
                            if (hashedExportSet.Contains (parent.gameObject)) {
                                parentInSet = true;
                                break;
                            }
                            parent = parent.parent;
                        }

                        if (!parentInSet) {
                            toExport.Add (unityGo);
                        }
                    }
                }
                return toExport;
            }

            /// <summary>
            /// Recursively go through the hierarchy, unioning the bounding box centers
            /// of all the children, to find the combined bounds.
            /// </summary>
            /// <param name="t">Transform.</param>
            /// <param name="boundsUnion">The Bounds that is the Union of all the bounds on this transform's hierarchy.</param>
            private static void EncapsulateBounds(Transform t, ref Bounds boundsUnion)
            {
                var bounds = GetBounds (t);
                boundsUnion.Encapsulate (bounds);

                foreach (Transform child in t) {
                    EncapsulateBounds (child, ref boundsUnion);
                }
            }

            /// <summary>
            /// Gets the bounds of a transform. 
            /// Looks first at the Renderer, then Mesh, then Collider.
            /// Default to a bounds with center transform.position and size zero.
            /// </summary>
            /// <returns>The bounds.</returns>
            /// <param name="t">Transform.</param>
            private static Bounds GetBounds(Transform t)
            {
                var renderer = t.GetComponent<Renderer> ();
                if (renderer) {
                    return renderer.bounds;
                }
                var mesh = t.GetComponent<Mesh> ();
                if (mesh) {
                    return mesh.bounds;
                }
                var collider = t.GetComponent<Collider> ();
                if (collider) {
                    return collider.bounds;
                }
                return new Bounds(t.position, Vector3.zero);
            }

            /// <summary>
            /// Finds the center of a group of GameObjects.
            /// </summary>
            /// <returns>Center of gameObjects.</returns>
            /// <param name="gameObjects">Game objects.</param>
            public static Vector3 FindCenter(IEnumerable<GameObject> gameObjects)
            {
                Bounds bounds = new Bounds();
                // Assign the initial bounds to first GameObject's bounds
                // (if we initialize the bounds to 0, then 0 will be part of the bounds)
                foreach (var go in gameObjects) {
                    var tempBounds = GetBounds (go.transform);
                    bounds = new Bounds (tempBounds.center, tempBounds.size);
                    break;
                }
                foreach (var go in gameObjects) {
                    EncapsulateBounds (go.transform, ref bounds);
                }
                return bounds.center;
            }

            /// <summary>
            /// Gets the recentered translation.
            /// </summary>
            /// <returns>The recentered translation.</returns>
            /// <param name="t">Transform.</param>
            /// <param name="center">Center point.</param>
            public static Vector3 GetRecenteredTranslation(Transform t, Vector3 center)
            {
                return t.position - center;
            }

            public enum TransformExportType { Local, Global, Reset };

            /// <summary>
            /// Export all the objects in the set.
            /// Return the number of objects in the set that we exported.
            ///
            /// This refreshes the asset database.
            /// </summary>
            public int ExportAll (
                IEnumerable<UnityEngine.Object> unityExportSet, 
                Dictionary<GameObject, AnimationOnlyExportData> animationExportData,
                TransformExportType exportType = TransformExportType.Global,
                ExportSettings.LODExportType lodExportType = ExportSettings.LODExportType.All)
            {
                exportCancelled = false;

                // Export first to a temporary file
                // in case the export is cancelled.
                // This way we won't overwrite existing files.
                try{
                    m_tempFilePath = Path.GetTempFileName();
                }
                catch(IOException){
                    return 0;
                }
                m_lastFilePath = LastFilePath;

                if (string.IsNullOrEmpty (m_tempFilePath)) {
                    return 0;
                }

                try {
                    bool animOnly = animationExportData != null ;
                    bool status = false;
                    // Create the FBX manager
                    using (var fbxManager = FbxManager.Create ()) {
                        // Configure fbx IO settings.
                        fbxManager.SetIOSettings (FbxIOSettings.Create (fbxManager, Globals.IOSROOT));

                        // Create the exporter
                        var fbxExporter = FbxExporter.Create (fbxManager, "Exporter");

                        // Initialize the exporter.
                        // fileFormat must be binary if we are embedding textures
                        int fileFormat = -1;
                        if (EditorTools.ExportSettings.instance.ExportFormatSelection == (int)ExportFormat.ASCII)
                        {
                            fileFormat = fbxManager.GetIOPluginRegistry().FindWriterIDByDescription("FBX ascii (*.fbx)");
                        }                        
                        
                        status = fbxExporter.Initialize (m_tempFilePath, fileFormat, fbxManager.GetIOSettings ());
                        // Check that initialization of the fbxExporter was successful
                        if (!status)
                            return 0;

                        // Set compatibility to 2014
                        fbxExporter.SetFileExportVersion ("FBX201400");

                        // Set the progress callback.
                        fbxExporter.SetProgressCallback (ExportProgressCallback);

                        // Create a scene
                        var fbxScene = FbxScene.Create (fbxManager, "Scene");

                        // set up the scene info
                        FbxDocumentInfo fbxSceneInfo = FbxDocumentInfo.Create (fbxManager, "SceneInfo");
                        fbxSceneInfo.mTitle = Title;
                        fbxSceneInfo.mSubject = Subject;
                        fbxSceneInfo.mAuthor = "Unity Technologies";
                        fbxSceneInfo.mRevision = "1.0";
                        fbxSceneInfo.mKeywords = Keywords;
                        fbxSceneInfo.mComment = Comments;
                        fbxSceneInfo.Original_ApplicationName.Set(string.Format("Unity {0}", PACKAGE_UI_NAME));
                        // set last saved to be the same as original, as this is a new file.
                        fbxSceneInfo.LastSaved_ApplicationName.Set(fbxSceneInfo.Original_ApplicationName.Get());

                        var version = GetVersionFromReadme();
                        if(version != null){
                            fbxSceneInfo.Original_ApplicationVersion.Set(version);
                            fbxSceneInfo.LastSaved_ApplicationVersion.Set(fbxSceneInfo.Original_ApplicationVersion.Get());
                        }
                        fbxScene.SetSceneInfo (fbxSceneInfo);

                        // Set up the axes (Y up, Z forward, X to the right) and units (centimeters)
                        // Exporting in centimeters as this is the default unit for FBX files, and easiest
                        // to work with when importing into Maya or Max
                        var fbxSettings = fbxScene.GetGlobalSettings ();
                        fbxSettings.SetSystemUnit (FbxSystemUnit.cm);

                        // The Unity axis system has Y up, Z forward, X to the right (left handed system with odd parity).
                        // The Maya axis system has Y up, Z forward, X to the left (right handed system with odd parity).
                        // We need to export right-handed for Maya because ConvertScene can't switch handedness:
                        // https://forums.autodesk.com/t5/fbx-forum/get-confused-with-fbxaxissystem-convertscene/td-p/4265472
                        fbxSettings.SetAxisSystem (FbxAxisSystem.MayaYUp);

                        // export set of object
                        FbxNode fbxRootNode = fbxScene.GetRootNode ();
                        // stores how many objects we have exported, -1 if export was cancelled
                        int exportProgress = 0;
                        var revisedExportSet = RemoveRedundantObjects(unityExportSet);

                        int count = 0;
                        if(animOnly){
                            count = GetAnimOnlyHierarchyCount(animationExportData);
                        } else {
                            count = GetHierarchyCount (revisedExportSet);
                           
                        }

                        if(count <= 0){
                            // nothing to export
                            Debug.LogWarning("Nothing to Export");
                            return 0;
                        }

                        Vector3 center = Vector3.zero;
                        if(exportType == TransformExportType.Global){
                            center = (ExportSettings.centerObjects && revisedExportSet.Count > 1)? FindCenter(revisedExportSet) : Vector3.zero;
                        }

                        foreach (var unityGo in revisedExportSet) {
                            AnimationOnlyExportData data;
                            if(animOnly && animationExportData.TryGetValue(unityGo, out data)){
                                exportProgress = this.ExportAnimationOnly(unityGo, fbxScene, exportProgress, count, center, data, exportType);
                            }
                            else {
                                exportProgress = this.ExportTransformHierarchy (unityGo, fbxScene, fbxRootNode,
                                    exportProgress, count, center, exportType, lodExportType);
                            }
                            if (exportCancelled || exportProgress < 0) {
                                Debug.LogWarning ("Export Cancelled");
                                return 0;
                            }
                        }

                        if(!animOnly){
                            if(!ExportComponents(fbxScene)){
                                Debug.LogWarning ("Export Cancelled");
                                return 0;
                            }
                        }

                        // Set the scene's default camera.
                        SetDefaultCamera (fbxScene);

                        // Export the scene to the file.
                        status = fbxExporter.Export (fbxScene);

                        // cleanup
                        fbxScene.Destroy ();
                        fbxExporter.Destroy ();
                    }

                    if (exportCancelled) {
                        Debug.LogWarning ("Export Cancelled");
                        return 0;
                    }
                    // delete old file, move temp file
                    ReplaceFile();
                    AssetDatabase.Refresh();

                    return status == true ? NumNodes : 0;
                }
                finally {
                    // You must clear the progress bar when you're done,
                    // otherwise it never goes away and many actions in Unity
                    // are blocked (e.g. you can't quit).
                    EditorUtility.ClearProgressBar ();

                    // make sure the temp file is deleted, no matter
                    // when we return
                    DeleteTempFile();
                }
            }

            static bool exportCancelled = false;

            static bool ExportProgressCallback (float percentage, string status)
            {
                // Convert from percentage to [0,1].
                // Then convert from that to [0.5,1] because the first half of
                // the progress bar was for creating the scene.
                var progress01 = 0.5f * (1f + (percentage / 100.0f));

                bool cancel = EditorUtility.DisplayCancelableProgressBar (ProgressBarTitle, "Exporting Scene...", progress01);

                if (cancel) {
                    exportCancelled = true;
                }

                // Unity says "true" for "cancel"; FBX wants "true" for "continue"
                return !cancel;
            }

            /// <summary>
            /// Deletes the file that got created while exporting.
            /// </summary>
            private void DeleteTempFile ()
            {
                if (!File.Exists (m_tempFilePath)) {
                    return;
                }

                try {
                    File.Delete (m_tempFilePath);
                } catch (IOException) {
                }

                if (File.Exists (m_tempFilePath)) {
                    Debug.LogWarning ("Failed to delete file: " + m_tempFilePath);
                }
            }

            /// <summary>
            /// Replaces the file we are overwriting with
            /// the temp file that was exported to.
            /// </summary>
            private void ReplaceFile ()
            {
                if (m_tempFilePath.Equals (m_lastFilePath) || !File.Exists (m_tempFilePath)) {
                    return;
                }
                // delete old file
                try {
                    File.Delete (m_lastFilePath);
                } catch (IOException) {
                }

                // refresh the database so Unity knows the file's been deleted
                AssetDatabase.Refresh();

                if (File.Exists (m_lastFilePath)) {
                    Debug.LogWarning ("Failed to delete file: " + m_lastFilePath);
                }

                // rename the new file
                try{
                    File.Move(m_tempFilePath, m_lastFilePath);
                } catch(IOException){
                    Debug.LogWarning (string.Format("Failed to move file {0} to {1}", m_tempFilePath, m_lastFilePath));
                }
            }

            /// <summary>
            /// Add an option "Export selected Timeline clip" in the contextual GameObject menu.
            /// </summary>
            [MenuItem(TimelineClipMenuItemName, false, 31)]
            static void OnClipContextClick(MenuCommand command)
            {
                var selectedObjects = Selection.objects;
                foreach (var obj in selectedObjects)
                {
                    if (obj.GetType().Name.Contains("EditorClip"))
                    {
                        var timeLineClip = GetPropertyFromObject<TimelineClip> (obj, "clip");

                        var selClipItem = GetPropertyFromObject<object>(obj, "item");
                        var editorClipAnimationTrack = GetPropertyFromObject<AnimationTrack> (selClipItem, "parentTrack");

                        GameObject animationTrackGObject = UnityEditor.Timeline.TimelineEditor.playableDirector.GetGenericBinding (editorClipAnimationTrack) as GameObject;

<<<<<<< HEAD
                        string filePath = GetExportFilePath (animationTrackGObject.name + "@" + timeLineClip.animationClip.name);
                        if (string.IsNullOrEmpty (filePath)) {
                            continue;
                        }

=======
                        string filePath = string.Format(AnimFbxFileFormat, folderPath, animationTrackGObject.name, timeLineClip.displayName);
>>>>>>> 21e72875
                        UnityEngine.Object[] myArray = new UnityEngine.Object[] { animationTrackGObject, timeLineClip.animationClip };

                        ExportObjects (filePath, myArray, AnimationExportType.timelineAnimationClip);
                        return;
                    } 
                }
            }

            private static T GetPropertyFromObject<T>(object obj, string propertyName) where T : class {
                return obj.GetType ().GetProperty (propertyName).GetValue (obj, null) as T;
            }

            /// <summary>
            /// Add an option "Export all Timeline clips" in the contextual GameObject menu.
            /// </summary>
            [MenuItem(ClipMenuItemName, false, 31)]
            static void OnGameObjectWithTimelineContextClick(MenuCommand command)
            {
                // Now that we know we have stuff to export, get the user-desired path.
                string directory = string.IsNullOrEmpty(LastFilePath)
                                      ? Application.dataPath
                                      : System.IO.Path.GetDirectoryName(LastFilePath);

                string title = "Select the folder in which the animation files from the timeline will be exported";
                string folderPath = EditorUtility.SaveFolderPanel(title, directory, "");

                if (string.IsNullOrEmpty(folderPath))
                {
                    return;
                }

                Object[] selection = null;

                if (command == null || command.context == null)
                {
                    // We were actually invoked from the top GameObject menu, so use the selection.
                    selection = Selection.GetFiltered<Object>(SelectionMode.Editable | SelectionMode.TopLevel);
                }
                else
                {
                    // We were invoked from the right-click menu, so use the context of the context menu.
                    var selected = command.context as GameObject;
                    if (selected)
                    {
                        selection = new GameObject[] { selected };
                    }
                }

                foreach (GameObject obj in selection)
                {
                    PlayableDirector pd = obj.GetComponent<PlayableDirector>();
                    if (pd != null)
                    {
                        foreach (PlayableBinding output in pd.playableAsset.outputs)
                        {
                            AnimationTrack at = output.sourceObject as AnimationTrack;

                            GameObject atObject = pd.GetGenericBinding(output.sourceObject) as GameObject;
                            // One file by animation clip
                            foreach (TimelineClip timeLineClip in at.GetClips()) {
                                string filePath = string.Format(AnimFbxFileFormat, folderPath, atObject.name, timeLineClip.animationClip.name);
                                UnityEngine.Object[] myArray = new UnityEngine.Object[] { atObject, timeLineClip.animationClip };
                                ExportObjects (filePath, myArray, AnimationExportType.timelineAnimationClip);

                            }
                        }
                    }
                }
            }
            
            /// <summary>
            /// Validate the menu item defined by the function above.
            /// </summary>
            [MenuItem(ClipMenuItemName, true, 31)]
            public static bool ValidateClipContextClick()
            {
                Object[] selection = Selection.objects;

                if (selection == null || selection.Length == 0)
                {
                    return false;
                }

                foreach (Object obj in selection)
                {
                    GameObject gameObj = obj as GameObject;
                    if (gameObj !=null && gameObj.GetComponent<PlayableDirector>() != null)
                    {
                        return true;
                    }
                }

                return false;
            }

            /// <summary>
            /// Add a menu item "Export Model..." to a GameObject's context menu.
            /// </summary>
            /// <param name="command">Command.</param>
            [MenuItem (MenuItemName, false, 30)]
            static void OnContextItem (MenuCommand command)
            {
                if (Selection.objects.Length <= 0) {
                    DisplayNoSelectionDialog ();
                    return;
                }
                OnExport ();
            }

            /// <summary>
            /// Validate the menu item defined by the function above.
            /// </summary>
            [MenuItem (MenuItemName, true, 30)]
            public static bool OnValidateMenuItem ()
            {
                return true;
            }

            /// <summary>
            /// Add a menu item "Export Animation Only" to a GameObject's context menu.
            /// </summary>
            /// <param name="command">Command.</param>
            [MenuItem (AnimOnlyMenuItemName, false, 30)]
            static void OnAnimOnlyContextItem (MenuCommand command)
            {
                if (Selection.objects.Length <= 0) {
                    DisplayNoSelectionDialog ();
                    return;
                }

                OnExport (AnimationExportType.componentAnimation);
            }

            /// <summary>
            // Validate the menu item defined by the function above.
            /// </summary>
            [MenuItem (AnimOnlyMenuItemName, true, 30)]
            public static bool OnValidateAnimOnlyMenuItem ()
            {
                return true;
            }

            public static void DisplayNoSelectionDialog()
            {
                UnityEditor.EditorUtility.DisplayDialog (
                    string.Format("{0} Warning", PACKAGE_UI_NAME), 
                    "No GameObjects selected for export.", 
                    "Ok");
            }

            //
            // export mesh info from Unity
            //
            ///<summary>
            ///Information about the mesh that is important for exporting.
            ///</summary>
            class MeshInfo
            {
                public Mesh mesh;

                /// <summary>
                /// Return true if there's a valid mesh information
                /// </summary>
                public bool IsValid { get { return mesh; } }

                /// <summary>
                /// Gets the vertex count.
                /// </summary>
                /// <value>The vertex count.</value>
                public int VertexCount { get { return mesh.vertexCount; } }

                /// <summary>
                /// Gets the triangles. Each triangle is represented as 3 indices from the vertices array.
                /// Ex: if triangles = [3,4,2], then we have one triangle with vertices vertices[3], vertices[4], and vertices[2]
                /// </summary>
                /// <value>The triangles.</value>
                private int[] m_triangles;
                public int [] Triangles { get { 
                        if(m_triangles == null) { m_triangles = mesh.triangles; }
                        return m_triangles; 
                    } }

                /// <summary>
                /// Gets the vertices, represented in local coordinates.
                /// </summary>
                /// <value>The vertices.</value>
                private Vector3[] m_vertices;
                public Vector3 [] Vertices { get { 
                        if(m_vertices == null) { m_vertices = mesh.vertices; }
                        return m_vertices; 
                    } }

                /// <summary>
                /// Gets the normals for the vertices.
                /// </summary>
                /// <value>The normals.</value>
                private Vector3[] m_normals;
                public Vector3 [] Normals { get {
                        if (m_normals == null) {
                            m_normals = mesh.normals;
                        }
                        return m_normals; 
                    }
                }

                /// <summary>
                /// Gets the binormals for the vertices.
                /// </summary>
                /// <value>The normals.</value>
                private Vector3[] m_Binormals;

                public Vector3 [] Binormals {
                    get {
                        /// NOTE: LINQ
                        ///    return mesh.normals.Zip (mesh.tangents, (first, second)
                        ///    => Math.cross (normal, tangent.xyz) * tangent.w
                        if (m_Binormals == null || m_Binormals.Length == 0) 
                        {
                            var normals = Normals;
                            var tangents = Tangents;

                            if (HasValidNormals() && HasValidTangents()) {
                                m_Binormals = new Vector3 [normals.Length];

                                for (int i = 0; i < normals.Length; i++)
                                    m_Binormals [i] = Vector3.Cross (normals [i],
                                        tangents [i])
                                    * tangents [i].w;
                            }
                        }
                        return m_Binormals;
                    }
                }

                /// <summary>
                /// Gets the tangents for the vertices.
                /// </summary>
                /// <value>The tangents.</value>
                private Vector4[] m_tangents;
                public Vector4 [] Tangents { get { 
                        if (m_tangents == null) {
                            m_tangents = mesh.tangents;
                        }
                        return m_tangents; 
                    }
                }

                /// <summary>
                /// Gets the vertex colors for the vertices.
                /// </summary>
                /// <value>The vertex colors.</value>
                private Color32 [] m_vertexColors;
                public Color32 [] VertexColors { get { 
                        if (m_vertexColors == null) {
                            m_vertexColors = mesh.colors32;
                        }
                        return m_vertexColors; 
                    }
                }

                /// <summary>
                /// Gets the uvs.
                /// </summary>
                /// <value>The uv.</value>
                private Vector2[] m_UVs;
                public Vector2 [] UV { get { 
                        if (m_UVs == null) {
                            m_UVs = mesh.uv;
                        }
                        return m_UVs; 
                    }
                }

                /// <summary>
                /// The material(s) used.
                /// Always at least one.
                /// None are missing materials (we replace missing materials with the default material).
                /// </summary>
                public Material[] Materials { get ; private set; }

                private BoneWeight[] m_boneWeights;
                public BoneWeight[] BoneWeights { get {
                        if (m_boneWeights == null) {
                            m_boneWeights = mesh.boneWeights;
                        }
                        return m_boneWeights; 
                    }
                }

                /// <summary>
                /// Set up the MeshInfo with the given mesh and materials.
                /// </summary>
                public MeshInfo (Mesh mesh, Material[] materials)
                {
                    this.mesh = mesh;

                    this.m_Binormals = null;
                    this.m_vertices = null;
                    this.m_triangles = null;
                    this.m_normals = null;
                    this.m_UVs = null;
                    this.m_vertexColors = null;
                    this.m_tangents = null;

                    if (materials == null) {
                        this.Materials = new Material[] { DefaultMaterial };
                    } else {
                        this.Materials = materials.Select (mat => mat ? mat : DefaultMaterial).ToArray ();
                        if (this.Materials.Length == 0) {
                            this.Materials = new Material[] { DefaultMaterial };
                        }
                    }
                }

                public bool HasValidNormals(){
                    return Normals != null && Normals.Length > 0;
                }

                public bool HasValidBinormals(){
                    return HasValidNormals () &&
                        HasValidTangents () &&
                        Binormals != null;
                }

                public bool HasValidTangents(){
                    return Tangents != null && Tangents.Length > 0;
                }

                public bool HasValidVertexColors(){
                    return VertexColors != null && VertexColors.Length > 0;
                }
            }

            /// <summary>
            /// Get the GameObject
            /// </summary>
            public static GameObject GetGameObject (Object obj)
            {
                if (obj is UnityEngine.Transform) {
                    var xform = obj as UnityEngine.Transform;
                    return xform.gameObject;
                } else if (obj is UnityEngine.GameObject) {
                    return obj as UnityEngine.GameObject;
                } else if (obj is Behaviour) {
                    var behaviour = obj as Behaviour;
                    return behaviour.gameObject;
                }

                return null;
            }

            /// <summary>
            /// If your MonoBehaviour knows about some custom geometry that
            /// isn't in a MeshFilter or SkinnedMeshRenderer, use
            /// RegisterMeshCallback to get a callback when the exporter tries
            /// to export your component.
            ///
            /// The callback should return true, and output the mesh you want.
            ///
            /// Return false if you don't want to drive this game object.
            ///
            /// Return true and output a null mesh if you don't want the
            /// exporter to output anything.
            /// </summary>
            public delegate bool GetMeshForComponent<T>(ModelExporter exporter, T component, FbxNode fbxNode) where T : MonoBehaviour;
            public delegate bool GetMeshForComponent(ModelExporter exporter, MonoBehaviour component, FbxNode fbxNode);

            /// <summary>
            /// Map from type (must be a MonoBehaviour) to callback.
            /// The type safety is lost; the caller must ensure it at run-time.
            /// </summary>
            static Dictionary<System.Type, GetMeshForComponent> MeshForComponentCallbacks
                = new Dictionary<System.Type, GetMeshForComponent>();

            /// <summary>
            /// Register a callback to invoke if the object has a component of type T.
            ///
            /// This function is prefered over the other mesh callback
            /// registration methods because it's type-safe, efficient, and
            /// invocation order between types can be controlled in the UI by
            /// reordering the components.
            ///
            /// It's an error to register a callback for a component that
            /// already has one, unless 'replace' is set to true.
            /// </summary>
            public static void RegisterMeshCallback<T>(GetMeshForComponent<T> callback, bool replace = false)
                where T: UnityEngine.MonoBehaviour
            {
                // Under the hood we lose type safety, but don't let the user notice!
                RegisterMeshCallback (typeof(T),
                    (ModelExporter exporter, MonoBehaviour component, FbxNode fbxNode) =>
                            callback (exporter, (T)component, fbxNode),
                    replace);
            }

            /// <summary>
            /// Register a callback to invoke if the object has a component of type T.
            ///
            /// The callback will be invoked with an argument of type T, it's
            /// safe to downcast.
            ///
            /// Normally you'll want to use the generic form, but this one is
            /// easier to use with reflection.
            /// </summary>
            public static void RegisterMeshCallback(System.Type t,
                    GetMeshForComponent callback,
                    bool replace = false)
            {
                if (!t.IsSubclassOf(typeof(MonoBehaviour))) {
                    throw new System.Exception("Registering a callback for a type that isn't derived from MonoBehaviour: " + t);
                }
                if (!replace && MeshForComponentCallbacks.ContainsKey(t)) {
                    throw new System.Exception("Replacing a callback for type " + t);
                }
                MeshForComponentCallbacks[t] = callback;
            }

            /// <summary>
            /// Delegate used to convert a GameObject into a mesh.
            ///
            /// This is useful if you want to have broader control over
            /// the export process than the GetMeshForComponent callbacks
            /// provide. But it's less efficient because you'll get a callback
            /// on every single GameObject.
            /// </summary>
            public delegate bool GetMeshForObject(ModelExporter exporter, GameObject gameObject, FbxNode fbxNode);

            static List<GetMeshForObject> MeshForObjectCallbacks = new List<GetMeshForObject>();

            /// <summary>
            /// Register a callback to invoke on every GameObject we export.
            ///
            /// Avoid doing this if you can use a callback that depends on type.
            ///
            /// The GameObject-based callbacks are checked before the
            /// component-based ones.
            ///
            /// Multiple GameObject-based callbacks can be registered; they are
            /// checked in order of registration.
            /// </summary>
            public static void RegisterMeshObjectCallback(GetMeshForObject callback)
            {
                MeshForObjectCallbacks.Add(callback);
            }

            /// <summary>
            /// Forget the callback linked to a component of type T.
            /// </summary>
            public static void UnRegisterMeshCallback<T>()
            {
                MeshForComponentCallbacks.Remove(typeof(T));
            }

            /// <summary>
            /// Forget the callback linked to a component of type T.
            /// </summary>
            public static void UnRegisterMeshCallback(System.Type t)
            {
                MeshForComponentCallbacks.Remove(t);
            }

            /// <summary>
            /// Forget a GameObject-based callback.
            /// </summary>
            public static void UnRegisterMeshCallback(GetMeshForObject callback)
            {
                MeshForObjectCallbacks.Remove(callback);
            }

            /// <summary>
            /// Exports a mesh for a unity gameObject.
            ///
            /// This goes through the callback system to find the right mesh and
            /// allow plugins to substitute their own meshes.
            /// </summary>
            bool ExportMesh (GameObject gameObject, FbxNode fbxNode)
            {
                // First allow the object-based callbacks to have a hack at it.
                foreach(var callback in MeshForObjectCallbacks) {
                    if (callback(this, gameObject, fbxNode)) {
                        return true;
                    }
                }

                // Next iterate over components and allow the component-based
                // callbacks to have a hack at it. This is complicated by the
                // potential of subclassing. While we're iterating we keep the
                // first MeshFilter or SkinnedMeshRenderer we find.
                Component defaultComponent = null;
                foreach(var component in gameObject.GetComponents<Component>()) {
                    if (!component) {
                        continue;
                    }
                    var monoBehaviour = component as MonoBehaviour;
                    if (!monoBehaviour) {
                        // Check for default handling. But don't commit yet.
                        if (defaultComponent) {
                            continue;
                        } else if (component is MeshFilter) {
                            defaultComponent = component;
                        } else if (component is SkinnedMeshRenderer) {
                            defaultComponent = component;
                        }
                    } else {
                        // Check if we have custom behaviour for this component type, or
                        // one of its base classes.
                        if (!monoBehaviour.enabled) {
                            continue;
                        }
                        var componentType = monoBehaviour.GetType ();
                        do {
                            GetMeshForComponent callback;
                            if (MeshForComponentCallbacks.TryGetValue (componentType, out callback)) {
                                if (callback (this, monoBehaviour, fbxNode)) {
                                    return true;
                                }
                            }
                            componentType = componentType.BaseType;
                        } while(componentType.IsSubclassOf (typeof(MonoBehaviour)));
                    }
                }

                // If we're here, custom handling didn't work.
                // Revert to default handling.

                // if user doesn't want to export mesh colliders, and this gameobject doesn't have a renderer
                // then don't export it.
                if (!ExportSettings.instance.exportMeshNoRenderer && !gameObject.GetComponent<Renderer>()) {
                    return false;
                }

                var meshFilter = defaultComponent as MeshFilter;
                if (meshFilter) {
                    var renderer = gameObject.GetComponent<Renderer>();
                    var materials = renderer ? renderer.sharedMaterials : null;
                    return ExportMesh(new MeshInfo(meshFilter.sharedMesh, materials), fbxNode);
                } else {
                    var smr = defaultComponent as SkinnedMeshRenderer;
                    if (smr) {
                        var result = ExportSkinnedMesh (gameObject, fbxNode.GetScene (), fbxNode);
                        if(!result){
                            // fall back to exporting as a static mesh
                            var mesh = new Mesh();
                            smr.BakeMesh(mesh);
                            var materials = smr.sharedMaterials;
                            result = ExportMesh(new MeshInfo(mesh, materials), fbxNode);
                            Object.DestroyImmediate(mesh);
                        }
                        return result;
                    }
                }

                return false;
            }

            /// <summary>
            /// Number of nodes exported including siblings and decendents
            /// </summary>
            public int NumNodes { get { return MapUnityObjectToFbxNode.Count; } }

            /// <summary>
            /// Number of meshes exported
            /// </summary>
            public int NumMeshes { private set; get; }

            /// <summary>
            /// Number of triangles exported
            /// </summary>
            public int NumTriangles { private set; get; }

            /// <summary>
            /// Clean up this class on garbage collection
            /// </summary>
            public void Dispose ()
            {
            }

            public bool Verbose { private set {;} get { return EditorTools.ExportSettings.instance.Verbose; } }

            /// <summary>
            /// manage the selection of a filename
            /// </summary>
            static string LastFilePath { get; set; }
            private string m_tempFilePath { get; set; }
            private string m_lastFilePath { get; set; }

            const string kFBXFileExtension = "fbx";
			
            public enum AnimationExportType{
                timelineAnimationClip,
                timelineAnimationTrack,
                componentAnimation,
                all
            }


            private static string MakeFileName (string basename = "test", string extension = kFBXFileExtension)
            {
                return basename + "." + extension;
            }


            private static string GetExportFilePath(string filenameSuggestion = ""){
                var directory = string.IsNullOrEmpty (LastFilePath)
                    ? Application.dataPath
                    : System.IO.Path.GetDirectoryName (LastFilePath);

                var title = string.Format ("Export To FBX ({0})", FileBaseName);

                return EditorUtility.SaveFilePanel (title, directory, filenameSuggestion, kFBXFileExtension);
            }

            private static void OnExport (AnimationExportType exportType = AnimationExportType.all)
            {

                // Now that we know we have stuff to export, get the user-desired path.
                GameObject [] selectedGOs = Selection.GetFiltered<GameObject> (SelectionMode.TopLevel);
                string filename = null;
                if (selectedGOs.Length == 1) {
                    filename = ConvertToValidFilename (selectedGOs [0].name + "." + kFBXFileExtension);
                } else {
                    filename = string.IsNullOrEmpty (LastFilePath)
                        ? MakeFileName (basename: FileBaseName, extension: kFBXFileExtension)
                        : System.IO.Path.GetFileName (LastFilePath);
                }

                var filePath = GetExportFilePath (filename);

                if (string.IsNullOrEmpty (filePath)) {
                    return;
                }

                if (ExportObjects (filePath, exportType: exportType, lodExportType: ExportSettings.instance.lodExportType) != null) {
                    // refresh the asset database so that the file appears in the
                    // asset folder view.
                    AssetDatabase.Refresh ();
                }
            }

            /// <summary>
            /// Export a list of (Game) objects to FBX file. 
            /// Use the SaveFile panel to allow user to enter a file name.
            /// <summary>
            public static string ExportObjects (
                string filePath,
                UnityEngine.Object[] objects = null,
                AnimationExportType exportType = AnimationExportType.all,
                TransformExportType transformExportType = TransformExportType.Global,
                ExportSettings.LODExportType lodExportType = ExportSettings.LODExportType.All)
            {
                LastFilePath = filePath;

                using (var fbxExporter = Create ()) {
                    // ensure output directory exists
                    EnsureDirectory (filePath);

                    if (objects == null) {
                        objects = Selection.objects;
                    }


                    Dictionary<GameObject, AnimationOnlyExportData> animationExportData = null;
                    switch (exportType)
                    {
                       case AnimationExportType.timelineAnimationClip:
                            // We expect the first argument in the list to be the GameObject, the second one is the Animation Clip/Track we are exporting from the timeline
                            GameObject rootObject = ModelExporter.GetGameObject(objects[0]);
                            AnimationClip timelineClip = objects[1] as AnimationClip;
                            List<AnimationClip> clipList = new List<AnimationClip>();
                            clipList.Add(timelineClip);
                            animationExportData = fbxExporter.GetTimelineAnimationExportData(rootObject, clipList);
                            break;
                        case AnimationExportType.timelineAnimationTrack:
                            GameObject rootObject2 = ModelExporter.GetGameObject(objects[0]);
                            AnimationTrack timelineTrack = objects[1] as AnimationTrack;
                            animationExportData = fbxExporter.GetAnimationExportDataFromAnimationTrack(rootObject2, timelineTrack);
                            break;
                        case AnimationExportType.componentAnimation:
                            HashSet<GameObject> gos = new HashSet<GameObject>();
                            foreach(var obj in objects)
                            {
                                gos.Add(ModelExporter.GetGameObject(obj));
                            }
                            animationExportData = fbxExporter.GetAnimationExportData(gos);
                            break;
                        default:
                            break;
                    }

                    if (fbxExporter.ExportAll (objects, animationExportData, transformExportType, lodExportType) > 0) {
                        string message = string.Format ("Successfully exported: {0}", filePath);
                        UnityEngine.Debug.Log (message);

                        return filePath;
                    }
                }
                return null;
            }

            public static string ExportObject (
                string filePath, UnityEngine.Object root,
                AnimationExportType exportType = AnimationExportType.all,
                TransformExportType transformExportType = TransformExportType.Reset,
                ExportSettings.LODExportType lodExportType = ExportSettings.LODExportType.All)
            {
                return ExportObjects(filePath, new Object[] { root }, exportType, transformExportType, lodExportType);
            }

            private static void EnsureDirectory (string path)
            {
                //check to make sure the path exists, and if it doesn't then
                //create all the missing directories.
                FileInfo fileInfo = new FileInfo (path);

                if (!fileInfo.Exists) {
                    Directory.CreateDirectory (fileInfo.Directory.FullName);
                }
            }

            /// <summary>
            /// Removes the diacritics (i.e. accents) from letters.
            /// e.g. é becomes e
            /// </summary>
            /// <returns>Text with accents removed.</returns>
            /// <param name="text">Text.</param>
            private static string RemoveDiacritics(string text) 
            {
                var normalizedString = text.Normalize(System.Text.NormalizationForm.FormD);
                var stringBuilder = new System.Text.StringBuilder();

                foreach (var c in normalizedString)
                {
                    var unicodeCategory = System.Globalization.CharUnicodeInfo.GetUnicodeCategory(c);
                    if (unicodeCategory != System.Globalization.UnicodeCategory.NonSpacingMark)
                    {
                        stringBuilder.Append(c);
                    }
                }

                return stringBuilder.ToString().Normalize(System.Text.NormalizationForm.FormC);
            }

            private static string ConvertToMayaCompatibleName(string name)
            {
                string newName = RemoveDiacritics (name);

                if (char.IsDigit (newName [0])) {
                    newName = newName.Insert (0, InvalidCharReplacement.ToString());
                }

                for (int i = 0; i < newName.Length; i++) {
                    if (!char.IsLetterOrDigit (newName, i)) {
                        if (i < newName.Length-1 && newName [i] == MayaNamespaceSeparator) {
                            continue;
                        }
                        newName = newName.Replace (newName [i], InvalidCharReplacement);
                    }
                }
                return newName;
            }

            public static string ConvertToValidFilename(string filename)
            {
                return System.Text.RegularExpressions.Regex.Replace (filename, 
                    RegexCharStart + new string(Path.GetInvalidFileNameChars()) + RegexCharEnd,
                    InvalidCharReplacement.ToString()
                );
            }
        }
    }
}<|MERGE_RESOLUTION|>--- conflicted
+++ resolved
@@ -2962,15 +2962,11 @@
 
                         GameObject animationTrackGObject = UnityEditor.Timeline.TimelineEditor.playableDirector.GetGenericBinding (editorClipAnimationTrack) as GameObject;
 
-<<<<<<< HEAD
                         string filePath = GetExportFilePath (animationTrackGObject.name + "@" + timeLineClip.animationClip.name);
                         if (string.IsNullOrEmpty (filePath)) {
                             continue;
                         }
 
-=======
-                        string filePath = string.Format(AnimFbxFileFormat, folderPath, animationTrackGObject.name, timeLineClip.displayName);
->>>>>>> 21e72875
                         UnityEngine.Object[] myArray = new UnityEngine.Object[] { animationTrackGObject, timeLineClip.animationClip };
 
                         ExportObjects (filePath, myArray, AnimationExportType.timelineAnimationClip);
