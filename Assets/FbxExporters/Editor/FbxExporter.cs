// ***********************************************************************
// Copyright (c) 2017 Unity Technologies. All rights reserved.
//
// Licensed under the ##LICENSENAME##.
// See LICENSE.md file in the project root for full license information.
// ***********************************************************************

using System.IO;
using System.Collections.Generic;
using UnityEngine;
using UnityEngine.SceneManagement;
using UnityEditor;
using FbxSdk;

namespace FbxExporters
{
    namespace Editor
    {
        public class ModelExporter : System.IDisposable
        {
            const string Title =
                "exports static meshes with materials and textures";

            const string Subject = 
                "";

            const string Keywords =
                "export mesh materials textures uvs";

            const string Comments =
                @"";

            const string MenuItemName = "Assets/Export Model...";

            const string FileBaseName = "Untitled";

            const string ProgressBarTitle = "Fbx Export";

            const char MayaNamespaceSeparator = ':';

            // replace invalid chars with this one
            const char InvalidCharReplacement = '_';

            const string RegexCharStart = "[";
            const string RegexCharEnd = "]";

            const int UnitScaleFactor = 100;

            /// <summary>
            /// Create instance of example
            /// </summary>
            public static ModelExporter Create ()
            {
                return new ModelExporter ();
            }

            /// <summary>
            /// Map Unity material name to FBX material object
            /// </summary>
            Dictionary<string, FbxSurfaceMaterial> MaterialMap = new Dictionary<string, FbxSurfaceMaterial> ();

            /// <summary>
            /// Map texture filename name to FBX texture object
            /// </summary>
            Dictionary<string, FbxTexture> TextureMap = new Dictionary<string, FbxTexture> ();

            /// <summary>
            /// Map the name of a prefab to an FbxMesh (for preserving instances) 
            /// </summary>
            Dictionary<string, FbxMesh> SharedMeshes = new Dictionary<string, FbxMesh>();

            /// <summary>
            /// return layer for mesh
            /// </summary>
            /// 
            private FbxLayer GetLayer(FbxMesh fbxMesh, int layer = 0 /* default layer */)
            {
                FbxLayer fbxLayer = fbxMesh.GetLayer (layer);
                if (fbxLayer == null) {
                    fbxMesh.CreateLayer ();
                    fbxLayer = fbxMesh.GetLayer (layer);
                }
                return fbxLayer;
            }

            /// <summary>
            /// Export the mesh's attributes using layer 0.
            /// </summary>
            public void ExportComponentAttributes (MeshInfo mesh, FbxMesh fbxMesh, int[] unmergedTriangles)
            {
                // Set the normals on Layer 0.
                FbxLayer fbxLayer = GetLayer(fbxMesh);

                using (var fbxLayerElement = FbxLayerElementNormal.Create (fbxMesh, "Normals")) {
                    fbxLayerElement.SetMappingMode (FbxLayerElement.EMappingMode.eByPolygonVertex);
                    fbxLayerElement.SetReferenceMode (FbxLayerElement.EReferenceMode.eDirect);

                    // Add one normal per each vertex face index (3 per triangle)
                    FbxLayerElementArray fbxElementArray = fbxLayerElement.GetDirectArray ();

                    for (int n = 0; n < unmergedTriangles.Length; n++) {
                        int unityTriangle = unmergedTriangles [n];
                        fbxElementArray.Add (CreateRightHandedFbxVector4 (mesh.Normals [unityTriangle]));
                    }

					fbxLayer.SetNormals (fbxLayerElement);
				}

                /// Set the binormals on Layer 0. 
                using (var fbxLayerElement = FbxLayerElementBinormal.Create (fbxMesh, "Binormals")) 
                {
                    fbxLayerElement.SetMappingMode (FbxLayerElement.EMappingMode.eByPolygonVertex);
                    fbxLayerElement.SetReferenceMode (FbxLayerElement.EReferenceMode.eDirect);

                    // Add one normal per each vertex face index (3 per triangle)
                    FbxLayerElementArray fbxElementArray = fbxLayerElement.GetDirectArray ();

                    for (int n = 0; n < unmergedTriangles.Length; n++) {
                        int unityTriangle = unmergedTriangles [n];
                        fbxElementArray.Add (CreateRightHandedFbxVector4 (mesh.Binormals [unityTriangle]));
                    }
                    fbxLayer.SetBinormals (fbxLayerElement);
                }

                /// Set the tangents on Layer 0.
                using (var fbxLayerElement = FbxLayerElementTangent.Create (fbxMesh, "Tangents")) 
                {
                    fbxLayerElement.SetMappingMode (FbxLayerElement.EMappingMode.eByPolygonVertex);
                    fbxLayerElement.SetReferenceMode (FbxLayerElement.EReferenceMode.eDirect);

                    // Add one normal per each vertex face index (3 per triangle)
                    FbxLayerElementArray fbxElementArray = fbxLayerElement.GetDirectArray ();

                    for (int n = 0; n < unmergedTriangles.Length; n++) {
                        int unityTriangle = unmergedTriangles [n];
                        fbxElementArray.Add (CreateRightHandedFbxVector4(
                            new Vector3(
                                mesh.Tangents[unityTriangle][0],
                                mesh.Tangents[unityTriangle][1],
                                mesh.Tangents[unityTriangle][2]
                            )));
                    }
                    fbxLayer.SetTangents (fbxLayerElement);
                }

                ExportUVs (fbxMesh, mesh, unmergedTriangles);

                using (var fbxLayerElement = FbxLayerElementVertexColor.Create (fbxMesh, "VertexColors")) 
                {
                    fbxLayerElement.SetMappingMode (FbxLayerElement.EMappingMode.eByPolygonVertex);
                    fbxLayerElement.SetReferenceMode (FbxLayerElement.EReferenceMode.eIndexToDirect);

                    // set texture coordinates per vertex
                    FbxLayerElementArray fbxElementArray = fbxLayerElement.GetDirectArray ();

                    // TODO: only copy unique UVs into this array, and index appropriately
                    for (int n = 0; n < mesh.VertexColors.Length; n++) {
                        // Converting to Color from Color32, as Color32 stores the colors
                        // as ints between 0-255, while FbxColor and Color
                        // use doubles between 0-1
                        Color color = mesh.VertexColors [n];
                        fbxElementArray.Add (new FbxColor (color.r,
                            color.g,
                            color.b,
                            color.a));
                    }

                    // For each face index, point to a texture uv
                    FbxLayerElementArray fbxIndexArray = fbxLayerElement.GetIndexArray ();
                    fbxIndexArray.SetCount (unmergedTriangles.Length);

                    for(int i = 0; i < unmergedTriangles.Length; i++){
                        fbxIndexArray.SetAt (i, unmergedTriangles [i]);
                    }
                    fbxLayer.SetVertexColors (fbxLayerElement);
                }
            }

            /// <summary>
            /// Unity has up to 4 uv sets per mesh. Export all the ones that exist.
            /// </summary>
            /// <param name="fbxMesh">Fbx mesh.</param>
            /// <param name="mesh">Mesh.</param>
            /// <param name="unmergedTriangles">Unmerged triangles.</param>
            protected void ExportUVs(FbxMesh fbxMesh, MeshInfo mesh, int[] unmergedTriangles)
            {
                Vector2[][] uvs = new Vector2[][] {
                    mesh.UV,
                    mesh.mesh.uv2,
                    mesh.mesh.uv3,
                    mesh.mesh.uv4
                };

                int k = 0;
                for (int i = 0; i < uvs.Length; i++) {
                    if (uvs [i] == null || uvs [i].Length == 0) {
                        continue; // don't have these UV's, so skip
                    }

                    FbxLayer fbxLayer = GetLayer (fbxMesh, k);
                    using (var fbxLayerElement = FbxLayerElementUV.Create (fbxMesh, "UVSet" + i))
                    {
                        fbxLayerElement.SetMappingMode (FbxLayerElement.EMappingMode.eByPolygonVertex);
                        fbxLayerElement.SetReferenceMode (FbxLayerElement.EReferenceMode.eIndexToDirect);

                        // set texture coordinates per vertex
                        FbxLayerElementArray fbxElementArray = fbxLayerElement.GetDirectArray ();

                        // TODO: only copy unique UVs into this array, and index appropriately
                        for (int n = 0; n < uvs[i].Length; n++) {
                            fbxElementArray.Add (new FbxVector2 (uvs[i] [n] [0],
                                uvs[i] [n] [1]));
                        }

                        // For each face index, point to a texture uv
                        FbxLayerElementArray fbxIndexArray = fbxLayerElement.GetIndexArray ();
                        fbxIndexArray.SetCount (unmergedTriangles.Length);

                        for(int j = 0; j < unmergedTriangles.Length; j++){
                            fbxIndexArray.SetAt (j, unmergedTriangles [j]);
                        }
                        fbxLayer.SetUVs (fbxLayerElement, FbxLayerElement.EType.eTextureDiffuse);
                    }
                    k++;
                }
            }

            /// <summary>
            /// Takes in a left-handed Vector3, and returns a right-handed FbxVector4.
            /// Helper for ExportComponentAttributes()
            /// </summary>
            /// <returns>The right-handed FbxVector4.</returns>
            private FbxVector4 CreateRightHandedFbxVector4(Vector3 leftHandedVector)
            {
                // negating the x component of the vector converts it from left to right handed coordinates
                return new FbxVector4 (
                    -leftHandedVector[0],
                    leftHandedVector[1],
                    leftHandedVector[2]);
            }

            /// <summary>
            /// Export an Unity Texture
            /// </summary>
            public void ExportTexture (Material unityMaterial, string unityPropName,
                                       FbxSurfaceMaterial fbxMaterial, string fbxPropName)
            {
                if (!unityMaterial) {
                    return;
                }

                // Get the texture on this property, if any.
                if (!unityMaterial.HasProperty (unityPropName)) {
                    return;
                }
                var unityTexture = unityMaterial.GetTexture (unityPropName);
                if (!unityTexture) {
                    return;
                }

                // Find its filename
                var textureSourceFullPath = AssetDatabase.GetAssetPath (unityTexture);
                if (textureSourceFullPath == "") {
                    return;
                }

                // get absolute filepath to texture
                textureSourceFullPath = Path.GetFullPath (textureSourceFullPath);

                if (Verbose)
                    Debug.Log (string.Format ("{2}.{1} setting texture path {0}", textureSourceFullPath, fbxPropName, fbxMaterial.GetName ()));

                // Find the corresponding property on the fbx material.
                var fbxMaterialProperty = fbxMaterial.FindProperty (fbxPropName);
                if (fbxMaterialProperty == null || !fbxMaterialProperty.IsValid ()) {
                    Debug.Log ("property not found");
                    return;
                }

                // Find or create an fbx texture and link it up to the fbx material.
                if (!TextureMap.ContainsKey (textureSourceFullPath)) {
                    var fbxTexture = FbxFileTexture.Create (fbxMaterial, fbxPropName + "_Texture");
                    fbxTexture.SetFileName (textureSourceFullPath);
                    fbxTexture.SetTextureUse (FbxTexture.ETextureUse.eStandard);
                    fbxTexture.SetMappingType (FbxTexture.EMappingType.eUV);
                    TextureMap.Add (textureSourceFullPath, fbxTexture);
                }
                TextureMap [textureSourceFullPath].ConnectDstProperty (fbxMaterialProperty);
            }

            /// <summary>
            /// Get the color of a material, or grey if we can't find it.
            /// </summary>
            public FbxDouble3 GetMaterialColor (Material unityMaterial, string unityPropName, float defaultValue = 1)
            {
                if (!unityMaterial) {
                    return new FbxDouble3(defaultValue);
                }
                if (!unityMaterial.HasProperty (unityPropName)) {
                    return new FbxDouble3(defaultValue);
                }
                var unityColor = unityMaterial.GetColor (unityPropName);
                return new FbxDouble3 (unityColor.r, unityColor.g, unityColor.b);
            }

            /// <summary>
            /// Export (and map) a Unity PBS material to FBX classic material
            /// </summary>
            public FbxSurfaceMaterial ExportMaterial (Material unityMaterial, FbxScene fbxScene)
            {
                if (!unityMaterial)
                    return null;
                
                if (Verbose)
                    Debug.Log (string.Format ("exporting material {0}", unityMaterial.name));
                              
                var materialName = unityMaterial ? unityMaterial.name : "DefaultMaterial";
                if (MaterialMap.ContainsKey (materialName)) {
                    return MaterialMap [materialName];
                }

                // We'll export either Phong or Lambert. Phong if it calls
                // itself specular, Lambert otherwise.
                var shader = unityMaterial ? unityMaterial.shader : null;
                bool specular = shader && shader.name.ToLower ().Contains ("specular");

                var fbxMaterial = specular
                    ? FbxSurfacePhong.Create (fbxScene, materialName)
                    : FbxSurfaceLambert.Create (fbxScene, materialName);

                // Copy the flat colours over from Unity standard materials to FBX.
                fbxMaterial.Diffuse.Set (GetMaterialColor (unityMaterial, "_Color"));
                fbxMaterial.Emissive.Set (GetMaterialColor (unityMaterial, "_EmissionColor"));
                fbxMaterial.Ambient.Set (new FbxDouble3 ());

                fbxMaterial.BumpFactor.Set (unityMaterial && unityMaterial.HasProperty ("_BumpScale") ? unityMaterial.GetFloat ("_BumpScale") : 0);

                if (specular) {
                    (fbxMaterial as FbxSurfacePhong).Specular.Set (GetMaterialColor (unityMaterial, "_SpecColor"));
                }

                // Export the textures from Unity standard materials to FBX.
                ExportTexture (unityMaterial, "_MainTex", fbxMaterial, FbxSurfaceMaterial.sDiffuse);
                ExportTexture (unityMaterial, "_EmissionMap", fbxMaterial, "emissive");
                ExportTexture (unityMaterial, "_BumpMap", fbxMaterial, FbxSurfaceMaterial.sNormalMap);
                if (specular) {
                    ExportTexture (unityMaterial, "_SpecGlosMap", fbxMaterial, FbxSurfaceMaterial.sSpecular);
                }

                MaterialMap.Add (materialName, fbxMaterial);
                return fbxMaterial;
            }

            /// <summary>
            /// Sets up the material to polygon mapping for fbxMesh.
            /// To determine which part of the mesh uses which material, look at the submeshes
            /// and which polygons they represent.
            /// Assuming equal number of materials as submeshes, and that they are in the same order.
            /// (i.e. submesh 1 uses material 1)
            /// </summary>
            /// <param name="fbxMesh">Fbx mesh.</param>
            /// <param name="mesh">Mesh.</param>
            /// <param name="materials">Materials.</param>
            private void AssignLayerElementMaterial(FbxMesh fbxMesh, Mesh mesh, int materialCount)
            {
                // Add FbxLayerElementMaterial to layer 0 of the node
                FbxLayer fbxLayer = fbxMesh.GetLayer (0 /* default layer */);
                if (fbxLayer == null) {
                    fbxMesh.CreateLayer ();
                    fbxLayer = fbxMesh.GetLayer (0 /* default layer */);
                }

                using (var fbxLayerElement = FbxLayerElementMaterial.Create (fbxMesh, "Material")) {
                    // if there is only one material then set everything to that material
                    if (materialCount == 1) {
                        fbxLayerElement.SetMappingMode (FbxLayerElement.EMappingMode.eAllSame);
                        fbxLayerElement.SetReferenceMode (FbxLayerElement.EReferenceMode.eIndexToDirect);

                        FbxLayerElementArray fbxElementArray = fbxLayerElement.GetIndexArray ();
                        fbxElementArray.Add (0);
                    } else {
                        fbxLayerElement.SetMappingMode (FbxLayerElement.EMappingMode.eByPolygon);
                        fbxLayerElement.SetReferenceMode (FbxLayerElement.EReferenceMode.eIndexToDirect);

                        FbxLayerElementArray fbxElementArray = fbxLayerElement.GetIndexArray ();

                        // assuming that each polygon is a triangle
                        // TODO: Add support for other mesh topologies (e.g. quads)
                        fbxElementArray.SetCount (mesh.triangles.Length / 3);

                        for (int i = 0; i < mesh.subMeshCount; i++) {
                            int start = ((int)mesh.GetIndexStart (i)) / 3;
                            int count = ((int)mesh.GetIndexCount (i)) / 3;
                            for (int j = start; j < start + count; j++) {
                                fbxElementArray.SetAt (j, i);
                            }
                        }
                    }
                    fbxLayer.SetMaterials (fbxLayerElement);
                }
            }

            /// <summary>
            /// Unconditionally export this mesh object to the file.
            /// We have decided; this mesh is definitely getting exported.
            /// </summary>
            public FbxMesh ExportMesh (MeshInfo meshInfo, FbxNode fbxNode, FbxScene fbxScene, bool weldVertices = true)
            {
                if (!meshInfo.IsValid)
                    return null;

                NumMeshes++;
                NumTriangles += meshInfo.Triangles.Length / 3;

                // create the mesh structure.
                FbxMesh fbxMesh = FbxMesh.Create (fbxScene, "Scene");

                // Create control points.
                Dictionary<Vector3, int> ControlPointToIndex = new Dictionary<Vector3, int> ();

                int NumControlPoints = 0;
                if (weldVertices) {
                    for (int v = 0; v < meshInfo.VertexCount; v++) {
                        if (ControlPointToIndex.ContainsKey (meshInfo.Vertices [v])) {
                            continue;
                        }
                        ControlPointToIndex [meshInfo.Vertices [v]] = NumControlPoints;

                        NumControlPoints++;
                    }
                    fbxMesh.InitControlPoints (NumControlPoints);

                    // Copy control point data from Unity to FBX.
                    // As we do so, scale the points by 100 to convert
                    // from m to cm.
                    foreach (var controlPoint in ControlPointToIndex.Keys) {
                        fbxMesh.SetControlPointAt (new FbxVector4 (
                            -controlPoint.x*UnitScaleFactor,
                            controlPoint.y*UnitScaleFactor,
                            controlPoint.z*UnitScaleFactor
                        ), ControlPointToIndex [controlPoint]);
                    }
                } else {
                    NumControlPoints = meshInfo.VertexCount;
                    fbxMesh.InitControlPoints (NumControlPoints);

                    // copy control point data from Unity to FBX
                    for (int v = 0; v < NumControlPoints; v++)
                    {
                        // convert from left to right-handed by negating x (Unity negates x again on import)
                        fbxMesh.SetControlPointAt(new FbxVector4 (
                            -meshInfo.Vertices [v].x*UnitScaleFactor,
                            meshInfo.Vertices [v].y*UnitScaleFactor,
                            meshInfo.Vertices [v].z*UnitScaleFactor
                        ), v);
                    }
                }

                foreach (var mat in meshInfo.Materials) {
                    var fbxMaterial = ExportMaterial (mat, fbxScene);
                    if (fbxMaterial!=null)
                        fbxNode.AddMaterial (fbxMaterial);
                }

                /*
                 * Triangles have to be added in reverse order, 
                 * or else they will be inverted on import 
                 * (due to the conversion from left to right handed coords)
                 */
                int[] unmergedTriangles = new int[meshInfo.Triangles.Length];
                int current = 0;
                for (int f = 0; f < meshInfo.Triangles.Length / 3; f++) {
                    fbxMesh.BeginPolygon ();

                    // triangle vertices have to be reordered to be 0,2,1 instead
                    // of 0,1,2, as this gets flipped back during import
                    foreach (int val in new int[]{0,2,1}) {
                        int tri = meshInfo.Triangles [3 * f + val];

                        // Save the triangle order (without merging vertices) so we
                        // properly export UVs, normals, binormals, etc.
                        unmergedTriangles [current] = tri;

                        if (weldVertices) {
                            tri = ControlPointToIndex [meshInfo.Vertices [tri]];
                        }
                        fbxMesh.AddPolygon (tri);

                        current++;
                    }
                    fbxMesh.EndPolygon ();
                }

                AssignLayerElementMaterial (fbxMesh, meshInfo.mesh, meshInfo.Materials.Length);

                ExportComponentAttributes (meshInfo, fbxMesh, unmergedTriangles);

                // set the fbxNode containing the mesh
                fbxNode.SetNodeAttribute (fbxMesh);
                fbxNode.SetShadingMode (FbxNode.EShadingMode.eWireFrame);

                return fbxMesh;
            }

            /// <summary>
            /// Takes a Quaternion and returns a Euler with XYZ rotation order.
            /// Also converts from left (Unity) to righthanded (Maya) coordinates.
            /// 
            /// Note: Cannot simply use the FbxQuaternion.DecomposeSphericalXYZ()
            ///       function as this returns the angle in spherical coordinates 
            ///       instead of Euler angles, which Maya does not import properly. 
            /// </summary>
            /// <returns>Euler with XYZ rotation order.</returns>
            public static FbxDouble3 QuaternionToXYZEuler(Quaternion q)
            {
                FbxQuaternion quat = new FbxQuaternion (q.x, q.y, q.z, q.w);
                FbxAMatrix m = new FbxAMatrix ();
                m.SetQ (quat);
                var vector4 = m.GetR ();

                // Negate the y and z values of the rotation to convert 
                // from Unity to Maya coordinates (left to righthanded).
                var result = new FbxDouble3 (vector4.X, -vector4.Y, -vector4.Z);

                return result;
            }

            // get a fbxNode's global default position.
            protected void ExportTransform (UnityEngine.Transform unityTransform, FbxNode fbxNode, Vector3 newCenter, TransformExportType exportType)
            {
                // Fbx rotation order is XYZ, but Unity rotation order is ZXY.
                // This causes issues when converting euler to quaternion, causing the final
                // rotation to be slighlty off.
                // Fixed by exporting the rotations as eulers with XYZ rotation order.
                fbxNode.SetRotationOrder (FbxNode.EPivotSet.eSourcePivot, FbxEuler.EOrder.eOrderXYZ);

                UnityEngine.Vector3 unityTranslate;
                FbxDouble3 unityRotate;
                UnityEngine.Vector3 unityScale;

                switch (exportType) {
                case TransformExportType.Reset:
                    unityTranslate = Vector3.zero;
                    unityRotate = new FbxDouble3 (0);
                    unityScale = Vector3.one;
                    break;
                case TransformExportType.Global:
<<<<<<< HEAD
                    unityTranslate = unityTransform.position;
                    unityRotate = QuaternionToXYZEuler(unityTransform.rotation);
=======
                    unityTranslate = GetRecenteredTranslation(unityTransform, newCenter);
                    unityRotate = unityTransform.rotation.eulerAngles;
>>>>>>> 4d9b4c40
                    unityScale = unityTransform.lossyScale;
                    break;
                default: /*case TransformExportType.Local*/
                    unityTranslate = unityTransform.localPosition;
                    unityRotate = QuaternionToXYZEuler(unityTransform.localRotation);
                    unityScale = unityTransform.localScale;
                    break;
                }

                // transfer transform data from Unity to Fbx
                // Negating the x value of the translation to convert from Unity
                // to Maya coordinates (left to righthanded).
                // Scaling the translation by 100 to convert from m to cm.
                var fbxTranslate = new FbxDouble3 (
                    -unityTranslate.x*UnitScaleFactor,
                    unityTranslate.y*UnitScaleFactor,
                    unityTranslate.z*UnitScaleFactor
                );
                var fbxRotate = unityRotate;
                var fbxScale = new FbxDouble3 (unityScale.x, unityScale.y, unityScale.z);

                // set the local position of fbxNode
                fbxNode.LclTranslation.Set (fbxTranslate);
                fbxNode.LclRotation.Set (fbxRotate);
                fbxNode.LclScaling.Set (fbxScale);

                return;
            }

            /// <summary>
            /// if this game object is a model prefab then export with shared components
            /// </summary>
            protected bool ExportInstance (GameObject unityGo, FbxNode fbxNode, FbxScene fbxScene)
            {
                PrefabType unityPrefabType = PrefabUtility.GetPrefabType(unityGo);

                if (unityPrefabType != PrefabType.PrefabInstance) return false;

                Object unityPrefabParent = PrefabUtility.GetPrefabParent (unityGo);

                if (Verbose)
                    Debug.Log (string.Format ("exporting instance {0}({1})", unityGo.name, unityPrefabParent.name));

                FbxMesh fbxMesh = null;

                if (!SharedMeshes.TryGetValue (unityPrefabParent.name, out fbxMesh))
                {
                    bool weldVertices = FbxExporters.EditorTools.ExportSettings.instance.weldVertices;
                    fbxMesh = ExportMesh (GetMeshInfo (unityGo), fbxNode, fbxScene, weldVertices);
                    if (fbxMesh != null) {
                        SharedMeshes [unityPrefabParent.name] = fbxMesh;
                    }
                }

                if (fbxMesh == null) return false;

                // set the fbxNode containing the mesh
                fbxNode.SetNodeAttribute (fbxMesh);
                fbxNode.SetShadingMode (FbxNode.EShadingMode.eWireFrame);

                return true;
            }

            /// <summary>
            /// Unconditionally export components on this game object
            /// </summary>
            protected int ExportComponents (
                GameObject  unityGo, FbxScene fbxScene, FbxNode fbxNodeParent,
                int exportProgress, int objectCount, Vector3 newCenter,
                TransformExportType exportType = TransformExportType.Local)
            {
                int numObjectsExported = exportProgress;

                if (FbxExporters.EditorTools.ExportSettings.instance.mayaCompatibleNames) {
                    unityGo.name = ConvertToMayaCompatibleName (unityGo.name);
                }

                // create an FbxNode and add it as a child of parent
                FbxNode fbxNode = FbxNode.Create (fbxScene, unityGo.name);
                NumNodes++;

                numObjectsExported++;
                if (EditorUtility.DisplayCancelableProgressBar (
                        ProgressBarTitle,
                        string.Format ("Creating FbxNode {0}/{1}", numObjectsExported, objectCount),
                        (numObjectsExported / (float)objectCount) * 0.5f)) {
                    // cancel silently
                    return -1;
                }

                ExportTransform ( unityGo.transform, fbxNode, newCenter, exportType);

                // try exporting mesh as an instance, export regularly if we cannot
                if (!ExportInstance (unityGo, fbxNode, fbxScene)) {
                    bool weldVertices = FbxExporters.EditorTools.ExportSettings.instance.weldVertices;
                    ExportMesh (GetMeshInfo (unityGo), fbxNode, fbxScene, weldVertices);
                }

                if (Verbose)
                    Debug.Log (string.Format ("exporting {0}", fbxNode.GetName ()));

                fbxNodeParent.AddChild (fbxNode);

                // now  unityGo  through our children and recurse
                foreach (Transform childT in  unityGo.transform) {
                    numObjectsExported = ExportComponents (childT.gameObject, fbxScene, fbxNode, numObjectsExported, objectCount, newCenter);
                }
                return numObjectsExported;
            }

            /// <summary>
            /// A count of how many GameObjects we are exporting, to have a rough
            /// idea of how long creating the scene will take.
            /// </summary>
            /// <returns>The hierarchy count.</returns>
            /// <param name="exportSet">Export set.</param>
            public int GetHierarchyCount (HashSet<GameObject> exportSet)
            {
                int count = 0;
                Queue<GameObject> queue = new Queue<GameObject> (exportSet);
                while (queue.Count > 0) {
                    var obj = queue.Dequeue ();
                    var objTransform = obj.transform;
                    foreach (Transform child in objTransform) {
                        queue.Enqueue (child.gameObject);
                    }
                    count++;
                }
                return count;
            }

            /// <summary>
            /// Removes objects that will already be exported anyway.
            /// E.g. if a parent and its child are both selected, then the child
            ///      will be removed from the export set.
            /// </summary>
            /// <returns>The revised export set</returns>
            /// <param name="unityExportSet">Unity export set.</param>
            public static HashSet<GameObject> RemoveRedundantObjects(IEnumerable<UnityEngine.Object> unityExportSet)
            {
                // basically just remove the descendents from the unity export set
                HashSet<GameObject> toExport = new HashSet<GameObject> ();
                HashSet<UnityEngine.Object> hashedExportSet = new HashSet<Object> (unityExportSet);

                foreach(var obj in unityExportSet){
                    var unityGo = GetGameObject (obj);

                    if (unityGo) {
                        // if any of this nodes ancestors is already in the export set,
                        // then ignore it, it will get exported already
                        bool parentInSet = false;
                        var parent = unityGo.transform.parent;
                        while (parent != null) {
                            if (hashedExportSet.Contains (parent.gameObject)) {
                                parentInSet = true;
                                break;
                            }
                            parent = parent.parent;
                        }

                        if (!parentInSet) {
                            toExport.Add (unityGo);
                        }
                    }
                }
                return toExport;
            }

            /// <summary>
            /// Recursively go through the hierarchy, unioning the bounding box centers
            /// of all the children, to find the combined bounds.
            /// </summary>
            /// <param name="t">Transform.</param>
            /// <param name="boundsUnion">The Bounds that is the Union of all the bounds on this transform's hierarchy.</param>
            private void EncapsulateBounds(Transform t, ref Bounds boundsUnion)
            {
                var bounds = GetBounds (t);
                boundsUnion.Encapsulate (bounds);

                foreach (Transform child in t) {
                    EncapsulateBounds (child, ref boundsUnion);
                }
            }

            /// <summary>
            /// Gets the bounds of a transform. 
            /// Looks first at the Renderer, then Mesh, then Collider.
            /// Default to a bounds with center transform.position and size zero.
            /// </summary>
            /// <returns>The bounds.</returns>
            /// <param name="t">Transform.</param>
            private Bounds GetBounds(Transform t)
            {
                var renderer = t.GetComponent<Renderer> ();
                if (renderer) {
                    return renderer.bounds;
                }
                var mesh = t.GetComponent<Mesh> ();
                if (mesh) {
                    return mesh.bounds;
                }
                var collider = t.GetComponent<Collider> ();
                if (collider) {
                    return collider.bounds;
                }
                return new Bounds(t.position, Vector3.zero);
            }

            /// <summary>
            /// Finds the center of a group of GameObjects.
            /// </summary>
            /// <returns>Center of gameObjects.</returns>
            /// <param name="gameObjects">Game objects.</param>
            private Vector3 FindCenter(IEnumerable<GameObject> gameObjects)
            {
                Bounds bounds = new Bounds();
                // Assign the initial bounds to first GameObject's bounds
                // (if we initialize the bounds to 0, then 0 will be part of the bounds)
                foreach (var go in gameObjects) {
                    var tempBounds = GetBounds (go.transform);
                    bounds = new Bounds (tempBounds.center, tempBounds.size);
                    break;
                }
                foreach (var go in gameObjects) {
                    EncapsulateBounds (go.transform, ref bounds);
                }
                return bounds.center;
            }

            /// <summary>
            /// Gets the recentered translation.
            /// </summary>
            /// <returns>The recentered translation.</returns>
            /// <param name="t">Transform.</param>
            /// <param name="center">Center point.</param>
            private Vector3 GetRecenteredTranslation(Transform t, Vector3 center)
            {
                return t.position - center;
            }

            public enum TransformExportType { Local, Global, Reset };

            /// <summary>
            /// Export all the objects in the set.
            /// Return the number of objects in the set that we exported.
            /// </summary>
            public int ExportAll (IEnumerable<UnityEngine.Object> unityExportSet)
            {
                exportCancelled = false;
                Verbose = true;
                try {
                    // Create the FBX manager
                    using (var fbxManager = FbxManager.Create ()) {
                        // Configure fbx IO settings.
                        fbxManager.SetIOSettings (FbxIOSettings.Create (fbxManager, Globals.IOSROOT));

                        // Export texture as embedded
                        if(EditorTools.ExportSettings.instance.embedTextures){
                            fbxManager.GetIOSettings ().SetBoolProp (Globals.EXP_FBX_EMBEDDED, true);
                        }

                        // Create the exporter
                        var fbxExporter = FbxExporter.Create (fbxManager, "Exporter");

                        // Initialize the exporter.
                        // fileFormat must be binary if we are embedding textures
                        int fileFormat = EditorTools.ExportSettings.instance.embedTextures? -1 :
                            fbxManager.GetIOPluginRegistry ().FindWriterIDByDescription ("FBX ascii (*.fbx)");

                        bool status = fbxExporter.Initialize (LastFilePath, fileFormat, fbxManager.GetIOSettings ());
                        // Check that initialization of the fbxExporter was successful
                        if (!status)
                            return 0;

                        // Set compatibility to 2014
                        fbxExporter.SetFileExportVersion ("FBX201400");

                        // Set the progress callback.
                        fbxExporter.SetProgressCallback (ExportProgressCallback);

                        // Create a scene
                        var fbxScene = FbxScene.Create (fbxManager, "Scene");

                        // set up the scene info
                        FbxDocumentInfo fbxSceneInfo = FbxDocumentInfo.Create (fbxManager, "SceneInfo");
                        fbxSceneInfo.mTitle = Title;
                        fbxSceneInfo.mSubject = Subject;
                        fbxSceneInfo.mAuthor = "Unity Technologies";
                        fbxSceneInfo.mRevision = "1.0";
                        fbxSceneInfo.mKeywords = Keywords;
                        fbxSceneInfo.mComment = Comments;
                        fbxScene.SetSceneInfo (fbxSceneInfo);

                        // Set up the axes (Y up, Z forward, X to the right) and units (centimeters)
                        // Exporting in centimeters as this is the default unit for FBX files, and easiest
                        // to work with when importing into Maya or Max
                        var fbxSettings = fbxScene.GetGlobalSettings ();
                        fbxSettings.SetSystemUnit (FbxSystemUnit.cm);

                        // The Unity axis system has Y up, Z forward, X to the right (left handed system with odd parity).
                        // The Maya axis system has Y up, Z forward, X to the left (right handed system with odd parity).
                        // We need to export right-handed for Maya because ConvertScene can't switch handedness:
                        // https://forums.autodesk.com/t5/fbx-forum/get-confused-with-fbxaxissystem-convertscene/td-p/4265472
                        fbxSettings.SetAxisSystem (FbxAxisSystem.MayaYUp);

                        // export set of object
                        FbxNode fbxRootNode = fbxScene.GetRootNode ();
                        // stores how many objects we have exported, -1 if export was cancelled
                        int exportProgress = 0;
                        var revisedExportSet = RemoveRedundantObjects(unityExportSet);
                        int count = GetHierarchyCount (revisedExportSet);

                        if(revisedExportSet.Count == 1){
                            foreach(var unityGo in revisedExportSet){
                                exportProgress = this.ExportComponents (
                                    unityGo, fbxScene, fbxRootNode, exportProgress,
                                    count, Vector3.zero, TransformExportType.Reset);
                                if (exportProgress < 0) {
                                    Debug.LogWarning ("Export Cancelled");
                                    return 0;
                                }
                            }
                        }
                        else{
                            // find the center of the export set
                            Vector3 center = EditorTools.ExportSettings.instance.centerObjects? FindCenter(revisedExportSet) : Vector3.zero;

                            foreach (var unityGo in revisedExportSet) {
                                exportProgress = this.ExportComponents (unityGo, fbxScene, fbxRootNode,
                                    exportProgress, count, center, TransformExportType.Global);
                                if (exportProgress < 0) {
                                    Debug.LogWarning ("Export Cancelled");
                                    return 0;
                                }
                            }
                        }

                        // Export the scene to the file.
                        status = fbxExporter.Export (fbxScene);

                        // cleanup
                        fbxScene.Destroy ();
                        fbxExporter.Destroy ();

                        if (exportCancelled) {
                            Debug.LogWarning ("Export Cancelled");
                            // delete the file that got created
                            EditorApplication.update += DeleteFile;
                            return 0;
                        }

                        return status == true ? NumNodes : 0;
                    }
                } finally {
                    // You must clear the progress bar when you're done,
                    // otherwise it never goes away and many actions in Unity
                    // are blocked (e.g. you can't quit).
                    EditorUtility.ClearProgressBar ();
                }
            }

            static bool exportCancelled = false;

            static bool ExportProgressCallback (float percentage, string status)
            {
                // Convert from percentage to [0,1].
                // Then convert from that to [0.5,1] because the first half of
                // the progress bar was for creating the scene.
                var progress01 = 0.5f * (1f + (percentage / 100.0f));

                bool cancel = EditorUtility.DisplayCancelableProgressBar (ProgressBarTitle, "Exporting Scene...", progress01);

                if (cancel) {
                    exportCancelled = true;
                }

                // Unity says "true" for "cancel"; FBX wants "true" for "continue"
                return !cancel;
            }

            static void DeleteFile ()
            {
                if (File.Exists (LastFilePath)) {
                    try {
                        File.Delete (LastFilePath);
                    } catch (IOException) {
                    }

                    if (File.Exists (LastFilePath)) {
                        Debug.LogWarning ("Failed to delete file: " + LastFilePath);
                    }
                } else {
                    EditorApplication.update -= DeleteFile;
                    AssetDatabase.Refresh ();
                }
            }

            /// <summary>
            /// create menu item in the File menu
            /// </summary>
            [MenuItem (MenuItemName, false)]
            public static void OnMenuItem ()
            {
                OnExport ();
            }

            /// <summary>
            // Validate the menu item defined by the function above.
            /// </summary>
            [MenuItem (MenuItemName, true)]
            public static bool OnValidateMenuItem ()
            {
                return true;
            }

            // Add a menu item called "Export Model..." to a GameObject's context menu.
            // NOTE: The ellipsis at the end of the Menu Item name prevents the context
            //       from being passed to command, thus resulting in OnContextItem()
            //       being called only once regardless of what is selected.
            [MenuItem ("GameObject/Export Model...", false, 30)]
            static void OnContextItem (MenuCommand command)
            {
                OnExport ();
            }

            //
            // export mesh info from Unity
            //
            ///<summary>
            ///Information about the mesh that is important for exporting.
            ///</summary>
            public struct MeshInfo
            {
                /// <summary>
                /// The transform of the mesh.
                /// </summary>
                public Matrix4x4 xform;
                public Mesh mesh;

                /// <summary>
                /// The gameobject in the scene to which this mesh is attached.
                /// This can be null: don't rely on it existing!
                /// </summary>
                public GameObject unityObject;

                /// <summary>
                /// Return true if there's a valid mesh information
                /// </summary>
                /// <value>The vertex count.</value>
                public bool IsValid { get { return mesh != null; } }

                /// <summary>
                /// Gets the vertex count.
                /// </summary>
                /// <value>The vertex count.</value>
                public int VertexCount { get { return mesh.vertexCount; } }

                /// <summary>
                /// Gets the triangles. Each triangle is represented as 3 indices from the vertices array.
                /// Ex: if triangles = [3,4,2], then we have one triangle with vertices vertices[3], vertices[4], and vertices[2]
                /// </summary>
                /// <value>The triangles.</value>
                public int [] Triangles { get { return mesh.triangles; } }

                /// <summary>
                /// Gets the vertices, represented in local coordinates.
                /// </summary>
                /// <value>The vertices.</value>
                public Vector3 [] Vertices { get { return mesh.vertices; } }

                /// <summary>
                /// Gets the normals for the vertices.
                /// </summary>
                /// <value>The normals.</value>
                public Vector3 [] Normals { get { return mesh.normals; } }

                /// <summary>
                /// TODO: Gets the binormals for the vertices.
                /// </summary>
                /// <value>The normals.</value>
                private Vector3[] m_Binormals;

                public Vector3 [] Binormals {
                    get {
                        /// NOTE: LINQ
                        ///    return mesh.normals.Zip (mesh.tangents, (first, second)
                        ///    => Math.cross (normal, tangent.xyz) * tangent.w
                        if (m_Binormals == null || m_Binormals.Length == 0) 
                        {
                            m_Binormals = new Vector3 [mesh.normals.Length];

                            for (int i = 0; i < mesh.normals.Length; i++)
                                m_Binormals [i] = Vector3.Cross (mesh.normals [i],
                                    mesh.tangents [i])
                                * mesh.tangents [i].w;

                        }
                        return m_Binormals;
                    }
                }

                /// <summary>
                /// TODO: Gets the tangents for the vertices.
                /// </summary>
                /// <value>The tangents.</value>
                public Vector4 [] Tangents { get { return mesh.tangents; } }

                /// <summary>
                /// TODO: Gets the tangents for the vertices.
                /// </summary>
                /// <value>The tangents.</value>
                public Color32 [] VertexColors { get { return mesh.colors32; } }

                /// <summary>
                /// Gets the uvs.
                /// </summary>
                /// <value>The uv.</value>
                public Vector2 [] UV { get { return mesh.uv; } }

                /// <summary>
                /// The material used, if any; otherwise null.
                /// We don't support multiple materials on one gameobject.
                /// </summary>
                public Material[] Materials {
                    get {
                        if (!unityObject) {
                            return null;
                        }
                        var renderer = unityObject.GetComponent<Renderer> ();
                        if (!renderer) {
                            return null;
                        }

                        if (FbxExporters.EditorTools.ExportSettings.instance.mayaCompatibleNames) {
                            foreach (var mat in renderer.sharedMaterials) {
                                if (mat) {
                                    mat.name = ConvertToMayaCompatibleName (mat.name);
                                }
                            }
                        }

                        // .material instantiates a new material, which is bad
                        // most of the time.
                        return renderer.sharedMaterials;
                    }
                }

                /// <summary>
                /// Initializes a new instance of the <see cref="MeshInfo"/> struct.
                /// </summary>
                /// <param name="mesh">A mesh we want to export</param>
                public MeshInfo (Mesh mesh)
                {
                    this.mesh = mesh;
                    this.xform = Matrix4x4.identity;
                    this.unityObject = null;
                    this.m_Binormals = null;
                }

                /// <summary>
                /// Initializes a new instance of the <see cref="MeshInfo"/> struct.
                /// </summary>
                /// <param name="gameObject">The GameObject the mesh is attached to.</param>
                /// <param name="mesh">A mesh we want to export</param>
                public MeshInfo (GameObject gameObject, Mesh mesh)
                {
                    this.mesh = mesh;
                    this.xform = gameObject.transform.localToWorldMatrix;
                    this.unityObject = gameObject;
                    this.m_Binormals = null;
                }
            }

            /// <summary>
            /// Get the GameObject
            /// </summary>
            private static GameObject GetGameObject (Object obj)
            {
                if (obj is UnityEngine.Transform) {
                    var xform = obj as UnityEngine.Transform;
                    return xform.gameObject;
                } else if (obj is UnityEngine.GameObject) {
                    return obj as UnityEngine.GameObject;
                } else if (obj is MonoBehaviour) {
                    var mono = obj as MonoBehaviour;
                    return mono.gameObject;
                }

                return null;
            }

            /// <summary>
            /// Get a mesh renderer's mesh.
            /// </summary>
            private MeshInfo GetMeshInfo (GameObject gameObject, bool requireRenderer = true)
            {
                // Two possibilities: it's a skinned mesh, or we have a mesh filter.
                Mesh mesh;
                var meshFilter = gameObject.GetComponent<MeshFilter> ();
                if (meshFilter) {
                    mesh = meshFilter.sharedMesh;
                } else {
                    var renderer = gameObject.GetComponent<SkinnedMeshRenderer> ();
                    if (!renderer) {
                        mesh = null;
                    } else {
                        mesh = new Mesh ();
                        renderer.BakeMesh (mesh);
                    }
                }
                if (!mesh) {
                    return new MeshInfo ();
                }
                return new MeshInfo (gameObject, mesh);
            }

            /// <summary>
            /// Number of nodes exported including siblings and decendents
            /// </summary>
            public int NumNodes { private set; get; }

            /// <summary>
            /// Number of meshes exported
            /// </summary>
            public int NumMeshes { private set; get; }

            /// <summary>
            /// Number of triangles exported
            /// </summary>
            public int NumTriangles { private set; get; }

            /// <summary>
            /// Clean up this class on garbage collection
            /// </summary>
            public void Dispose ()
            {
            }

            public bool Verbose { private set; get; }

            /// <summary>
            /// manage the selection of a filename
            /// </summary>
            static string LastFilePath { get; set; }

            const string Extension = "fbx";

            private static string MakeFileName (string basename = "test", string extension = "fbx")
            {
                return basename + "." + extension;
            }

            private static void OnExport ()
            {
                // Now that we know we have stuff to export, get the user-desired path.
                var directory = string.IsNullOrEmpty (LastFilePath)
                					  ? Application.dataPath
                					  : System.IO.Path.GetDirectoryName (LastFilePath);

                GameObject [] selectedGOs = Selection.GetFiltered<GameObject> (SelectionMode.TopLevel);
                string filename = null;
                if (selectedGOs.Length == 1) {
                    filename = ConvertToValidFilename (selectedGOs [0].name + ".fbx");
                } else {
                    filename = string.IsNullOrEmpty (LastFilePath)
                        ? MakeFileName (basename: FileBaseName, extension: Extension)
                        : System.IO.Path.GetFileName (LastFilePath);
                }

                var title = string.Format ("Export Model FBX ({0})", FileBaseName);

                var filePath = EditorUtility.SaveFilePanel (title, directory, filename, "fbx");

                if (string.IsNullOrEmpty (filePath)) {
                    return;
                }

                if (ExportObjects (filePath) != null) {
                    // refresh the asset database so that the file appears in the
                    // asset folder view.
                    AssetDatabase.Refresh ();
                }
            }

            /// <summary>
            /// Export a list of (Game) objects to FBX file. 
            /// Use the SaveFile panel to allow user to enter a file name.
            /// <summary>
            public static object ExportObjects (string filePath, UnityEngine.Object[] objects = null)
            {
                LastFilePath = filePath;

                using (var fbxExporter = Create ()) {
                    // ensure output directory exists
                    EnsureDirectory (filePath);

                    if (objects == null) {
                        objects = Selection.objects;
                    }

                    if (fbxExporter.ExportAll (objects) > 0) {
                        string message = string.Format ("Successfully exported: {0}", filePath);
                        UnityEngine.Debug.Log (message);

                        return filePath;
                    }
                }
                return null;
            }

            private static void EnsureDirectory (string path)
            {
                //check to make sure the path exists, and if it doesn't then
                //create all the missing directories.
                FileInfo fileInfo = new FileInfo (path);

                if (!fileInfo.Exists) {
                    Directory.CreateDirectory (fileInfo.Directory.FullName);
                }
            }

            /// <summary>
            /// Removes the diacritics (i.e. accents) from letters.
            /// e.g. é becomes e
            /// </summary>
            /// <returns>Text with accents removed.</returns>
            /// <param name="text">Text.</param>
            private static string RemoveDiacritics(string text) 
            {
                var normalizedString = text.Normalize(System.Text.NormalizationForm.FormD);
                var stringBuilder = new System.Text.StringBuilder();

                foreach (var c in normalizedString)
                {
                    var unicodeCategory = System.Globalization.CharUnicodeInfo.GetUnicodeCategory(c);
                    if (unicodeCategory != System.Globalization.UnicodeCategory.NonSpacingMark)
                    {
                        stringBuilder.Append(c);
                    }
                }

                return stringBuilder.ToString().Normalize(System.Text.NormalizationForm.FormC);
            }

            private static string ConvertToMayaCompatibleName(string name)
            {
                string newName = RemoveDiacritics (name);

                if (char.IsDigit (newName [0])) {
                    newName = newName.Insert (0, InvalidCharReplacement.ToString());
                }

                for (int i = 0; i < newName.Length; i++) {
                    if (!char.IsLetterOrDigit (newName, i)) {
                        if (i < newName.Length-1 && newName [i] == MayaNamespaceSeparator) {
                            continue;
                        }
                        newName = newName.Replace (newName [i], InvalidCharReplacement);
                    }
                }
                return newName;
            }

            public static string ConvertToValidFilename(string filename)
            {
                return System.Text.RegularExpressions.Regex.Replace (filename, 
                    RegexCharStart + new string(Path.GetInvalidFileNameChars()) + RegexCharEnd,
                    InvalidCharReplacement.ToString()
                );
            }
        }
    }
}<|MERGE_RESOLUTION|>--- conflicted
+++ resolved
@@ -545,13 +545,8 @@
                     unityScale = Vector3.one;
                     break;
                 case TransformExportType.Global:
-<<<<<<< HEAD
-                    unityTranslate = unityTransform.position;
+                    unityTranslate = GetRecenteredTranslation(unityTransform, newCenter);
                     unityRotate = QuaternionToXYZEuler(unityTransform.rotation);
-=======
-                    unityTranslate = GetRecenteredTranslation(unityTransform, newCenter);
-                    unityRotate = unityTransform.rotation.eulerAngles;
->>>>>>> 4d9b4c40
                     unityScale = unityTransform.lossyScale;
                     break;
                 default: /*case TransformExportType.Local*/
