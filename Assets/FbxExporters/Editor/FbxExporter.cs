--- conflicted
+++ resolved
@@ -88,7 +88,7 @@
 
             const string AnimOnlyMenuItemName = "GameObject/Export Animation Only...";
 
-            public const string FileBaseName = "Untitled";
+            const string FileBaseName = "Untitled";
 
             const string ProgressBarTitle = "Fbx Export";
 
@@ -3577,13 +3577,10 @@
             private string m_tempFilePath { get; set; }
             private string m_lastFilePath { get; set; }
 
-<<<<<<< HEAD
-            public const string Extension = "fbx";
-            public const string PrefabExtension = "prefab";
-=======
             const string kFBXFileExtension = "fbx";
->>>>>>> 930662b1
-			
+			public const string prefabExtension = "prefab";
+
+
             public enum AnimationExportType{
                 timelineAnimationClip,
                 timelineAnimationTrack,
@@ -3592,11 +3589,7 @@
             }
 
 
-<<<<<<< HEAD
-            public static string MakeFileName (string basename = "test", string extension = "fbx")
-=======
-            private static string MakeFileName (string basename = "test", string extension = kFBXFileExtension)
->>>>>>> 930662b1
+            public static string MakeFileName (string basename = "test", string extension = kFBXFileExtension)
             {
                 return basename + "." + extension;
             }
