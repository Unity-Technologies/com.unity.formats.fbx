--- conflicted
+++ resolved
@@ -412,6 +412,7 @@
                 set{
                     m_isTimelineAnim = value;
                     if (m_isTimelineAnim) {
+                        m_previousInclude = ExportSettings.instance.exportModelSettings.info.ModelAnimIncludeOption;
                         ExportSettings.instance.exportModelSettings.info.SetModelAnimIncludeOption(ExportSettings.Include.Anim);
                     }
                     if (m_innerEditor) {
@@ -471,24 +472,8 @@
             protected int SetGameObjectsToExport(IEnumerable<UnityEngine.Object> toExport){
                 ToExport = toExport.ToArray ();
 
-<<<<<<< HEAD
-            private void SetAnimationExportType(bool isTimelineAnim){
-                m_isTimelineAnim = isTimelineAnim;
-                if (m_isTimelineAnim) {
-                    m_previousInclude = ExportSettings.instance.exportModelSettings.info.ModelAnimIncludeOption;
-                    ExportSettings.instance.exportModelSettings.info.SetModelAnimIncludeOption(ExportSettings.Include.Anim);
-                }
-                if (m_innerEditor) {
-                    var exportModelSettingsEditor = m_innerEditor as ExportModelSettingsEditor;
-                    if (exportModelSettingsEditor) {
-                        exportModelSettingsEditor.DisableIncludeDropdown(m_isTimelineAnim);
-                    }
-                }
-            }
-=======
                 TransferAnimationSource = null;
                 TransferAnimationDest = null;
->>>>>>> 99c2e0ae
 
                 // if only one object selected, set transfer source/dest to this object
                 if (ToExport.Length == 1 || (IsTimelineAnim && ToExport.Length > 0)) {
@@ -527,7 +512,6 @@
                 }
             }
 
-<<<<<<< HEAD
             protected void OnDisable()
             {
                 RestoreSettings ();
@@ -538,19 +522,12 @@
             /// </summary>
             protected virtual void RestoreSettings()
             {
-                if (m_isTimelineAnim) {
+                if (IsTimelineAnim) {
                     ExportSettings.instance.exportModelSettings.info.SetModelAnimIncludeOption(m_previousInclude);
                     SaveExportSettings ();
                 }
             }
 
-            protected override bool DisableNameSelection ()
-            {
-                return m_isPlayableDirector;
-            }
-
-=======
->>>>>>> 99c2e0ae
             protected override void Export(){
                 var folderPath = ExportSettings.GetFbxAbsoluteSavePath ();
                 var filePath = System.IO.Path.Combine (folderPath, m_exportFileName + ".fbx");
