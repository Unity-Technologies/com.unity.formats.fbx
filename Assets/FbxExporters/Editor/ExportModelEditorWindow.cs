--- conflicted
+++ resolved
@@ -1,4 +1,4 @@
-﻿using System.Collections;
+using System.Collections;
 using System.Collections.Generic;
 using UnityEngine;
 using UnityEditor;
@@ -513,7 +513,6 @@
                 }
             }
 
-<<<<<<< HEAD
             protected void OnDisable()
             {
                 RestoreSettings ();
@@ -530,15 +529,12 @@
                 }
             }
 
-            protected override void Export(){
-=======
+
             protected override bool Export(){
                 if (string.IsNullOrEmpty (m_exportFileName)) {
                     Debug.LogError ("FbxExporter: Please specify an fbx filename");
                     return false;
-                }
-
->>>>>>> 499ddca3
+
                 var folderPath = ExportSettings.GetFbxAbsoluteSavePath ();
                 var filePath = System.IO.Path.Combine (folderPath, m_exportFileName + ".fbx");
 
