using UnityEngine;
using UnityEditor;
using System;
using System.Collections.Generic;

namespace FbxExporters.Editor
{
<<<<<<< HEAD
    abstract class DCCIntegration
    {
        public abstract string DccDisplayName { get; }
        public abstract string IntegrationZipPath { get; }
=======
    public class Integrations
    {
        private const string MODULE_FILENAME = "UnityFbxForMaya";
        private const string PACKAGE_NAME = "FbxExporters";
        private const string VERSION_FILENAME = "README.txt";
        private const string VERSION_FIELD = "VERSION";
        private const string VERSION_TAG = "{Version}";
        private const string PROJECT_TAG = "{UnityProject}";
        private const string INTEGRATION_TAG = "{UnityIntegrationsPath}";

        private const string FBX_EXPORT_SETTINGS_PATH = "/Integrations/Autodesk/maya/scripts/unityFbxExportSettings.mel";

        private const string MAYA_INSTRUCTION_FILENAME = "_safe_to_delete/_temp.txt";
>>>>>>> b685dbad

        private static string m_integrationFolderPath = null;
        public static string INTEGRATION_FOLDER_PATH
        {
            get{
                if (string.IsNullOrEmpty (m_integrationFolderPath)) {
                    m_integrationFolderPath = Application.dataPath;
                }
                return m_integrationFolderPath;
            }
            set{
                if (!string.IsNullOrEmpty (value) && System.IO.Directory.Exists (value)) {
                    m_integrationFolderPath = value;
                } else {
                    Debug.LogError (string.Format("Failed to set integration folder path, invalid directory \"{0}\"", value));
                }
            }
        }

        public void SetIntegrationFolderPath(string path){
            INTEGRATION_FOLDER_PATH = path;
        }

        /// <summary>
        /// Gets the integration zip full path as an absolute Unity-style path.
        /// </summary>
        /// <returns>The integration zip full path.</returns>
        public string GetIntegrationZipFullPath()
        {
            return Application.dataPath + "/" + IntegrationZipPath;
        }

        /// <summary>
        /// Gets the project path.
        /// </summary>
        /// <returns>The project path.</returns>
        public static string GetProjectPath()
        {
            return System.IO.Directory.GetParent(Application.dataPath).FullName.Replace("\\","/");
        }

        /// <summary>
        /// Installs the integration using the provided executable.
        /// </summary>
        /// <returns>The integration.</returns>
        /// <param name="exe">Exe.</param>
        public abstract int InstallIntegration(string exe);

        /// <summary>
        /// Determines if folder is already unzipped at the specified path.
        /// </summary>
        /// <returns><c>true</c> if folder is already unzipped at the specified path; otherwise, <c>false</c>.</returns>
        /// <param name="path">Path.</param>
        public abstract bool FolderAlreadyUnzippedAtPath (string path);
    }


    class MayaIntegration : DCCIntegration
    {
        public override string DccDisplayName { get { return "Maya"; } }

        private const string MODULE_FILENAME = "unityoneclick";
        private const string PACKAGE_NAME = "FbxExporters";
        private const string VERSION_FILENAME = "README.txt";
        private const string VERSION_FIELD = "VERSION";
        private const string VERSION_TAG = "{Version}";
        private const string PROJECT_TAG = "{UnityProject}";
        private const string INTEGRATION_TAG = "{UnityIntegrationsPath}";

        private const string FBX_EXPORT_SETTINGS_PATH = "/Integrations/Autodesk/maya/scripts/unityFbxExportSettings.mel";

        private const string MAYA_INSTRUCTION_FILENAME = "_safe_to_delete/_temp.txt";

        public override string IntegrationZipPath { get { return "FbxExporters/UnityFbxForMaya.zip"; } }

        public const string MODULE_TEMPLATE_PATH = "Integrations/Autodesk/maya/" + MODULE_FILENAME + ".txt";

        public const string TEMP_SAVE_PATH = "_safe_to_delete";


        private static string MAYA_MODULES_PATH {
            get {
                switch (Application.platform) {
                case RuntimePlatform.WindowsEditor:
                    return "maya/modules";
                case RuntimePlatform.OSXEditor:
                    return "Library/Preferences/Autodesk/Maya/modules";
                default:
                    throw new NotImplementedException ();
                }
            }
        }

        // Use string to define escaped quote
        // Windows needs the backslash
        private static string ESCAPED_QUOTE {
            get {
                switch (Application.platform) {
                case RuntimePlatform.WindowsEditor:
                    return "\\\"";
                case RuntimePlatform.OSXEditor:
                    return "\"";
                default:
                    throw new NotImplementedException ();
                }
            }
        }

        private static string MAYA_COMMANDS { get {
                return string.Format("configureUnityFbxForMaya {0}{1}{0} {0}{2}{0} {0}{3}{0} {0}{4}{0} {0}{5}{0} {6}; scriptJob -idleEvent quit;",
                    ESCAPED_QUOTE, GetProjectPath(), GetAppPath(), GetTempSavePath(),
                    GetExportSettingsPath(), GetMayaInstructionPath(), (IsHeadlessInstall()?1:0));
        }}
        private static Char[] FIELD_SEPARATORS = new Char[] {':'};

        private static string GetUserFolder()
        {
            switch (Application.platform) {
            case RuntimePlatform.WindowsEditor:
                return System.Environment.GetFolderPath(System.Environment.SpecialFolder.Personal);
            case RuntimePlatform.OSXEditor:
                return System.Environment.GetEnvironmentVariable("HOME");
            default:
                throw new NotImplementedException ();
            }
        }

        public static bool IsHeadlessInstall ()
        {
            return false;
        }

        public static string GetModulePath()
        {
            return System.IO.Path.Combine(GetUserFolder(), MAYA_MODULES_PATH);
        }

        public static string GetModuleTemplatePath()
        {
            return System.IO.Path.Combine(INTEGRATION_FOLDER_PATH, MODULE_TEMPLATE_PATH);
        }

        public static string GetAppPath()
        {
            return EditorApplication.applicationPath.Replace("\\","/");
        }

        public static string GetPackagePath()
        {
            return System.IO.Path.Combine(Application.dataPath, PACKAGE_NAME);
        }

        public static string GetTempSavePath()
        {
            return TEMP_SAVE_PATH.Replace("\\", "/");
        }

        /// <summary>
        /// Gets the maya instruction path relative to the Assets folder.
        /// Assets folder is not included in the path.
        /// </summary>
        /// <returns>The relative maya instruction path.</returns>
        public static string GetMayaInstructionPath()
        {
            return MAYA_INSTRUCTION_FILENAME;
        }

        /// <summary>
        /// Gets the full maya instruction path as an absolute Unity path.
        /// </summary>
        /// <returns>The full maya instruction path.</returns>
        public static string GetFullMayaInstructionPath()
        {
            return Application.dataPath + "/" + FbxExporters.Editor.MayaIntegration.GetMayaInstructionPath ();
        }

        /// <summary>
        /// Gets the path to the export settings file.
        /// Returns a relative path with forward slashes as path separators.
        /// </summary>
        /// <returns>The export settings path.</returns>
        public static string GetExportSettingsPath()
        {
            return INTEGRATION_FOLDER_PATH + FBX_EXPORT_SETTINGS_PATH;
        }

        public static string GetPackageVersion()
        {
            string result = null;

            try {
                string FileName = System.IO.Path.Combine(GetPackagePath(), VERSION_FILENAME);

                System.IO.StreamReader sr = new System.IO.StreamReader(FileName);

                // Read the first line of text
                string line = sr.ReadLine();

                // Continue to read until you reach end of file
                while (line != null)
                {
                    if (line.StartsWith(VERSION_FIELD, StringComparison.CurrentCulture))
                    {
                        string[] fields = line.Split(FIELD_SEPARATORS);

                        if (fields.Length>1)
                        {
                            result = fields[1];
                        }
                        break;
                    }
                    line = sr.ReadLine();
                }
            }
            catch(Exception e)
            {
                Debug.LogError(string.Format("Exception failed to read file containing package version ({0})", e.Message));
            }

            return result;
        }

        private static List<string> ParseTemplateFile(string FileName, Dictionary<string,string> Tokens )
        {
            List<string> lines = new List<string>();

            try
            {
                // Pass the file path and file name to the StreamReader constructor
                System.IO.StreamReader sr = new System.IO.StreamReader(FileName);

                // Read the first line of text
                string line = sr.ReadLine();

                // Continue to read until you reach end of file
                while (line != null)
                {
                    foreach(KeyValuePair<string, string> entry in Tokens)
                    {
                        line = line.Replace(entry.Key, entry.Value);
                    }
                    lines.Add(line);

                    //Read the next line
                    line = sr.ReadLine();
                }

                //close the file
                sr.Close();
            }
            catch(Exception e)
            {
                Debug.LogError(string.Format("Exception reading module file template ({0})", e.Message));
            }

            return lines;
        }

        private static void WriteFile(string FileName, List<string> Lines )
        {
            try
            {
                //Pass the filepath and filename to the StreamWriter Constructor
                System.IO.StreamWriter sw = new System.IO.StreamWriter(FileName);

                foreach (string line in Lines)
                {
                    //Write a line of text
                    sw.WriteLine(line);
                }

                //Close the file
                sw.Close();
            }
            catch(Exception e)
            {
                Debug.LogException(e);
                Debug.LogError(string.Format("Exception while writing module file ({0})", e.Message));
            }
        }

        public static int ConfigureMaya(string mayaPath)
        {
             int ExitCode = 0;

             try {
                if (!System.IO.File.Exists(mayaPath))
                {
                    Debug.LogError (string.Format ("No maya installation found at {0}", mayaPath));
                    return -1;
                }

                System.Diagnostics.Process myProcess = new System.Diagnostics.Process();
                myProcess.StartInfo.FileName = mayaPath;
                myProcess.StartInfo.WindowStyle = System.Diagnostics.ProcessWindowStyle.Hidden;
                myProcess.StartInfo.CreateNoWindow = true;
                myProcess.StartInfo.UseShellExecute = false;

                switch (Application.platform) {
                case RuntimePlatform.WindowsEditor:
                    myProcess.StartInfo.Arguments = string.Format("-command \"{0}\"", MAYA_COMMANDS);
                    break;
                case RuntimePlatform.OSXEditor:
                    myProcess.StartInfo.Arguments = string.Format(@"-command '{0}'", MAYA_COMMANDS);
                    break;
                default:
                    throw new NotImplementedException ();
                }

                myProcess.EnableRaisingEvents = true;
                myProcess.Start();
                myProcess.WaitForExit();
                ExitCode = myProcess.ExitCode;
                Debug.Log(string.Format("Ran maya: [{0}]\nWith args [{1}]\nResult {2}",
                            mayaPath, myProcess.StartInfo.Arguments, ExitCode));
             }
             catch (Exception e)
             {
                UnityEngine.Debug.LogError(string.Format ("Exception failed to start Maya ({0})", e.Message));
                ExitCode = -1;
             }
            return ExitCode;
        }

        public static bool InstallMaya(bool verbose = false)
        {
            // What's happening here is that we copy the module template to
            // the module path, basically:
            // - copy the template to the user Maya module path
            // - search-and-replace its tags
            // - done.
            // But it's complicated because we can't trust any files actually exist.

            string moduleTemplatePath = GetModuleTemplatePath();
            if (!System.IO.File.Exists(moduleTemplatePath))
            {
                Debug.LogError(string.Format("Missing Maya module file at: \"{0}\"", moduleTemplatePath));
                return false;
            }

            // Create the {USER} modules folder and empty it so it's ready to set up.
            string modulePath = GetModulePath();
            string moduleFilePath = System.IO.Path.Combine(modulePath, MODULE_FILENAME + ".mod");
            bool installed = false;

            if (!System.IO.Directory.Exists(modulePath))
            {
                if (verbose) { Debug.Log(string.Format("Creating Maya Modules Folder {0}", modulePath)); }

                try
                {
                    System.IO.Directory.CreateDirectory(modulePath);
                }
                catch (Exception xcp)
                {
                    Debug.LogException(xcp);
                    Debug.LogError(string.Format("Failed to create Maya Modules Folder {0}", modulePath));
                    return false;
                }

                if (!System.IO.Directory.Exists(modulePath)) {
                    Debug.LogError(string.Format("Failed to create Maya Modules Folder {0}", modulePath));
                    return false;
                }

                installed = false;
            }
            else
            {
                // detect if UnityFbxForMaya.mod is installed
                installed = System.IO.File.Exists(moduleFilePath);

                if (installed)
                {
                    // FIXME: remove this when we support parsing existing .mod files
                    try {
                        if (verbose) { Debug.Log(string.Format("Deleting module file {0}", moduleFilePath)); }
                        System.IO.File.Delete(moduleFilePath);
                        installed = false;
                    }
                    catch (Exception xcp)
                    {
                        Debug.LogException(xcp);
                        Debug.LogWarning(string.Format ("Failed to delete plugin module file {0}", moduleFilePath));
                    }
                }
            }

            // if not installed
            if (!installed)
            {
                Dictionary<string,string> Tokens = new Dictionary<string,string>()
                {
                    {VERSION_TAG, GetPackageVersion() },
                    {PROJECT_TAG, GetProjectPath() },
                    {INTEGRATION_TAG, INTEGRATION_FOLDER_PATH },
                 };

                // parse template, replace "{UnityProject}" with project path
                List<string> lines = ParseTemplateFile(moduleTemplatePath, Tokens);

                if (verbose) Debug.Log(string.Format("Copying plugin module file to {0}", moduleFilePath));

                // write out .mod file
                WriteFile(moduleFilePath, lines);
            }
            else
            {
                throw new NotImplementedException();

                // TODO: parse installed .mod file

                // TODO: if maya version not installed add

                // TODO: else check installation path

                // TODO: if installation path different

                // TODO: print message package already installed else where
            }

            return true;
        }


        public override int InstallIntegration (string mayaExe)
        {
            if (!MayaIntegration.InstallMaya(verbose: true)) {
                return -1;
            }

            return MayaIntegration.ConfigureMaya (mayaExe);
        }

        /// <summary>
        /// Determines if folder is already unzipped at the specified path
        /// by checking if unityoneclick.txt exists at expected location.
        /// </summary>
        /// <returns><c>true</c> if folder is already unzipped at the specified path; otherwise, <c>false</c>.</returns>
        /// <param name="path">Path.</param>
        public override bool FolderAlreadyUnzippedAtPath(string path)
        {
            return System.IO.File.Exists (System.IO.Path.Combine (path, MayaIntegration.MODULE_TEMPLATE_PATH));
        }
    }

    class MaxIntegration : DCCIntegration
    {
        public override string DccDisplayName { get { return "3Ds Max"; } }

        private const string MaxScriptsPath = "Integrations/Autodesk/max/scripts/";

        private const string PluginName = "UnityFbxForMaxPlugin.ms";
        public const string PluginPath = MaxScriptsPath + PluginName;

        private const string ConfigureMaxScript = MaxScriptsPath + "configureUnityFbxForMax.ms";

        private const string ExportSettingsFile = MaxScriptsPath + "unityFbxExportSettings.ms";

        private const string PluginSourceTag = "UnityPluginScript_Source";
        private const string PluginNameTag = "UnityPluginScript_Name";
        private const string ProjectTag = "UnityProject";
        private const string ExportSettingsTag = "UnityFbxExportSettings";

        public override string IntegrationZipPath { get { return "FbxExporters/UnityFbxForMax.zip"; } }

        /// <summary>
        /// Gets the absolute Unity path for relative path in Integrations folder.
        /// </summary>
        /// <returns>The absolute path.</returns>
        /// <param name="relPath">Relative path.</param>
        public static string GetAbsPath(string relPath){
            return MayaIntegration.INTEGRATION_FOLDER_PATH + "/" + relPath;
        }

        private static string GetInstallScript(){
            Dictionary<string,string> Tokens = new Dictionary<string,string>()
            {
                {PluginSourceTag, GetAbsPath(PluginPath) },
                {PluginNameTag,  PluginName },
                {ProjectTag, GetProjectPath() },
                {ExportSettingsTag, GetAbsPath(ExportSettingsFile) }
            };

            var installScript = "";
            // setup the variables to be used in the configure max script
            foreach (var t in Tokens) {
                installScript += string.Format (@"global {0} = @\""{1}\"";", t.Key, t.Value);
            }
            installScript += string.Format(@"filein \""{0}\""", GetAbsPath(ConfigureMaxScript));
            return installScript;
        }

        public static int InstallMaxPlugin(string maxExe){
            if (Application.platform != RuntimePlatform.WindowsEditor) {
                Debug.LogError ("The 3DsMax Unity plugin is Windows only, please try installing a Maya plugin instead");
                return -1;
            }

            var installScript = GetInstallScript ();

            int ExitCode = 0;

            try {
                if (!System.IO.File.Exists(maxExe))
                {
                    Debug.LogError (string.Format ("No 3DsMax installation found at {0}", maxExe));
                    return -1;
                }

                System.Diagnostics.Process myProcess = new System.Diagnostics.Process();
                myProcess.StartInfo.FileName = maxExe;
                myProcess.StartInfo.WindowStyle = System.Diagnostics.ProcessWindowStyle.Hidden;
                myProcess.StartInfo.CreateNoWindow = true;
                myProcess.StartInfo.UseShellExecute = false;

                myProcess.StartInfo.Arguments = string.Format("-s -q -silent -mxs \"{0}\"", installScript);

                myProcess.EnableRaisingEvents = true;
                myProcess.Start();
                myProcess.WaitForExit();
                ExitCode = myProcess.ExitCode;
                Debug.Log(string.Format("Ran max: [{0}]\nWith args [{1}]\nResult {2}",
                    maxExe, myProcess.StartInfo.Arguments, ExitCode));
            }
            catch (Exception e)
            {
                UnityEngine.Debug.LogError(string.Format ("Exception failed to start Max ({0})", e.Message));
                ExitCode = -1;
            }
            return ExitCode;
        }

        public override int InstallIntegration(string maxExe){
            return MaxIntegration.InstallMaxPlugin (maxExe);
        }

        /// <summary>
        /// Determines if folder is already unzipped at the specified path
        /// by checking if plugin exists at expected location.
        /// </summary>
        /// <returns><c>true</c> if folder is already unzipped at the specified path; otherwise, <c>false</c>.</returns>
        /// <param name="path">Path.</param>
        public override bool FolderAlreadyUnzippedAtPath(string path)
        {
            return System.IO.File.Exists (System.IO.Path.Combine (path, MaxIntegration.PluginPath));
        }
    }

    class IntegrationsUI
    {
        /// <summary>
        /// The path of the DCC executable.
        /// </summary>
        public static string GetDCCExe () {
            return FbxExporters.EditorTools.ExportSettings.GetSelectedDCCPath ();
        }

        /// <summary>
        /// Opens a dialog showing whether the installation succeeded.
        /// </summary>
        /// <param name="dcc">Dcc name.</param>
        private static void ShowSuccessDialog(string dcc, int exitCode){
            string title, message;
            if (exitCode != 0) {
                title = string.Format("Failed to install {0} Integration.", dcc);
                message = string.Format("Failed to configure {0}, please check logs (exitcode={1}).", dcc, exitCode);
            } else {
                title = string.Format("Completed installation of {0} Integration.", dcc);
                message = string.Format("Enjoy the new Unity menu in {0}.", dcc);
            }
            UnityEditor.EditorUtility.DisplayDialog (title, message, "Ok");
        }

        private static string DefaultIntegrationSavePath
        {
            get{
                return Application.dataPath;
            }
        }

        private static string LastIntegrationSavePath = DefaultIntegrationSavePath;

        public static void InstallDCCIntegration ()
        {
            var dccExe = GetDCCExe ();
            if (string.IsNullOrEmpty (dccExe)) {
                return;
            }

            string dccType = System.IO.Path.GetFileNameWithoutExtension (dccExe).ToLower();
            DCCIntegration dccIntegration;
            if (dccType.Equals ("maya")) {
                dccIntegration = new MayaIntegration ();
            } else if (dccType.Equals ("3dsmax")) {
                dccIntegration = new MaxIntegration ();
            } else {
                throw new System.NotImplementedException ();
            }

            GetIntegrationFolder (dccIntegration);
            int exitCode = dccIntegration.InstallIntegration (dccExe);
            ShowSuccessDialog (dccIntegration.DccDisplayName, exitCode);
        }

        private static void GetIntegrationFolder(DCCIntegration dcc){
            // decompress zip file if it exists, otherwise try using default location
            var zipPath = dcc.GetIntegrationZipFullPath();
            if (System.IO.File.Exists (zipPath)) {
                var result = DecompressIntegrationZipFile (zipPath, dcc);
                if (!result) {
                    // could not find integration
                    return;
                }
            } else {
                dcc.SetIntegrationFolderPath (DefaultIntegrationSavePath);
            }
<<<<<<< HEAD
=======

            int exitCode = Integrations.ConfigureMaya (mayaExe);

            string title, message;
            if (exitCode != 0) {
                title = "Failed to install Maya Integration.";
                message = string.Format("Failed to configure Maya, please check logs (exitcode={0}).", exitCode);
            } else {
                title = "Completed installation of Maya Integration.";
                message = "Enjoy the new Unity menu in Maya.";
            }
            UnityEditor.EditorUtility.DisplayDialog (title, message, "Ok");
>>>>>>> b685dbad
        }

        private static bool DecompressIntegrationZipFile(string zipPath, DCCIntegration dcc)
        {
            // prompt user to enter location to unzip file
            var unzipFolder = EditorUtility.OpenFolderPanel(string.Format("Select Location to Save {0} Integration", dcc.DccDisplayName),LastIntegrationSavePath,"");
            if (string.IsNullOrEmpty (unzipFolder)) {
                // user has cancelled, do nothing
                return false;
            }

            // check that this is a valid location to unzip the file
            if (!DirectoryHasWritePermission (unzipFolder)) {
                // display dialog to try again or cancel
                var result = UnityEditor.EditorUtility.DisplayDialog ("No Write Permission",
                    string.Format("Directory \"{0}\" does not have write access", unzipFolder),
                    "Select another Directory", 
                    "Cancel"
                );

                if (result) {
                    InstallDCCIntegration ();
                } else {
                    return false;
                }
            }

            LastIntegrationSavePath = unzipFolder;

            // if file already unzipped in this location, then prompt user
            // if they would like to continue unzipping or use what is there
            if (dcc.FolderAlreadyUnzippedAtPath (unzipFolder)) {
                var result = UnityEditor.EditorUtility.DisplayDialogComplex ("Integrations Exist at Path",
                    string.Format ("Directory \"{0}\" already contains the decompressed integration", unzipFolder),
                    "Overwrite", 
                    "Use Existing",
                    "Cancel"
                );

                if (result == 0) {
                    DecompressZip (zipPath, unzipFolder);
                } else if (result == 2) {
                    return false;
                }
            } else {
                // unzip Integration folder
                DecompressZip (zipPath, unzipFolder);
            }

            dcc.SetIntegrationFolderPath(unzipFolder);

            return true;
        }

        /// <summary>
        /// Make sure we can write to this directory.
        /// Try creating a file in path directory, if it raises an error, then we can't
        /// write here.
        /// TODO: find a more reliable way to check this
        /// </summary>
        /// <returns><c>true</c>, if possible to write to path, <c>false</c> otherwise.</returns>
        /// <param name="path">Path.</param>
        public static bool DirectoryHasWritePermission(string path)
        {
            try
            {
                using (System.IO.FileStream fs = System.IO.File.Create(
                    System.IO.Path.Combine(
                        path, 
                        System.IO.Path.GetRandomFileName()
                    ), 
                    1,
                    System.IO.FileOptions.DeleteOnClose)
                )
                { }
                return true;
            }
            catch(Exception)
            {
                return false;
            }
        }

        public static void DecompressZip(string zipPath, string destPath){
            System.Diagnostics.Process myProcess = new System.Diagnostics.Process();
            var ZIPAPP = "7z.exe";
            if (Application.platform == RuntimePlatform.OSXEditor) {
                ZIPAPP = "7za";
            }
            myProcess.StartInfo.FileName = EditorApplication.applicationContentsPath + "/Tools/" + ZIPAPP;
            myProcess.StartInfo.WindowStyle = System.Diagnostics.ProcessWindowStyle.Hidden;
            myProcess.StartInfo.CreateNoWindow = true;
            myProcess.StartInfo.UseShellExecute = false;

            // Command line flags used:
            // x : extract the zip contents so that they maintain the file hierarchy
            // -o : specify where to extract contents
            // -r : recurse subdirectories
            // -y : auto yes to all questions (without this Unity freezes as the process waits for a response)
            myProcess.StartInfo.Arguments = string.Format("x \"{0}\" -o\"{1}\" -r -y", zipPath, destPath);
            myProcess.EnableRaisingEvents = true;
            myProcess.Start();
            myProcess.WaitForExit();

            // in case we unzip inside the Assets folder, make sure it updates
            AssetDatabase.Refresh ();
        }
    }
}<|MERGE_RESOLUTION|>--- conflicted
+++ resolved
@@ -5,26 +5,10 @@
 
 namespace FbxExporters.Editor
 {
-<<<<<<< HEAD
     abstract class DCCIntegration
     {
         public abstract string DccDisplayName { get; }
         public abstract string IntegrationZipPath { get; }
-=======
-    public class Integrations
-    {
-        private const string MODULE_FILENAME = "UnityFbxForMaya";
-        private const string PACKAGE_NAME = "FbxExporters";
-        private const string VERSION_FILENAME = "README.txt";
-        private const string VERSION_FIELD = "VERSION";
-        private const string VERSION_TAG = "{Version}";
-        private const string PROJECT_TAG = "{UnityProject}";
-        private const string INTEGRATION_TAG = "{UnityIntegrationsPath}";
-
-        private const string FBX_EXPORT_SETTINGS_PATH = "/Integrations/Autodesk/maya/scripts/unityFbxExportSettings.mel";
-
-        private const string MAYA_INSTRUCTION_FILENAME = "_safe_to_delete/_temp.txt";
->>>>>>> b685dbad
 
         private static string m_integrationFolderPath = null;
         public static string INTEGRATION_FOLDER_PATH
@@ -642,21 +626,6 @@
             } else {
                 dcc.SetIntegrationFolderPath (DefaultIntegrationSavePath);
             }
-<<<<<<< HEAD
-=======
-
-            int exitCode = Integrations.ConfigureMaya (mayaExe);
-
-            string title, message;
-            if (exitCode != 0) {
-                title = "Failed to install Maya Integration.";
-                message = string.Format("Failed to configure Maya, please check logs (exitcode={0}).", exitCode);
-            } else {
-                title = "Completed installation of Maya Integration.";
-                message = "Enjoy the new Unity menu in Maya.";
-            }
-            UnityEditor.EditorUtility.DisplayDialog (title, message, "Ok");
->>>>>>> b685dbad
         }
 
         private static bool DecompressIntegrationZipFile(string zipPath, DCCIntegration dcc)
