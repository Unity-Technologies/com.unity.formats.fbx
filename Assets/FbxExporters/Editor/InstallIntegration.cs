using UnityEngine;
using UnityEditor;
using System;
using System.Collections.Generic;

namespace FbxExporters.Editor
{
    abstract class DCCIntegration
    {
        public abstract string DccDisplayName { get; }
        public abstract string IntegrationZipPath { get; }

        private static string m_integrationFolderPath = null;
        public static string INTEGRATION_FOLDER_PATH
        {
            get{
                if (string.IsNullOrEmpty (m_integrationFolderPath)) {
                    m_integrationFolderPath = Application.dataPath;
                }
                return m_integrationFolderPath;
            }
            set{
                if (!string.IsNullOrEmpty (value) && System.IO.Directory.Exists (value)) {
                    m_integrationFolderPath = value;
                } else {
                    Debug.LogError (string.Format("Failed to set integration folder path, invalid directory \"{0}\"", value));
                }
            }
        }

        public void SetIntegrationFolderPath(string path){
            INTEGRATION_FOLDER_PATH = path;
        }

        /// <summary>
        /// Gets the integration zip full path as an absolute Unity-style path.
        /// </summary>
        /// <returns>The integration zip full path.</returns>
        public string GetIntegrationZipFullPath()
        {
            return Application.dataPath + "/" + IntegrationZipPath;
        }

        /// <summary>
        /// Installs the integration using the provided executable.
        /// </summary>
        /// <returns>The integration.</returns>
        /// <param name="exe">Exe.</param>
        public abstract int InstallIntegration(string exe);

        /// <summary>
        /// Determines if folder is already unzipped at the specified path.
        /// </summary>
        /// <returns><c>true</c> if folder is already unzipped at the specified path; otherwise, <c>false</c>.</returns>
        /// <param name="path">Path.</param>
        public abstract bool FolderAlreadyUnzippedAtPath (string path);
    }


    class MayaIntegration : DCCIntegration
    {
        public override string DccDisplayName { get { return "Maya"; } }

        private const string MODULE_FILENAME = "unityoneclick";
        private const string PACKAGE_NAME = "FbxExporters";
        private const string VERSION_FILENAME = "README.txt";
        private const string VERSION_FIELD = "VERSION";
        private const string VERSION_TAG = "{Version}";
        private const string PROJECT_TAG = "{UnityProject}";
        private const string INTEGRATION_TAG = "{UnityIntegrationsPath}";

        private const string FBX_EXPORT_SETTINGS_PATH = "/Integrations/Autodesk/maya/scripts/unityFbxExportSettings.mel";

        private const string MAYA_INSTRUCTION_FILENAME = "_safe_to_delete/_temp.txt";

        public override string IntegrationZipPath { get { return "FbxExporters/UnityFbxForMaya.zip"; } }

        public const string MODULE_TEMPLATE_PATH = "Integrations/Autodesk/maya/" + MODULE_FILENAME + ".txt";

#if UNITY_EDITOR_OSX
        private const string MAYA_MODULES_PATH = "Library/Preferences/Autodesk/Maya/modules";
#elif UNITY_EDITOR_LINUX
        private const string MAYA_MODULES_PATH = "Maya/modules";
#else
        private const string MAYA_MODULES_PATH = "maya/modules";
#endif

        // Use string to define escaped quote
        // Windows needs the backslash
#if UNITY_EDITOR_OSX || UNITY_EDITOR_LINUX
        private const string ESCAPED_QUOTE = "\"";
#else
        private const string ESCAPED_QUOTE = "\\\"";
#endif

        private static string MAYA_COMMANDS { get {
                return string.Format("configureUnityOneClick {0}{1}{0} {0}{2}{0} {0}{3}{0} {0}{4}{0} {0}{5}{0} {6}; scriptJob -idleEvent quit;",
                    ESCAPED_QUOTE, GetProjectPath(), GetAppPath(), GetTempSavePath(),
                    GetExportSettingsPath(), GetMayaInstructionPath(), (IsHeadlessInstall()?1:0));
        }}
        private static Char[] FIELD_SEPARATORS = new Char[] {':'};

        private static string GetUserFolder()
        {
#if UNITY_EDITOR_OSX || UNITY_EDITOR_LINUX
            return System.Environment.GetEnvironmentVariable("HOME");
#else
            return System.Environment.GetFolderPath(System.Environment.SpecialFolder.Personal);
#endif
        }

        public static bool IsHeadlessInstall ()
        {
            return false;
        }

        public static string GetModulePath()
        {
            return System.IO.Path.Combine(GetUserFolder(), MAYA_MODULES_PATH);
        }

        public static string GetModuleTemplatePath()
        {
            return System.IO.Path.Combine(INTEGRATION_FOLDER_PATH, MODULE_TEMPLATE_PATH);
        }

        public static string GetAppPath()
        {
            return EditorApplication.applicationPath.Replace("\\","/");
        }

        public static string GetProjectPath()
        {
            return System.IO.Directory.GetParent(Application.dataPath).FullName.Replace("\\","/");
        }

        public static string GetPackagePath()
        {
            return System.IO.Path.Combine(Application.dataPath, PACKAGE_NAME);
        }

        public static string GetTempSavePath()
        {
            return FbxExporters.Review.TurnTable.TempSavePath.Replace("\\", "/");
        }

        /// <summary>
        /// Gets the maya instruction path relative to the Assets folder.
        /// Assets folder is not included in the path.
        /// </summary>
        /// <returns>The relative maya instruction path.</returns>
        public static string GetMayaInstructionPath()
        {
            return MAYA_INSTRUCTION_FILENAME;
        }

        /// <summary>
        /// Gets the full maya instruction path as an absolute Unity path.
        /// </summary>
        /// <returns>The full maya instruction path.</returns>
        public static string GetFullMayaInstructionPath()
        {
            return Application.dataPath + "/" + FbxExporters.Editor.MayaIntegration.GetMayaInstructionPath ();
        }

        /// <summary>
        /// Gets the path to the export settings file.
        /// Returns a relative path with forward slashes as path separators.
        /// </summary>
        /// <returns>The export settings path.</returns>
        public static string GetExportSettingsPath()
        {
            return INTEGRATION_FOLDER_PATH + FBX_EXPORT_SETTINGS_PATH;
        }

        public static string GetPackageVersion()
        {
            string result = null;

            try {
                string FileName = System.IO.Path.Combine(GetPackagePath(), VERSION_FILENAME);

                System.IO.StreamReader sr = new System.IO.StreamReader(FileName);

                // Read the first line of text
                string line = sr.ReadLine();

                // Continue to read until you reach end of file
                while (line != null)
                {
                    if (line.StartsWith(VERSION_FIELD, StringComparison.CurrentCulture))
                    {
                        string[] fields = line.Split(FIELD_SEPARATORS);

                        if (fields.Length>1)
                        {
                            result = fields[1];
                        }
                        break;
                    }
                    line = sr.ReadLine();
                }
            }
            catch(Exception e)
            {
                Debug.LogError(string.Format("Exception failed to read file containing package version ({0})", e.Message));
            }

            return result;
        }

        private static List<string> ParseTemplateFile(string FileName, Dictionary<string,string> Tokens )
        {
            List<string> lines = new List<string>();

            try
            {
                // Pass the file path and file name to the StreamReader constructor
                System.IO.StreamReader sr = new System.IO.StreamReader(FileName);

                // Read the first line of text
                string line = sr.ReadLine();

                // Continue to read until you reach end of file
                while (line != null)
                {
                    foreach(KeyValuePair<string, string> entry in Tokens)
                    {
                        line = line.Replace(entry.Key, entry.Value);
                    }
                    lines.Add(line);

                    //Read the next line
                    line = sr.ReadLine();
                }

                //close the file
                sr.Close();
            }
            catch(Exception e)
            {
                Debug.LogError(string.Format("Exception reading module file template ({0})", e.Message));
            }

            return lines;
        }

        private static void WriteFile(string FileName, List<string> Lines )
        {
            try
            {
                //Pass the filepath and filename to the StreamWriter Constructor
                System.IO.StreamWriter sw = new System.IO.StreamWriter(FileName);

                foreach (string line in Lines)
                {
                    //Write a line of text
                    sw.WriteLine(line);
                }

                //Close the file
                sw.Close();
            }
            catch(Exception e)
            {
                Debug.LogException(e);
                Debug.LogError(string.Format("Exception while writing module file ({0})", e.Message));
            }
        }

        public static int ConfigureMaya(string mayaPath)
        {
             int ExitCode = 0;

             try {
                if (!System.IO.File.Exists(mayaPath))
                {
                    Debug.LogError (string.Format ("No maya installation found at {0}", mayaPath));
                    return -1;
                }

                System.Diagnostics.Process myProcess = new System.Diagnostics.Process();
                myProcess.StartInfo.FileName = mayaPath;
                myProcess.StartInfo.WindowStyle = System.Diagnostics.ProcessWindowStyle.Hidden;
                myProcess.StartInfo.CreateNoWindow = true;
                myProcess.StartInfo.UseShellExecute = false;

#if UNITY_EDITOR_OSX
                myProcess.StartInfo.Arguments = string.Format(@"-command '{0}'", MAYA_COMMANDS);
#elif UNITY_EDITOR_LINUX
                throw new NotImplementedException();
#else // UNITY_EDITOR_WINDOWS
                myProcess.StartInfo.Arguments = string.Format("-command \"{0}\"", MAYA_COMMANDS);
#endif
                myProcess.EnableRaisingEvents = true;
                myProcess.Start();
                myProcess.WaitForExit();
                ExitCode = myProcess.ExitCode;
                Debug.Log(string.Format("Ran maya: [{0}]\nWith args [{1}]\nResult {2}",
                            mayaPath, myProcess.StartInfo.Arguments, ExitCode));
             }
             catch (Exception e)
             {
                UnityEngine.Debug.LogError(string.Format ("Exception failed to start Maya ({0})", e.Message));
                ExitCode = -1;
             }
            return ExitCode;
        }

        public static bool InstallMaya(bool verbose = false)
        {
            // What's happening here is that we copy the module template to
            // the module path, basically:
            // - copy the template to the user Maya module path
            // - search-and-replace its tags
            // - done.
            // But it's complicated because we can't trust any files actually exist.

            string moduleTemplatePath = GetModuleTemplatePath();
            if (!System.IO.File.Exists(moduleTemplatePath))
            {
                Debug.LogError(string.Format("Missing Maya module file at: \"{0}\"", moduleTemplatePath));
                return false;
            }

            // Create the {USER} modules folder and empty it so it's ready to set up.
            string modulePath = GetModulePath();
            string moduleFilePath = System.IO.Path.Combine(modulePath, MODULE_FILENAME + ".mod");
            bool installed = false;

            if (!System.IO.Directory.Exists(modulePath))
            {
                if (verbose) { Debug.Log(string.Format("Creating Maya Modules Folder {0}", modulePath)); }

                try
                {
                    System.IO.Directory.CreateDirectory(modulePath);
                }
                catch (Exception xcp)
                {
                    Debug.LogException(xcp);
                    Debug.LogError(string.Format("Failed to create Maya Modules Folder {0}", modulePath));
                    return false;
                }

                if (!System.IO.Directory.Exists(modulePath)) {
                    Debug.LogError(string.Format("Failed to create Maya Modules Folder {0}", modulePath));
                    return false;
                }

                installed = false;
            }
            else
            {
                // detect if unityoneclick.mod is installed
                installed = System.IO.File.Exists(moduleFilePath);

                if (installed)
                {
                    // FIXME: remove this when we support parsing existing .mod files
                    try {
                        if (verbose) { Debug.Log(string.Format("Deleting module file {0}", moduleFilePath)); }
                        System.IO.File.Delete(moduleFilePath);
                        installed = false;
                    }
                    catch (Exception xcp)
                    {
                        Debug.LogException(xcp);
                        Debug.LogWarning(string.Format ("Failed to delete plugin module file {0}", moduleFilePath));
                    }
                }
            }

            // if not installed
            if (!installed)
            {
                Dictionary<string,string> Tokens = new Dictionary<string,string>()
                {
                    {VERSION_TAG, GetPackageVersion() },
                    {PROJECT_TAG, GetProjectPath() },
                    {INTEGRATION_TAG, INTEGRATION_FOLDER_PATH },
                 };

                // parse template, replace "{UnityProject}" with project path
                List<string> lines = ParseTemplateFile(moduleTemplatePath, Tokens);

                if (verbose) Debug.Log(string.Format("Copying plugin module file to {0}", moduleFilePath));

                // write out .mod file
                WriteFile(moduleFilePath, lines);
            }
            else
            {
                throw new NotImplementedException();

                // TODO: parse installed .mod file

                // TODO: if maya version not installed add

                // TODO: else check installation path

                // TODO: if installation path different

                // TODO: print message package already installed else where
            }

            return true;
        }


        public override int InstallIntegration (string mayaExe)
        {
            if (!MayaIntegration.InstallMaya(verbose: true)) {
                return -1;
            }

            return MayaIntegration.ConfigureMaya (mayaExe);
        }

        /// <summary>
        /// Determines if folder is already unzipped at the specified path
        /// by checking if unityoneclick.txt exists at expected location.
        /// </summary>
        /// <returns><c>true</c> if folder is already unzipped at the specified path; otherwise, <c>false</c>.</returns>
        /// <param name="path">Path.</param>
        public override bool FolderAlreadyUnzippedAtPath(string path)
        {
            return System.IO.File.Exists (System.IO.Path.Combine (path, MayaIntegration.MODULE_TEMPLATE_PATH));
        }
    }

    class MaxIntegration : DCCIntegration
    {
        public override string DccDisplayName { get { return "3Ds Max"; } }

        private const string MaxScriptsPath = "Integrations/Autodesk/max/scripts/";

        private const string PluginName = "UnityFbxForMaxPlugin.ms";
        public const string PluginPath = MaxScriptsPath + PluginName;

        private const string ConfigureMaxScript = MaxScriptsPath + "configureUnityFbxForMax.ms";

        private const string ExportSettingsFile = MaxScriptsPath + "unityFbxExportSettings.ms";

        private const string PluginSourceTag = "UnityPluginScript_Source";
        private const string PluginNameTag = "UnityPluginScript_Name";
        private const string ProjectTag = "UnityProject";
        private const string ExportSettingsTag = "UnityFbxExportSettings";

        public override string IntegrationZipPath { get { return "FbxExporters/UnityFbxForMax.zip"; } }

        /// <summary>
        /// Gets the absolute Unity path for relative path in Integrations folder.
        /// </summary>
        /// <returns>The absolute path.</returns>
        /// <param name="relPath">Relative path.</param>
        public static string GetAbsPath(string relPath){
            return MayaIntegration.INTEGRATION_FOLDER_PATH + "/" + relPath;
        }

        private static string GetInstallScript(){
            Dictionary<string,string> Tokens = new Dictionary<string,string>()
            {
                {PluginSourceTag, GetAbsPath(PluginPath) },
                {PluginNameTag,  PluginName },
                {ProjectTag,GetAbsPath("")},
                {ExportSettingsTag, GetAbsPath(ExportSettingsFile) }
            };

            var installScript = "";
            // setup the variables to be used in the configure max script
            foreach (var t in Tokens) {
                installScript += string.Format (@"global {0} = @\""{1}\"";", t.Key, t.Value);
            }
            installScript += string.Format(@"filein \""{0}\""", GetAbsPath(ConfigureMaxScript));
            return installScript;
        }

<<<<<<< HEAD
        public static int InstallMaxPlugin(string maxExe){
=======
        public static int InstallMaxPlugin(){
            if (Application.platform != RuntimePlatform.WindowsEditor) {
                Debug.LogError ("The 3DsMax Unity plugin is Windows only, please try installing a Maya plugin instead");
                return -1;
            }

            var maxExe = GetMaxExe ();
>>>>>>> b26709bd
            var installScript = GetInstallScript ();

            int ExitCode = 0;

            try {
                if (!System.IO.File.Exists(maxExe))
                {
                    Debug.LogError (string.Format ("No 3DsMax installation found at {0}", maxExe));
                    return -1;
                }

                System.Diagnostics.Process myProcess = new System.Diagnostics.Process();
                myProcess.StartInfo.FileName = maxExe;
                myProcess.StartInfo.WindowStyle = System.Diagnostics.ProcessWindowStyle.Hidden;
                myProcess.StartInfo.CreateNoWindow = true;
                myProcess.StartInfo.UseShellExecute = false;

                myProcess.StartInfo.Arguments = string.Format("-q -silent -mxs \"{0}\"", installScript);

                myProcess.EnableRaisingEvents = true;
                myProcess.Start();
                myProcess.WaitForExit();
                ExitCode = myProcess.ExitCode;
                Debug.Log(string.Format("Ran max: [{0}]\nWith args [{1}]\nResult {2}",
                    maxExe, myProcess.StartInfo.Arguments, ExitCode));
            }
            catch (Exception e)
            {
                UnityEngine.Debug.LogError(string.Format ("Exception failed to start Max ({0})", e.Message));
                ExitCode = -1;
            }
            return ExitCode;
        }

        public override int InstallIntegration(string maxExe){
            return MaxIntegration.InstallMaxPlugin (maxExe);
        }

        /// <summary>
        /// Determines if folder is already unzipped at the specified path
        /// by checking if plugin exists at expected location.
        /// </summary>
        /// <returns><c>true</c> if folder is already unzipped at the specified path; otherwise, <c>false</c>.</returns>
        /// <param name="path">Path.</param>
        public override bool FolderAlreadyUnzippedAtPath(string path)
        {
            return System.IO.File.Exists (System.IO.Path.Combine (path, MaxIntegration.PluginPath));
        }
    }

    class IntegrationsUI
    {
        /// <summary>
        /// The path of the DCC executable.
        /// </summary>
        public static string GetDCCExe () {
            return FbxExporters.EditorTools.ExportSettings.GetSelectedDCCPath ();
        }

        /// <summary>
        /// Opens a dialog showing whether the installation succeeded.
        /// </summary>
        /// <param name="dcc">Dcc name.</param>
        private static void ShowSuccessDialog(string dcc, int exitCode){
            string title, message;
            if (exitCode != 0) {
                title = string.Format("Failed to install {0} Integration.", dcc);
                message = string.Format("Failed to configure {0}, please check logs (exitcode={1}).", dcc, exitCode);
            } else {
                title = string.Format("Completed installation of {0} Integration.", dcc);
                message = string.Format("Enjoy the new Unity menu in {0}.", dcc);
            }
            UnityEditor.EditorUtility.DisplayDialog (title, message, "Ok");
        }

        private static string DefaultIntegrationSavePath
        {
            get{
                return Application.dataPath;
            }
        }

        private static string LastIntegrationSavePath = DefaultIntegrationSavePath;

        public static void InstallDCCIntegration ()
        {
            var dccExe = GetDCCExe ();
            if (string.IsNullOrEmpty (dccExe)) {
                return;
            }

            string dccType = System.IO.Path.GetFileNameWithoutExtension (dccExe).ToLower();
            DCCIntegration dccIntegration;
            if (dccType.Equals ("maya")) {
                dccIntegration = new MayaIntegration ();
            } else if (dccType.Equals ("3dsmax")) {
                dccIntegration = new MaxIntegration ();
            } else {
                throw new System.NotImplementedException ();
            }

            GetIntegrationFolder (dccIntegration);
            int exitCode = dccIntegration.InstallIntegration (dccExe);
            ShowSuccessDialog (dccIntegration.DccDisplayName, exitCode);
        }

        private static void GetIntegrationFolder(DCCIntegration dcc){
            // decompress zip file if it exists, otherwise try using default location
            var zipPath = dcc.GetIntegrationZipFullPath();
            if (System.IO.File.Exists (zipPath)) {
                var result = DecompressIntegrationZipFile (zipPath, dcc);
                if (!result) {
                    // could not find integration
                    return;
                }
            } else {
                dcc.SetIntegrationFolderPath (DefaultIntegrationSavePath);
            }
        }

        private static bool DecompressIntegrationZipFile(string zipPath, DCCIntegration dcc)
        {
            // prompt user to enter location to unzip file
            var unzipFolder = EditorUtility.OpenFolderPanel(string.Format("Select Location to Save {0} Integration", dcc.DccDisplayName),LastIntegrationSavePath,"");
            if (string.IsNullOrEmpty (unzipFolder)) {
                // user has cancelled, do nothing
                return false;
            }

            // check that this is a valid location to unzip the file
            if (!DirectoryHasWritePermission (unzipFolder)) {
                // display dialog to try again or cancel
                var result = UnityEditor.EditorUtility.DisplayDialog ("No Write Permission",
                    string.Format("Directory \"{0}\" does not have write access", unzipFolder),
                    "Select another Directory", 
                    "Cancel"
                );

                if (result) {
                    InstallDCCIntegration ();
                } else {
                    return false;
                }
            }

            LastIntegrationSavePath = unzipFolder;

            // if file already unzipped in this location, then prompt user
            // if they would like to continue unzipping or use what is there
            if (dcc.FolderAlreadyUnzippedAtPath (unzipFolder)) {
                var result = UnityEditor.EditorUtility.DisplayDialogComplex ("Integrations Exist at Path",
                    string.Format ("Directory \"{0}\" already contains the decompressed integration", unzipFolder),
                    "Overwrite", 
                    "Use Existing",
                    "Cancel"
                );

                if (result == 0) {
                    DecompressZip (zipPath, unzipFolder);
                } else if (result == 2) {
                    return false;
                }
            } else {
                // unzip Integration folder
                DecompressZip (zipPath, unzipFolder);
            }

            dcc.SetIntegrationFolderPath(unzipFolder);

            return true;
        }

        /// <summary>
        /// Make sure we can write to this directory.
        /// Try creating a file in path directory, if it raises an error, then we can't
        /// write here.
        /// TODO: find a more reliable way to check this
        /// </summary>
        /// <returns><c>true</c>, if possible to write to path, <c>false</c> otherwise.</returns>
        /// <param name="path">Path.</param>
        public static bool DirectoryHasWritePermission(string path)
        {
            try
            {
                using (System.IO.FileStream fs = System.IO.File.Create(
                    System.IO.Path.Combine(
                        path, 
                        System.IO.Path.GetRandomFileName()
                    ), 
                    1,
                    System.IO.FileOptions.DeleteOnClose)
                )
                { }
                return true;
            }
            catch(Exception)
            {
                return false;
            }
        }

        public static void DecompressZip(string zipPath, string destPath){
            System.Diagnostics.Process myProcess = new System.Diagnostics.Process();
            var ZIPAPP = "7z.exe";
#if UNITY_EDITOR_OSX
            ZIPAPP = "7za";
#endif
            myProcess.StartInfo.FileName = EditorApplication.applicationContentsPath + "/Tools/" + ZIPAPP;
            myProcess.StartInfo.WindowStyle = System.Diagnostics.ProcessWindowStyle.Hidden;
            myProcess.StartInfo.CreateNoWindow = true;
            myProcess.StartInfo.UseShellExecute = false;

            // Command line flags used:
            // x : extract the zip contents so that they maintain the file hierarchy
            // -o : specify where to extract contents
            // -r : recurse subdirectories
            // -y : auto yes to all questions (without this Unity freezes as the process waits for a response)
            myProcess.StartInfo.Arguments = string.Format("x \"{0}\" -o\"{1}\" -r -y", zipPath, destPath);
            myProcess.EnableRaisingEvents = true;
            myProcess.Start();
            myProcess.WaitForExit();

            // in case we unzip inside the Assets folder, make sure it updates
            AssetDatabase.Refresh ();
        }
    }
}<|MERGE_RESOLUTION|>--- conflicted
+++ resolved
@@ -476,17 +476,12 @@
             return installScript;
         }
 
-<<<<<<< HEAD
         public static int InstallMaxPlugin(string maxExe){
-=======
-        public static int InstallMaxPlugin(){
             if (Application.platform != RuntimePlatform.WindowsEditor) {
                 Debug.LogError ("The 3DsMax Unity plugin is Windows only, please try installing a Maya plugin instead");
                 return -1;
             }
 
-            var maxExe = GetMaxExe ();
->>>>>>> b26709bd
             var installScript = GetInstallScript ();
 
             int ExitCode = 0;
