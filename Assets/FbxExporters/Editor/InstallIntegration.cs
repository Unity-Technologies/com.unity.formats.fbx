using UnityEngine;
using UnityEditor;
using System;
using System.Collections.Generic;

namespace FbxExporters.Editor
{
    class Integrations
    {
        private const string MODULE_FILENAME = "unityoneclick";
        private const string PACKAGE_NAME = "FbxExporters";
        private const string VERSION_FILENAME = "README.txt";
        private const string VERSION_FIELD = "**Version**";
        private const string VERSION_TAG = "{Version}";
        private const string PROJECT_TAG = "{UnityProject}";

        private const string FBX_EXPORT_SETTINGS_PATH = "Integrations/Autodesk/maya/scripts/unityFbxExportSettings.mel";

        public class MayaException : System.Exception {
            public MayaException() { }
            public MayaException(string message) : base(message) { }
            public MayaException(string message, System.Exception inner) : base(message, inner) { }
        }

        public class MayaVersion {

            /// <summary>
            /// Find the Maya installation that has your desired version, or
            /// the newest version if the 'desired' is an empty string.
            ///
            /// If MAYA_LOCATION is set, the desired version is ignored.
            /// </summary>
            public MayaVersion(string desiredVersion = "") {
                // If the location is given by the environment, use it.
                Location = System.Environment.GetEnvironmentVariable ("MAYA_LOCATION");
                if (!string.IsNullOrEmpty(Location)) {
                    Location = Location.TrimEnd('/');
                    Debug.Log("Using maya set by MAYA_LOCATION: " + Location);
                    return;
                }

                // List that directory and find the right version:
                // either the newest version, or the exact version we wanted.
                string mayaRoot = "";
                string bestVersion = "";
                var adskRoot = new System.IO.DirectoryInfo(AdskRoot);
                foreach(var productDir in adskRoot.GetDirectories()) {
                    var product = productDir.Name;

                    // Only accept those that start with 'maya' in either case.
                    if (!product.StartsWith("maya", StringComparison.InvariantCultureIgnoreCase)) {
                        continue;
                    }
                    // Reject MayaLT -- it doesn't have plugins.
                    if (product.StartsWith("mayalt", StringComparison.InvariantCultureIgnoreCase)) {
                        continue;
                    }
                    // Parse the version number at the end. Check if it matches,
                    // or if it's newer than the best so far.
                    string thisNumber = product.Substring("maya".Length);
                    if (thisNumber == desiredVersion) {
                        mayaRoot = product;
                        bestVersion = thisNumber;
                        break;
                    } else if (thisNumber.CompareTo(bestVersion) > 0) {
                        mayaRoot = product;
                        bestVersion = thisNumber;
                    }
                }
                if (!string.IsNullOrEmpty(desiredVersion) && bestVersion != desiredVersion) {
                    throw new MayaException(string.Format(
                                "Unable to find maya {0} in its default installation path. Set MAYA_LOCATION.", desiredVersion));
                } else if (string.IsNullOrEmpty(bestVersion)) {
                    throw new MayaException(string.Format(
                                "Unable to find any version of maya. Set MAYA_LOCATION."));
                }

                Location = AdskRoot + "/" + mayaRoot;
                if (string.IsNullOrEmpty(desiredVersion)) {
                    Debug.Log("Using latest version of maya found in: " + Location);
                } else {
                    Debug.Log(string.Format("Using maya {0} found in: {1}", desiredVersion, Location));
                }
            }

            /// <summary>
            /// The path where all the different versions of Maya are installed
            /// by default. Depends on the platform.
            /// </summary>
            public const string AdskRoot =
#if UNITY_EDITOR_OSX
                "/Applications/Autodesk"
#elif UNITY_EDITOR_LINUX
                "/usr/autodesk"
#else // WINDOWS
                "C:/Program Files/Autodesk"
#endif
            ;

            /// <summary>
            /// The value that you might set MAYA_LOCATION to if you wanted to
            /// use this version of Maya.
            /// </summary>
            public string Location { get; private set; }

            /// <summary>
            /// The path of the Maya executable.
            /// </summary>
            public string MayaExe {
                get {
#if UNITY_EDITOR_OSX
                    // MAYA_LOCATION on mac is set by Autodesk to be the
                    // Contents directory. But let's make it easier on people
                    // and allow just having it be the app bundle or a
                    // directory that holds the app bundle.
                    if (Location.EndsWith(".app/Contents")) {
                        return Location + "/MacOS/Maya";
                    } else if (Location.EndsWith(".app")) {
                        return Location + "/Contents/MacOS/Maya";
                    } else {
                        return Location + "/Maya.app/Contents/MacOS/Maya";
                    }
#elif UNITY_EDITOR_LINUX
                    return Location + "/bin/maya";
#else // WINDOWS
                    return Location + "/bin/maya.exe";
#endif
                }
            }

            /// <summary>
            /// The version number.
            ///
            /// This may involve running Maya so it can be expensive (a few
            /// seconds).
            /// </summary>
            public string Version {
                get {
                    if (string.IsNullOrEmpty(m_version)) {
                        m_version = AskVersion(MayaExe);
                    }
                    return m_version;
                }
            }
            string m_version;

            /// <summary>
            /// Ask the version number by running maya.
            /// </summary>
            static string AskVersion(string exePath) {
                System.Diagnostics.Process myProcess = new System.Diagnostics.Process();
                myProcess.StartInfo.FileName = exePath;
                myProcess.StartInfo.WindowStyle = System.Diagnostics.ProcessWindowStyle.Hidden;
                myProcess.StartInfo.CreateNoWindow = true;
                myProcess.StartInfo.UseShellExecute = false;
                myProcess.StartInfo.RedirectStandardOutput = true;
                myProcess.StartInfo.Arguments = "-v";
                myProcess.EnableRaisingEvents = true;
                myProcess.Start();
                string resultString = myProcess.StandardOutput.ReadToEnd();
                myProcess.WaitForExit();

                // Output is like: Maya 2018, Cut Number 201706261615
                // We want the stuff after 'Maya ' and before the comma.
                // TODO: less brittle! Consider also the mel command "about -version".
                var commaIndex = resultString.IndexOf(',');
                return resultString.Substring(0, commaIndex).Substring("Maya ".Length);
            }
        };

        // Use string to define escaped quote
        // Windows needs the backslash
#if UNITY_EDITOR_OSX || UNITY_EDITOR_LINUX
        private const string ESCAPED_QUOTE = "\"";
#else
        private const string ESCAPED_QUOTE = "\\\"";
#endif

        private static string MAYA_COMMANDS { get {
                return string.Format("configureUnityOneClick {0}{1}{0} {0}{2}{0} {0}{3}{0} {0}{4}{0} {5}; scriptJob -idleEvent quit;",
                    ESCAPED_QUOTE, GetProjectPath(), GetAppPath(), GetTempSavePath(), GetExportSettingsPath(), (IsHeadlessInstall()?1:0));
        }}
        private static Char[] FIELD_SEPARATORS = new Char[] {':'};

        private const string MODULE_TEMPLATE_PATH = "Integrations/Autodesk/maya/" + MODULE_FILENAME + ".txt";

#if UNITY_EDITOR_OSX
        private const string MAYA_MODULES_PATH = "Library/Preferences/Autodesk/Maya/modules";
#elif UNITY_EDITOR_LINUX
        private const string MAYA_MODULES_PATH = "Maya/modules";
#else
        private const string MAYA_MODULES_PATH = "maya/modules";
#endif

        private static string GetUserFolder()
        {
#if UNITY_EDITOR_OSX || UNITY_EDITOR_LINUX
            return System.Environment.GetEnvironmentVariable("HOME");
#else
            return System.Environment.GetFolderPath(System.Environment.SpecialFolder.Personal);
#endif
        }

        public static bool IsHeadlessInstall ()
        {
            return false;
        }

        public static string GetModulePath(string version)
        {
            string result = System.IO.Path.Combine(GetUserFolder(), MAYA_MODULES_PATH);

            return result.Replace(VERSION_TAG,version);
        }

        // GetModuleTemplatePath can support multiple versions of Maya in case
        // of changes in API.  But most versions are compatible with each
        // other, so just register one and make a mapping.
        static Dictionary<string, string> ModuleTemplateCompatibility = new Dictionary<string, string>() {
            { "2017", "2017" },
            { "2018", "2017" },
        };

        public static string GetModuleTemplatePath(string version)
        {
            string result = System.IO.Path.Combine(Application.dataPath, MODULE_TEMPLATE_PATH);
            if (!ModuleTemplateCompatibility.TryGetValue(version, out version)) {
                throw new MayaException("FbxExporters does not support Maya version " + version);
            }

            return result.Replace(VERSION_TAG,version);
        }

        public static string GetAppPath()
        {
            return EditorApplication.applicationPath.Replace("\\","/");
        }

        public static string GetProjectPath()
        {
            return System.IO.Directory.GetParent(Application.dataPath).FullName.Replace("\\","/");
        }

        public static string GetPackagePath()
        {
            return System.IO.Path.Combine(Application.dataPath, PACKAGE_NAME);
        }

        public static string GetTempSavePath()
        {
            return FbxExporters.Review.TurnTable.TempSavePath.Replace("\\", "/");
        }

        /// <summary>
        /// Gets the path to the export settings file.
        /// Returns a relative path with forward slashes as path separators.
        /// </summary>
        /// <returns>The export settings path.</returns>
        public static string GetExportSettingsPath()
        {
            return FBX_EXPORT_SETTINGS_PATH;
        }

        public static string GetPackageVersion()
        {
            string result = null;

            try {
                string FileName = System.IO.Path.Combine(GetPackagePath(), VERSION_FILENAME);

                System.IO.StreamReader sr = new System.IO.StreamReader(FileName);

                // Read the first line of text
                string line = sr.ReadLine();

                // Continue to read until you reach end of file
                while (line != null)
                {
                    if (line.StartsWith(VERSION_FIELD, StringComparison.CurrentCulture))
                    {
                        string[] fields = line.Split(FIELD_SEPARATORS);

                        if (fields.Length>1)
                        {
                            result = fields[1];
                        }
                        break;
                    }
                    line = sr.ReadLine();
                }
            }
            catch(Exception e)
            {
                Debug.LogError(string.Format("Exception failed to read file containing package version ({0})", e.Message));
            }

            return result;
        }

        private static List<string> ParseTemplateFile(string FileName, Dictionary<string,string> Tokens )
        {
            List<string> lines = new List<string>();

            try
            {
                // Pass the file path and file name to the StreamReader constructor
                System.IO.StreamReader sr = new System.IO.StreamReader(FileName);

                // Read the first line of text
                string line = sr.ReadLine();

                // Continue to read until you reach end of file
                while (line != null)
                {
                    foreach(KeyValuePair<string, string> entry in Tokens)
                    {
                        line = line.Replace(entry.Key, entry.Value);
                    }
                    lines.Add(line);

                    //Read the next line
                    line = sr.ReadLine();
                }

                //close the file
                sr.Close();
            }
            catch(Exception e)
            {
                Debug.LogError(string.Format("Exception reading module file template ({0})", e.Message));
            }

            return lines;
        }

        private static void WriteFile(string FileName, List<string> Lines )
        {
            try
            {
                //Pass the filepath and filename to the StreamWriter Constructor
                System.IO.StreamWriter sw = new System.IO.StreamWriter(FileName);

                foreach (string line in Lines)
                {
                    //Write a line of text
                    sw.WriteLine(line);
                }

                //Close the file
                sw.Close();
            }
            catch(Exception e)
            {
                Debug.LogException(e);
                Debug.LogError(string.Format("Exception while writing module file ({0})", e.Message));
            }
        }

        public static int ConfigureMaya(MayaVersion version)
        {
             int ExitCode = 0;

             try {
                string mayaPath = version.MayaExe;
                if (!System.IO.File.Exists(mayaPath))
                {
                    Debug.LogError (string.Format ("No maya installation found at {0}", mayaPath));
                    return -1;
                }

                System.Diagnostics.Process myProcess = new System.Diagnostics.Process();
                myProcess.StartInfo.FileName = mayaPath;
                myProcess.StartInfo.WindowStyle = System.Diagnostics.ProcessWindowStyle.Hidden;
                myProcess.StartInfo.CreateNoWindow = true;
                myProcess.StartInfo.UseShellExecute = false;

#if UNITY_EDITOR_OSX
                myProcess.StartInfo.Arguments = string.Format(@"-command '{0}'", MAYA_COMMANDS);
#elif UNITY_EDITOR_LINUX
                throw new NotImplementedException();
#else // UNITY_EDITOR_WINDOWS
                myProcess.StartInfo.Arguments = string.Format("-command \"{0}\"", MAYA_COMMANDS);
#endif
                myProcess.EnableRaisingEvents = true;
                myProcess.Start();
                myProcess.WaitForExit();
                ExitCode = myProcess.ExitCode;
                Debug.Log(string.Format("Ran maya: [{0}]\nWith args [{1}]\nResult {2}",
                            mayaPath, myProcess.StartInfo.Arguments, ExitCode));
             }
             catch (Exception e)
             {
                UnityEngine.Debug.LogError(string.Format ("Exception failed to start Maya ({0})", e.Message));
                ExitCode = -1;
             }
            return ExitCode;
        }

        public static bool InstallMaya(MayaVersion version = null, bool verbose = false)
        {
            // What's happening here is that we copy the module template to
            // the module path, basically:
            // - copy the template to the user Maya module path
            // - search-and-replace its tags
            // - done.
            // But it's complicated because we can't trust any files actually exist.
            if (version == null) {
                version = new MayaVersion();
            }

            string moduleTemplatePath = GetModuleTemplatePath(version.Version);
            if (!System.IO.File.Exists(moduleTemplatePath))
            {
                Debug.LogError(string.Format("FbxExporters package doesn't have support for " + version.Version));
                return false;
            }

            // Create the {USER} modules folder and empty it so it's ready to set up.
            string modulePath = GetModulePath(version.Version);
            string moduleFilePath = System.IO.Path.Combine(modulePath, MODULE_FILENAME + ".mod");
            bool installed = false;

            if (!System.IO.Directory.Exists(modulePath))
            {
                if (verbose) { Debug.Log(string.Format("Creating Maya Modules Folder {0}", modulePath)); }

                try
                {
                    System.IO.Directory.CreateDirectory(modulePath);
                }
                catch (Exception xcp)
                {
                    Debug.LogException(xcp);
                    Debug.LogError(string.Format("Failed to create Maya Modules Folder {0}", modulePath));
                    return false;
                }

                if (!System.IO.Directory.Exists(modulePath)) {
                    Debug.LogError(string.Format("Failed to create Maya Modules Folder {0}", modulePath));
                    return false;
                }

                installed = false;
            }
            else
            {
                // detect if unityoneclick.mod is installed
                installed = System.IO.File.Exists(moduleFilePath);

                if (installed)
                {
                    // FIXME: remove this when we support parsing existing .mod files
                    try {
                        if (verbose) { Debug.Log(string.Format("Deleting module file {0}", moduleFilePath)); }
                        System.IO.File.Delete(moduleFilePath);
                        installed = false;
                    }
                    catch (Exception xcp)
                    {
                        Debug.LogException(xcp);
                        Debug.LogWarning(string.Format ("Failed to delete plugin module file {0}", moduleFilePath));
                    }
                }
            }

            // if not installed
            if (!installed)
            {
                Dictionary<string,string> Tokens = new Dictionary<string,string>()
                {
                    {VERSION_TAG, GetPackageVersion() },
                    {PROJECT_TAG, GetProjectPath() }
                 };

                // parse template, replace "{UnityProject}" with project path
                List<string> lines = ParseTemplateFile(moduleTemplatePath, Tokens);

                if (verbose) Debug.Log(string.Format("Copying plugin module file to {0}", moduleFilePath));

                // write out .mod file
                WriteFile(moduleFilePath, lines);
            }
            else
            {
                throw new NotImplementedException();

                // TODO: parse installed .mod file

                // TODO: if maya version not installed add

                // TODO: else check installation path

                // TODO: if installation path different

                // TODO: print message package already installed else where
            }

            return true;
        }
    }

    class IntegrationsUI
    {
        public static void InstallMayaIntegration ()
        {
<<<<<<< HEAD
            const string MenuItemName1 = "FbxExporters/Install Maya Integration";
            const string IntegrationZipPath = "FbxExporters/unityoneclick_for_maya.zip";

            private static string DefaultIntegrationSavePath = Application.dataPath;
            private static string LastIntegrationSavePath = DefaultIntegrationSavePath;

            [MenuItem (MenuItemName1, false, 0)]
            public static void OnMenuItem1 ()
            {
                // prompt user to enter location to unzip file
                var unzipFolder = EditorUtility.OpenFolderPanel("Select Location to Save Maya Integration",LastIntegrationSavePath,"");
                Debug.Log (unzipFolder);

                // check that this is a valid location to unzip the file


                // if file already unzipped in this location, then prompt user
                // if they would like to continue unzipping or use what is there

                // unzip Integration folder
                DecompressZip(Application.dataPath + "/" + IntegrationZipPath, Application.dataPath + "/TestIntegrations");
                return;

                var mayaVersion = new Integrations.MayaVersion();
                if (!Integrations.InstallMaya(mayaVersion, verbose: true)) {
                    return;
                }
=======
            var mayaVersion = new Integrations.MayaVersion();
            if (!Integrations.InstallMaya(mayaVersion, verbose: true)) {
                return;
            }
>>>>>>> f75d07ad

            int exitCode = Integrations.ConfigureMaya (mayaVersion);

            string title, message;
            if (exitCode != 0) {
                title = string.Format("Failed to install Maya {0} Integration.", mayaVersion.Version);
                message = string.Format("Failed to configure Maya, please check logs (exitcode={0}).", exitCode);
            } else {
                title = string.Format("Completed installation of Maya {0} Integration.", mayaVersion.Version);
                message = string.Format("Enjoy the new \"Unity\" menu in Maya {0}.", mayaVersion.Version);
            }
<<<<<<< HEAD

            private static bool hasWriteAccessToFolder(string folderPath)
            {
                try
                {
                    // Attempt to get a list of security permissions from the folder. 
                    // This will raise an exception if the path is read only or do not have access to view the permissions. 
                    System.Security.AccessControl.DirectorySecurity ds = System.IO.Directory.GetAccessControl(folderPath);
                    return true;
                }
                catch (UnauthorizedAccessException)
                {
                    return false;
                }
            }

            public static void DecompressZip(string zipPath, string destPath){
                System.Diagnostics.Process myProcess = new System.Diagnostics.Process();
                myProcess.StartInfo.FileName = string.Format("\"{0}\"", EditorApplication.applicationContentsPath + "/Tools/7z.exe");
                myProcess.StartInfo.WindowStyle = System.Diagnostics.ProcessWindowStyle.Hidden;
                myProcess.StartInfo.CreateNoWindow = true;
                myProcess.StartInfo.UseShellExecute = false;

                myProcess.StartInfo.Arguments = string.Format("x \"{0}\" -o\"{1}\" -r -y", zipPath, destPath);
                myProcess.EnableRaisingEvents = true;
                myProcess.Start();
                myProcess.WaitForExit();

                Debug.Log ("ran: " + myProcess.StartInfo.FileName + " " + myProcess.StartInfo.Arguments);
                Debug.Log ("exported to: " + destPath);
            }
=======
            UnityEditor.EditorUtility.DisplayDialog (title, message, "Ok");
>>>>>>> f75d07ad
        }
    }
}<|MERGE_RESOLUTION|>--- conflicted
+++ resolved
@@ -501,42 +501,31 @@
 
     class IntegrationsUI
     {
+        const string IntegrationZipPath = "FbxExporters/unityoneclick_for_maya.zip";
+
+        private static string DefaultIntegrationSavePath = Application.dataPath;
+        private static string LastIntegrationSavePath = DefaultIntegrationSavePath;
+
         public static void InstallMayaIntegration ()
         {
-<<<<<<< HEAD
-            const string MenuItemName1 = "FbxExporters/Install Maya Integration";
-            const string IntegrationZipPath = "FbxExporters/unityoneclick_for_maya.zip";
-
-            private static string DefaultIntegrationSavePath = Application.dataPath;
-            private static string LastIntegrationSavePath = DefaultIntegrationSavePath;
-
-            [MenuItem (MenuItemName1, false, 0)]
-            public static void OnMenuItem1 ()
-            {
-                // prompt user to enter location to unzip file
-                var unzipFolder = EditorUtility.OpenFolderPanel("Select Location to Save Maya Integration",LastIntegrationSavePath,"");
-                Debug.Log (unzipFolder);
-
-                // check that this is a valid location to unzip the file
-
-
-                // if file already unzipped in this location, then prompt user
-                // if they would like to continue unzipping or use what is there
-
-                // unzip Integration folder
-                DecompressZip(Application.dataPath + "/" + IntegrationZipPath, Application.dataPath + "/TestIntegrations");
-                return;
-
-                var mayaVersion = new Integrations.MayaVersion();
-                if (!Integrations.InstallMaya(mayaVersion, verbose: true)) {
-                    return;
-                }
-=======
+            // prompt user to enter location to unzip file
+            var unzipFolder = EditorUtility.OpenFolderPanel("Select Location to Save Maya Integration",LastIntegrationSavePath,"");
+            Debug.Log (unzipFolder);
+
+            // check that this is a valid location to unzip the file
+
+
+            // if file already unzipped in this location, then prompt user
+            // if they would like to continue unzipping or use what is there
+
+            // unzip Integration folder
+            DecompressZip(Application.dataPath + "/" + IntegrationZipPath, Application.dataPath + "/TestIntegrations");
+            return;
+
             var mayaVersion = new Integrations.MayaVersion();
             if (!Integrations.InstallMaya(mayaVersion, verbose: true)) {
                 return;
             }
->>>>>>> f75d07ad
 
             int exitCode = Integrations.ConfigureMaya (mayaVersion);
 
@@ -548,41 +537,38 @@
                 title = string.Format("Completed installation of Maya {0} Integration.", mayaVersion.Version);
                 message = string.Format("Enjoy the new \"Unity\" menu in Maya {0}.", mayaVersion.Version);
             }
-<<<<<<< HEAD
-
-            private static bool hasWriteAccessToFolder(string folderPath)
-            {
-                try
-                {
-                    // Attempt to get a list of security permissions from the folder. 
-                    // This will raise an exception if the path is read only or do not have access to view the permissions. 
-                    System.Security.AccessControl.DirectorySecurity ds = System.IO.Directory.GetAccessControl(folderPath);
-                    return true;
-                }
-                catch (UnauthorizedAccessException)
-                {
-                    return false;
-                }
-            }
-
-            public static void DecompressZip(string zipPath, string destPath){
-                System.Diagnostics.Process myProcess = new System.Diagnostics.Process();
-                myProcess.StartInfo.FileName = string.Format("\"{0}\"", EditorApplication.applicationContentsPath + "/Tools/7z.exe");
-                myProcess.StartInfo.WindowStyle = System.Diagnostics.ProcessWindowStyle.Hidden;
-                myProcess.StartInfo.CreateNoWindow = true;
-                myProcess.StartInfo.UseShellExecute = false;
-
-                myProcess.StartInfo.Arguments = string.Format("x \"{0}\" -o\"{1}\" -r -y", zipPath, destPath);
-                myProcess.EnableRaisingEvents = true;
-                myProcess.Start();
-                myProcess.WaitForExit();
-
-                Debug.Log ("ran: " + myProcess.StartInfo.FileName + " " + myProcess.StartInfo.Arguments);
-                Debug.Log ("exported to: " + destPath);
-            }
-=======
             UnityEditor.EditorUtility.DisplayDialog (title, message, "Ok");
->>>>>>> f75d07ad
+        }
+
+        private static bool hasWriteAccessToFolder(string folderPath)
+        {
+            try
+            {
+                // Attempt to get a list of security permissions from the folder. 
+                // This will raise an exception if the path is read only or do not have access to view the permissions. 
+                System.Security.AccessControl.DirectorySecurity ds = System.IO.Directory.GetAccessControl(folderPath);
+                return true;
+            }
+            catch (UnauthorizedAccessException)
+            {
+                return false;
+            }
+        }
+
+        public static void DecompressZip(string zipPath, string destPath){
+            System.Diagnostics.Process myProcess = new System.Diagnostics.Process();
+            myProcess.StartInfo.FileName = string.Format("\"{0}\"", EditorApplication.applicationContentsPath + "/Tools/7z.exe");
+            myProcess.StartInfo.WindowStyle = System.Diagnostics.ProcessWindowStyle.Hidden;
+            myProcess.StartInfo.CreateNoWindow = true;
+            myProcess.StartInfo.UseShellExecute = false;
+
+            myProcess.StartInfo.Arguments = string.Format("x \"{0}\" -o\"{1}\" -r -y", zipPath, destPath);
+            myProcess.EnableRaisingEvents = true;
+            myProcess.Start();
+            myProcess.WaitForExit();
+
+            Debug.Log ("ran: " + myProcess.StartInfo.FileName + " " + myProcess.StartInfo.Arguments);
+            Debug.Log ("exported to: " + destPath);
         }
     }
 }