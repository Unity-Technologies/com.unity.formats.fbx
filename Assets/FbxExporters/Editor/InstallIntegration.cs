--- conflicted
+++ resolved
@@ -174,15 +174,9 @@
         private const string ESCAPED_QUOTE = "\\\"";
 #endif
 
-<<<<<<< HEAD
         private static string MAYA_COMMANDS { get {
-            return string.Format("configureUnityOneClick {3}{0}{3} {3}{1}{3} {2}; scriptJob -idleEvent quit;",
-                GetProjectPath(), GetAppPath(), (IsHeadlessInstall()?1:0), ESCAPED_QUOTE);
-=======
-        private static string MAYA_COMMANDS { get { 
-                return string.Format("configureUnityOneClick {0}{1}{0} {0}{2}{0} {0}{3}{0} {4}; scriptJob -idleEvent quit;", 
-                    ESCAPED_QUOTE, GetProjectPath(), GetAppPath(), GetTempSavePath(), (IsHeadlessInstall()?1:0)); 
->>>>>>> ed819252
+            return string.Format("configureUnityOneClick {0}{1}{0} {0}{2}{0} {0}{3}{0} {4}; scriptJob -idleEvent quit;",
+                    ESCAPED_QUOTE, GetProjectPath(), GetAppPath(), GetTempSavePath(), (IsHeadlessInstall()?1:0));
         }}
         private static Char[] FIELD_SEPARATORS = new Char[] {':'};
 
@@ -250,16 +244,12 @@
             return System.IO.Path.Combine(Application.dataPath, PACKAGE_NAME);
         }
 
-<<<<<<< HEAD
+        public static string GetTempSavePath()
+        {
+            return System.IO.Path.Combine(Application.dataPath, FbxExporters.Review.TurnTable.TempSavePath).Replace("\\", "/");
+        }
+
         public static string GetPackageVersion()
-=======
-        public static string GetTempSavePath()
-        {
-            return System.IO.Path.Combine(Application.dataPath, FbxExporters.Review.TurnTable.TempSavePath).Replace("\\", "/");
-        }
-
-        private static string GetPackageVersion()
->>>>>>> ed819252
         {
             string result = null;
 
