using UnityEngine;
using UnityEditor;
using System;
using System.Collections.Generic;

namespace FbxExporters.Editor
{
    class Integrations
    {
        private const string MODULE_FILENAME = "unityoneclick";
        private const string PACKAGE_NAME = "FbxExporters";
        private const string VERSION_FILENAME = "README.txt";
        private const string VERSION_FIELD = "**Version**";
        private const string VERSION_TAG = "{Version}";
        private const string PROJECT_TAG = "{UnityProject}";

        private const string FBX_EXPORT_SETTINGS_PATH = "Integrations/Autodesk/maya/scripts/unityFbxExportSettings.mel";

<<<<<<< HEAD
        private const string MODULE_TEMPLATE_PATH = "Integrations/Autodesk/maya/" + MODULE_FILENAME + ".txt";
=======
        private const string MAYA_INSTRUCTION_FILENAME = "_safe_to_delete/_temp.txt";

        public class MayaException : System.Exception {
            public MayaException() { }
            public MayaException(string message) : base(message) { }
            public MayaException(string message, System.Exception inner) : base(message, inner) { }
        }

        public class MayaVersion {

            /// <summary>
            /// Find the Maya installation that has your desired version, or
            /// the newest version if the 'desired' is an empty string.
            ///
            /// If MAYA_LOCATION is set, the desired version is ignored.
            /// </summary>
            public MayaVersion(string desiredVersion = "") {
                // If the location is given by the environment, use it.
                Location = System.Environment.GetEnvironmentVariable ("MAYA_LOCATION");
                if (!string.IsNullOrEmpty(Location)) {
                    Location = Location.TrimEnd('/');
                    Debug.Log("Using maya set by MAYA_LOCATION: " + Location);
                    return;
                }

                // List that directory and find the right version:
                // either the newest version, or the exact version we wanted.
                string mayaRoot = "";
                string bestVersion = "";
                var adskRoot = new System.IO.DirectoryInfo(AdskRoot);
                foreach(var productDir in adskRoot.GetDirectories()) {
                    var product = productDir.Name;

                    // Only accept those that start with 'maya' in either case.
                    if (!product.StartsWith("maya", StringComparison.InvariantCultureIgnoreCase)) {
                        continue;
                    }
                    // Reject MayaLT -- it doesn't have plugins.
                    if (product.StartsWith("mayalt", StringComparison.InvariantCultureIgnoreCase)) {
                        continue;
                    }
                    // Parse the version number at the end. Check if it matches,
                    // or if it's newer than the best so far.
                    string thisNumber = product.Substring("maya".Length);
                    if (thisNumber == desiredVersion) {
                        mayaRoot = product;
                        bestVersion = thisNumber;
                        break;
                    } else if (thisNumber.CompareTo(bestVersion) > 0) {
                        mayaRoot = product;
                        bestVersion = thisNumber;
                    }
                }
                if (!string.IsNullOrEmpty(desiredVersion) && bestVersion != desiredVersion) {
                    throw new MayaException(string.Format(
                                "Unable to find maya {0} in its default installation path. Set MAYA_LOCATION.", desiredVersion));
                } else if (string.IsNullOrEmpty(bestVersion)) {
                    throw new MayaException(string.Format(
                                "Unable to find any version of maya. Set MAYA_LOCATION."));
                }

                Location = AdskRoot + "/" + mayaRoot;
                if (string.IsNullOrEmpty(desiredVersion)) {
                    Debug.Log("Using latest version of maya found in: " + Location);
                } else {
                    Debug.Log(string.Format("Using maya {0} found in: {1}", desiredVersion, Location));
                }
            }
>>>>>>> c43a0596

#if UNITY_EDITOR_OSX
        private const string MAYA_MODULES_PATH = "Library/Preferences/Autodesk/Maya/modules";
#elif UNITY_EDITOR_LINUX
        private const string MAYA_MODULES_PATH = "Maya/modules";
#else
        private const string MAYA_MODULES_PATH = "maya/modules";
#endif

        public class MayaException : System.Exception {
            public MayaException() { }
            public MayaException(string message) : base(message) { }
            public MayaException(string message, System.Exception inner) : base(message, inner) { }
        }

        // Use string to define escaped quote
        // Windows needs the backslash
#if UNITY_EDITOR_OSX || UNITY_EDITOR_LINUX
        private const string ESCAPED_QUOTE = "\"";
#else
        private const string ESCAPED_QUOTE = "\\\"";
#endif

        private static string MAYA_COMMANDS { get {
                return string.Format("configureUnityOneClick {0}{1}{0} {0}{2}{0} {0}{3}{0} {0}{4}{0} {0}{5}{0} {6}; scriptJob -idleEvent quit;",
                    ESCAPED_QUOTE, GetProjectPath(), GetAppPath(), GetTempSavePath(),
                    GetExportSettingsPath(), GetMayaInstructionPath(), (IsHeadlessInstall()?1:0));
        }}
        private static Char[] FIELD_SEPARATORS = new Char[] {':'};

        private static string GetUserFolder()
        {
#if UNITY_EDITOR_OSX || UNITY_EDITOR_LINUX
            return System.Environment.GetEnvironmentVariable("HOME");
#else
            return System.Environment.GetFolderPath(System.Environment.SpecialFolder.Personal);
#endif
        }

        public static bool IsHeadlessInstall ()
        {
            return false;
        }

        public static string GetModulePath()
        {
            return System.IO.Path.Combine(GetUserFolder(), MAYA_MODULES_PATH);
        }

        public static string GetModuleTemplatePath()
        {
            return System.IO.Path.Combine(Application.dataPath, MODULE_TEMPLATE_PATH);
        }

        public static string GetAppPath()
        {
            return EditorApplication.applicationPath.Replace("\\","/");
        }

        public static string GetProjectPath()
        {
            return System.IO.Directory.GetParent(Application.dataPath).FullName.Replace("\\","/");
        }

        public static string GetPackagePath()
        {
            return System.IO.Path.Combine(Application.dataPath, PACKAGE_NAME);
        }

        public static string GetTempSavePath()
        {
            return FbxExporters.Review.TurnTable.TempSavePath.Replace("\\", "/");
        }

        /// <summary>
        /// Gets the maya instruction path relative to the Assets folder.
        /// Assets folder is not included in the path.
        /// </summary>
        /// <returns>The relative maya instruction path.</returns>
        public static string GetMayaInstructionPath()
        {
            return MAYA_INSTRUCTION_FILENAME;
        }

        /// <summary>
        /// Gets the full maya instruction path as an absolute Unity path.
        /// </summary>
        /// <returns>The full maya instruction path.</returns>
        public static string GetFullMayaInstructionPath()
        {
            return Application.dataPath + "/" + FbxExporters.Editor.Integrations.GetMayaInstructionPath ();
        }

        /// <summary>
        /// Gets the path to the export settings file.
        /// Returns a relative path with forward slashes as path separators.
        /// </summary>
        /// <returns>The export settings path.</returns>
        public static string GetExportSettingsPath()
        {
            return FBX_EXPORT_SETTINGS_PATH;
        }

        public static string GetPackageVersion()
        {
            string result = null;

            try {
                string FileName = System.IO.Path.Combine(GetPackagePath(), VERSION_FILENAME);

                System.IO.StreamReader sr = new System.IO.StreamReader(FileName);

                // Read the first line of text
                string line = sr.ReadLine();

                // Continue to read until you reach end of file
                while (line != null)
                {
                    if (line.StartsWith(VERSION_FIELD, StringComparison.CurrentCulture))
                    {
                        string[] fields = line.Split(FIELD_SEPARATORS);

                        if (fields.Length>1)
                        {
                            result = fields[1];
                        }
                        break;
                    }
                    line = sr.ReadLine();
                }
            }
            catch(Exception e)
            {
                Debug.LogError(string.Format("Exception failed to read file containing package version ({0})", e.Message));
            }

            return result;
        }

        private static List<string> ParseTemplateFile(string FileName, Dictionary<string,string> Tokens )
        {
            List<string> lines = new List<string>();

            try
            {
                // Pass the file path and file name to the StreamReader constructor
                System.IO.StreamReader sr = new System.IO.StreamReader(FileName);

                // Read the first line of text
                string line = sr.ReadLine();

                // Continue to read until you reach end of file
                while (line != null)
                {
                    foreach(KeyValuePair<string, string> entry in Tokens)
                    {
                        line = line.Replace(entry.Key, entry.Value);
                    }
                    lines.Add(line);

                    //Read the next line
                    line = sr.ReadLine();
                }

                //close the file
                sr.Close();
            }
            catch(Exception e)
            {
                Debug.LogError(string.Format("Exception reading module file template ({0})", e.Message));
            }

            return lines;
        }

        private static void WriteFile(string FileName, List<string> Lines )
        {
            try
            {
                //Pass the filepath and filename to the StreamWriter Constructor
                System.IO.StreamWriter sw = new System.IO.StreamWriter(FileName);

                foreach (string line in Lines)
                {
                    //Write a line of text
                    sw.WriteLine(line);
                }

                //Close the file
                sw.Close();
            }
            catch(Exception e)
            {
                Debug.LogException(e);
                Debug.LogError(string.Format("Exception while writing module file ({0})", e.Message));
            }
        }

        public static int ConfigureMaya(string mayaPath)
        {
             int ExitCode = 0;

             try {
                if (!System.IO.File.Exists(mayaPath))
                {
                    Debug.LogError (string.Format ("No maya installation found at {0}", mayaPath));
                    return -1;
                }

                System.Diagnostics.Process myProcess = new System.Diagnostics.Process();
                myProcess.StartInfo.FileName = mayaPath;
                myProcess.StartInfo.WindowStyle = System.Diagnostics.ProcessWindowStyle.Hidden;
                myProcess.StartInfo.CreateNoWindow = true;
                myProcess.StartInfo.UseShellExecute = false;

#if UNITY_EDITOR_OSX
                myProcess.StartInfo.Arguments = string.Format(@"-command '{0}'", MAYA_COMMANDS);
#elif UNITY_EDITOR_LINUX
                throw new NotImplementedException();
#else // UNITY_EDITOR_WINDOWS
                myProcess.StartInfo.Arguments = string.Format("-command \"{0}\"", MAYA_COMMANDS);
#endif
                myProcess.EnableRaisingEvents = true;
                myProcess.Start();
                myProcess.WaitForExit();
                ExitCode = myProcess.ExitCode;
                Debug.Log(string.Format("Ran maya: [{0}]\nWith args [{1}]\nResult {2}",
                            mayaPath, myProcess.StartInfo.Arguments, ExitCode));
             }
             catch (Exception e)
             {
                UnityEngine.Debug.LogError(string.Format ("Exception failed to start Maya ({0})", e.Message));
                ExitCode = -1;
             }
            return ExitCode;
        }

        public static bool InstallMaya(bool verbose = false)
        {
            // What's happening here is that we copy the module template to
            // the module path, basically:
            // - copy the template to the user Maya module path
            // - search-and-replace its tags
            // - done.
            // But it's complicated because we can't trust any files actually exist.

            string moduleTemplatePath = GetModuleTemplatePath();
            if (!System.IO.File.Exists(moduleTemplatePath))
            {
                Debug.LogError(string.Format("Missing Maya module file at: \"{0}\"", moduleTemplatePath));
                return false;
            }

            // Create the {USER} modules folder and empty it so it's ready to set up.
            string modulePath = GetModulePath();
            string moduleFilePath = System.IO.Path.Combine(modulePath, MODULE_FILENAME + ".mod");
            bool installed = false;

            if (!System.IO.Directory.Exists(modulePath))
            {
                if (verbose) { Debug.Log(string.Format("Creating Maya Modules Folder {0}", modulePath)); }

                try
                {
                    System.IO.Directory.CreateDirectory(modulePath);
                }
                catch (Exception xcp)
                {
                    Debug.LogException(xcp);
                    Debug.LogError(string.Format("Failed to create Maya Modules Folder {0}", modulePath));
                    return false;
                }

                if (!System.IO.Directory.Exists(modulePath)) {
                    Debug.LogError(string.Format("Failed to create Maya Modules Folder {0}", modulePath));
                    return false;
                }

                installed = false;
            }
            else
            {
                // detect if unityoneclick.mod is installed
                installed = System.IO.File.Exists(moduleFilePath);

                if (installed)
                {
                    // FIXME: remove this when we support parsing existing .mod files
                    try {
                        if (verbose) { Debug.Log(string.Format("Deleting module file {0}", moduleFilePath)); }
                        System.IO.File.Delete(moduleFilePath);
                        installed = false;
                    }
                    catch (Exception xcp)
                    {
                        Debug.LogException(xcp);
                        Debug.LogWarning(string.Format ("Failed to delete plugin module file {0}", moduleFilePath));
                    }
                }
            }

            // if not installed
            if (!installed)
            {
                Dictionary<string,string> Tokens = new Dictionary<string,string>()
                {
                    {VERSION_TAG, GetPackageVersion() },
                    {PROJECT_TAG, GetProjectPath() }
                 };

                // parse template, replace "{UnityProject}" with project path
                List<string> lines = ParseTemplateFile(moduleTemplatePath, Tokens);

                if (verbose) Debug.Log(string.Format("Copying plugin module file to {0}", moduleFilePath));

                // write out .mod file
                WriteFile(moduleFilePath, lines);
            }
            else
            {
                throw new NotImplementedException();

                // TODO: parse installed .mod file

                // TODO: if maya version not installed add

                // TODO: else check installation path

                // TODO: if installation path different

                // TODO: print message package already installed else where
            }

            return true;
        }
    }

    class IntegrationsUI
    {
        /// <summary>
        /// The path of the Maya executable.
        /// </summary>
        public static string GetMayaExe () {
            return FbxExporters.EditorTools.ExportSettings.GetSelectedMayaPath ();
        }

        public static void InstallMayaIntegration ()
        {
            var mayaExe = GetMayaExe ();
            if (string.IsNullOrEmpty (mayaExe)) {
                return;
            }

            if (!Integrations.InstallMaya(verbose: true)) {
                return;
            }

            int exitCode = Integrations.ConfigureMaya (mayaExe);

            string title, message;
            if (exitCode != 0) {
                title = "Failed to install Maya Integration.";
                message = string.Format("Failed to configure Maya, please check logs (exitcode={0}).", exitCode);
            } else {
                title = "Completed installation of Maya Integration.";
                message = "Enjoy the new \"Unity\" menu in Maya.";
            }
            UnityEditor.EditorUtility.DisplayDialog (title, message, "Ok");
        }
    }
}<|MERGE_RESOLUTION|>--- conflicted
+++ resolved
@@ -16,78 +16,9 @@
 
         private const string FBX_EXPORT_SETTINGS_PATH = "Integrations/Autodesk/maya/scripts/unityFbxExportSettings.mel";
 
-<<<<<<< HEAD
+        private const string MAYA_INSTRUCTION_FILENAME = "_safe_to_delete/_temp.txt";
+
         private const string MODULE_TEMPLATE_PATH = "Integrations/Autodesk/maya/" + MODULE_FILENAME + ".txt";
-=======
-        private const string MAYA_INSTRUCTION_FILENAME = "_safe_to_delete/_temp.txt";
-
-        public class MayaException : System.Exception {
-            public MayaException() { }
-            public MayaException(string message) : base(message) { }
-            public MayaException(string message, System.Exception inner) : base(message, inner) { }
-        }
-
-        public class MayaVersion {
-
-            /// <summary>
-            /// Find the Maya installation that has your desired version, or
-            /// the newest version if the 'desired' is an empty string.
-            ///
-            /// If MAYA_LOCATION is set, the desired version is ignored.
-            /// </summary>
-            public MayaVersion(string desiredVersion = "") {
-                // If the location is given by the environment, use it.
-                Location = System.Environment.GetEnvironmentVariable ("MAYA_LOCATION");
-                if (!string.IsNullOrEmpty(Location)) {
-                    Location = Location.TrimEnd('/');
-                    Debug.Log("Using maya set by MAYA_LOCATION: " + Location);
-                    return;
-                }
-
-                // List that directory and find the right version:
-                // either the newest version, or the exact version we wanted.
-                string mayaRoot = "";
-                string bestVersion = "";
-                var adskRoot = new System.IO.DirectoryInfo(AdskRoot);
-                foreach(var productDir in adskRoot.GetDirectories()) {
-                    var product = productDir.Name;
-
-                    // Only accept those that start with 'maya' in either case.
-                    if (!product.StartsWith("maya", StringComparison.InvariantCultureIgnoreCase)) {
-                        continue;
-                    }
-                    // Reject MayaLT -- it doesn't have plugins.
-                    if (product.StartsWith("mayalt", StringComparison.InvariantCultureIgnoreCase)) {
-                        continue;
-                    }
-                    // Parse the version number at the end. Check if it matches,
-                    // or if it's newer than the best so far.
-                    string thisNumber = product.Substring("maya".Length);
-                    if (thisNumber == desiredVersion) {
-                        mayaRoot = product;
-                        bestVersion = thisNumber;
-                        break;
-                    } else if (thisNumber.CompareTo(bestVersion) > 0) {
-                        mayaRoot = product;
-                        bestVersion = thisNumber;
-                    }
-                }
-                if (!string.IsNullOrEmpty(desiredVersion) && bestVersion != desiredVersion) {
-                    throw new MayaException(string.Format(
-                                "Unable to find maya {0} in its default installation path. Set MAYA_LOCATION.", desiredVersion));
-                } else if (string.IsNullOrEmpty(bestVersion)) {
-                    throw new MayaException(string.Format(
-                                "Unable to find any version of maya. Set MAYA_LOCATION."));
-                }
-
-                Location = AdskRoot + "/" + mayaRoot;
-                if (string.IsNullOrEmpty(desiredVersion)) {
-                    Debug.Log("Using latest version of maya found in: " + Location);
-                } else {
-                    Debug.Log(string.Format("Using maya {0} found in: {1}", desiredVersion, Location));
-                }
-            }
->>>>>>> c43a0596
 
 #if UNITY_EDITOR_OSX
         private const string MAYA_MODULES_PATH = "Library/Preferences/Autodesk/Maya/modules";
