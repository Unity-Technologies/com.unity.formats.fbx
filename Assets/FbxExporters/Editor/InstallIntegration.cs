using UnityEngine;
using UnityEditor;
using System;
using System.Collections.Generic;

namespace FbxExporters.Editor
{
    class Integrations
    {
        private const string MODULE_FILENAME = "unityoneclick";
        private const string PACKAGE_NAME = "FbxExporters";
        private const string VERSION_FILENAME = "README.txt";
        private const string VERSION_FIELD = "**Version**";
        private const string VERSION_TAG = "{Version}";
        private const string PROJECT_TAG = "{UnityProject}";

        private const string FBX_EXPORT_SETTINGS_PATH = "FbxExporters/Integrations/Autodesk/maya/scripts/unityFbxExportSettings.mel";

<<<<<<< HEAD
        private static string m_integrationFolderPath = null;
        public static string INTEGRATION_FOLDER_PATH
        {
            get{
                if (string.IsNullOrEmpty (m_integrationFolderPath)) {
                    m_integrationFolderPath = Application.dataPath;
                }
                return m_integrationFolderPath;
            }
            set{
                if (!string.IsNullOrEmpty (value) && System.IO.Directory.Exists (value)) {
                    m_integrationFolderPath = value;
                } else {
                    Debug.LogError (string.Format("Failed to set integration folder path, invalid directory \"{0}\"", value));
                }
            }
        }

        public class MayaException : System.Exception {
            public MayaException() { }
            public MayaException(string message) : base(message) { }
            public MayaException(string message, System.Exception inner) : base(message, inner) { }
        }
=======
        private const string MAYA_INSTRUCTION_FILENAME = "_safe_to_delete/_temp.txt";
>>>>>>> 71bfa4f8

        private const string MODULE_TEMPLATE_PATH = "FbxExporters/Integrations/Autodesk/maya/" + MODULE_FILENAME + ".txt";

#if UNITY_EDITOR_OSX
        private const string MAYA_MODULES_PATH = "Library/Preferences/Autodesk/Maya/modules";
#elif UNITY_EDITOR_LINUX
        private const string MAYA_MODULES_PATH = "Maya/modules";
#else
        private const string MAYA_MODULES_PATH = "maya/modules";
#endif

        public class MayaException : System.Exception {
            public MayaException() { }
            public MayaException(string message) : base(message) { }
            public MayaException(string message, System.Exception inner) : base(message, inner) { }
        }

        // Use string to define escaped quote
        // Windows needs the backslash
#if UNITY_EDITOR_OSX || UNITY_EDITOR_LINUX
        private const string ESCAPED_QUOTE = "\"";
#else
        private const string ESCAPED_QUOTE = "\\\"";
#endif

        private static string MAYA_COMMANDS { get {
                return string.Format("configureUnityOneClick {0}{1}{0} {0}{2}{0} {0}{3}{0} {0}{4}{0} {0}{5}{0} {6}; scriptJob -idleEvent quit;",
                    ESCAPED_QUOTE, GetProjectPath(), GetAppPath(), GetTempSavePath(),
                    GetExportSettingsPath(), GetMayaInstructionPath(), (IsHeadlessInstall()?1:0));
        }}
        private static Char[] FIELD_SEPARATORS = new Char[] {':'};

<<<<<<< HEAD
        public const string MODULE_TEMPLATE_PATH = "Integrations/Autodesk/maya/" + MODULE_FILENAME + ".txt";

#if UNITY_EDITOR_OSX
        private const string MAYA_MODULES_PATH = "Library/Preferences/Autodesk/Maya/modules";
#elif UNITY_EDITOR_LINUX
        private const string MAYA_MODULES_PATH = "Maya/modules";
#else
        private const string MAYA_MODULES_PATH = "maya/modules";
#endif

=======
>>>>>>> 71bfa4f8
        private static string GetUserFolder()
        {
#if UNITY_EDITOR_OSX || UNITY_EDITOR_LINUX
            return System.Environment.GetEnvironmentVariable("HOME");
#else
            return System.Environment.GetFolderPath(System.Environment.SpecialFolder.Personal);
#endif
        }

        public static bool IsHeadlessInstall ()
        {
            return false;
        }

        public static string GetModulePath()
        {
            return System.IO.Path.Combine(GetUserFolder(), MAYA_MODULES_PATH);
        }

        public static string GetModuleTemplatePath()
        {
<<<<<<< HEAD
            string result = System.IO.Path.Combine(INTEGRATION_FOLDER_PATH, MODULE_TEMPLATE_PATH);
            if (!ModuleTemplateCompatibility.TryGetValue(version, out version)) {
                throw new MayaException("FbxExporters does not support Maya version " + version);
            }

            return result.Replace(VERSION_TAG,version);
=======
            return System.IO.Path.Combine(Application.dataPath, MODULE_TEMPLATE_PATH);
>>>>>>> 71bfa4f8
        }

        public static string GetAppPath()
        {
            return EditorApplication.applicationPath.Replace("\\","/");
        }

        public static string GetProjectPath()
        {
            return System.IO.Directory.GetParent(Application.dataPath).FullName.Replace("\\","/");
        }

        public static string GetPackagePath()
        {
            return System.IO.Path.Combine(Application.dataPath, PACKAGE_NAME);
        }

        public static string GetTempSavePath()
        {
            return FbxExporters.Review.TurnTable.TempSavePath.Replace("\\", "/");
        }

        /// <summary>
        /// Gets the maya instruction path relative to the Assets folder.
        /// Assets folder is not included in the path.
        /// </summary>
        /// <returns>The relative maya instruction path.</returns>
        public static string GetMayaInstructionPath()
        {
            return MAYA_INSTRUCTION_FILENAME;
        }

        /// <summary>
        /// Gets the full maya instruction path as an absolute Unity path.
        /// </summary>
        /// <returns>The full maya instruction path.</returns>
        public static string GetFullMayaInstructionPath()
        {
            return Application.dataPath + "/" + FbxExporters.Editor.Integrations.GetMayaInstructionPath ();
        }

        /// <summary>
        /// Gets the path to the export settings file.
        /// Returns a relative path with forward slashes as path separators.
        /// </summary>
        /// <returns>The export settings path.</returns>
        public static string GetExportSettingsPath()
        {
            return FBX_EXPORT_SETTINGS_PATH;
        }

        public static string GetPackageVersion()
        {
            string result = null;

            try {
                string FileName = System.IO.Path.Combine(GetPackagePath(), VERSION_FILENAME);

                System.IO.StreamReader sr = new System.IO.StreamReader(FileName);

                // Read the first line of text
                string line = sr.ReadLine();

                // Continue to read until you reach end of file
                while (line != null)
                {
                    if (line.StartsWith(VERSION_FIELD, StringComparison.CurrentCulture))
                    {
                        string[] fields = line.Split(FIELD_SEPARATORS);

                        if (fields.Length>1)
                        {
                            result = fields[1];
                        }
                        break;
                    }
                    line = sr.ReadLine();
                }
            }
            catch(Exception e)
            {
                Debug.LogError(string.Format("Exception failed to read file containing package version ({0})", e.Message));
            }

            return result;
        }

        private static List<string> ParseTemplateFile(string FileName, Dictionary<string,string> Tokens )
        {
            List<string> lines = new List<string>();

            try
            {
                // Pass the file path and file name to the StreamReader constructor
                System.IO.StreamReader sr = new System.IO.StreamReader(FileName);

                // Read the first line of text
                string line = sr.ReadLine();

                // Continue to read until you reach end of file
                while (line != null)
                {
                    foreach(KeyValuePair<string, string> entry in Tokens)
                    {
                        line = line.Replace(entry.Key, entry.Value);
                    }
                    lines.Add(line);

                    //Read the next line
                    line = sr.ReadLine();
                }

                //close the file
                sr.Close();
            }
            catch(Exception e)
            {
                Debug.LogError(string.Format("Exception reading module file template ({0})", e.Message));
            }

            return lines;
        }

        private static void WriteFile(string FileName, List<string> Lines )
        {
            try
            {
                //Pass the filepath and filename to the StreamWriter Constructor
                System.IO.StreamWriter sw = new System.IO.StreamWriter(FileName);

                foreach (string line in Lines)
                {
                    //Write a line of text
                    sw.WriteLine(line);
                }

                //Close the file
                sw.Close();
            }
            catch(Exception e)
            {
                Debug.LogException(e);
                Debug.LogError(string.Format("Exception while writing module file ({0})", e.Message));
            }
        }

        public static int ConfigureMaya(string mayaPath)
        {
             int ExitCode = 0;

             try {
                if (!System.IO.File.Exists(mayaPath))
                {
                    Debug.LogError (string.Format ("No maya installation found at {0}", mayaPath));
                    return -1;
                }

                System.Diagnostics.Process myProcess = new System.Diagnostics.Process();
                myProcess.StartInfo.FileName = mayaPath;
                myProcess.StartInfo.WindowStyle = System.Diagnostics.ProcessWindowStyle.Hidden;
                myProcess.StartInfo.CreateNoWindow = true;
                myProcess.StartInfo.UseShellExecute = false;

#if UNITY_EDITOR_OSX
                myProcess.StartInfo.Arguments = string.Format(@"-command '{0}'", MAYA_COMMANDS);
#elif UNITY_EDITOR_LINUX
                throw new NotImplementedException();
#else // UNITY_EDITOR_WINDOWS
                myProcess.StartInfo.Arguments = string.Format("-command \"{0}\"", MAYA_COMMANDS);
#endif
                myProcess.EnableRaisingEvents = true;
                myProcess.Start();
                myProcess.WaitForExit();
                ExitCode = myProcess.ExitCode;
                Debug.Log(string.Format("Ran maya: [{0}]\nWith args [{1}]\nResult {2}",
                            mayaPath, myProcess.StartInfo.Arguments, ExitCode));
             }
             catch (Exception e)
             {
                UnityEngine.Debug.LogError(string.Format ("Exception failed to start Maya ({0})", e.Message));
                ExitCode = -1;
             }
            return ExitCode;
        }

        public static bool InstallMaya(bool verbose = false)
        {
            // What's happening here is that we copy the module template to
            // the module path, basically:
            // - copy the template to the user Maya module path
            // - search-and-replace its tags
            // - done.
            // But it's complicated because we can't trust any files actually exist.

            string moduleTemplatePath = GetModuleTemplatePath();
            if (!System.IO.File.Exists(moduleTemplatePath))
            {
                Debug.LogError(string.Format("Missing Maya module file at: \"{0}\"", moduleTemplatePath));
                return false;
            }

            // Create the {USER} modules folder and empty it so it's ready to set up.
            string modulePath = GetModulePath();
            string moduleFilePath = System.IO.Path.Combine(modulePath, MODULE_FILENAME + ".mod");
            bool installed = false;

            if (!System.IO.Directory.Exists(modulePath))
            {
                if (verbose) { Debug.Log(string.Format("Creating Maya Modules Folder {0}", modulePath)); }

                try
                {
                    System.IO.Directory.CreateDirectory(modulePath);
                }
                catch (Exception xcp)
                {
                    Debug.LogException(xcp);
                    Debug.LogError(string.Format("Failed to create Maya Modules Folder {0}", modulePath));
                    return false;
                }

                if (!System.IO.Directory.Exists(modulePath)) {
                    Debug.LogError(string.Format("Failed to create Maya Modules Folder {0}", modulePath));
                    return false;
                }

                installed = false;
            }
            else
            {
                // detect if unityoneclick.mod is installed
                installed = System.IO.File.Exists(moduleFilePath);

                if (installed)
                {
                    // FIXME: remove this when we support parsing existing .mod files
                    try {
                        if (verbose) { Debug.Log(string.Format("Deleting module file {0}", moduleFilePath)); }
                        System.IO.File.Delete(moduleFilePath);
                        installed = false;
                    }
                    catch (Exception xcp)
                    {
                        Debug.LogException(xcp);
                        Debug.LogWarning(string.Format ("Failed to delete plugin module file {0}", moduleFilePath));
                    }
                }
            }

            // if not installed
            if (!installed)
            {
                Dictionary<string,string> Tokens = new Dictionary<string,string>()
                {
                    {VERSION_TAG, GetPackageVersion() },
                    {PROJECT_TAG, GetProjectPath() }
                 };

                // parse template, replace "{UnityProject}" with project path
                List<string> lines = ParseTemplateFile(moduleTemplatePath, Tokens);

                if (verbose) Debug.Log(string.Format("Copying plugin module file to {0}", moduleFilePath));

                // write out .mod file
                WriteFile(moduleFilePath, lines);
            }
            else
            {
                throw new NotImplementedException();

                // TODO: parse installed .mod file

                // TODO: if maya version not installed add

                // TODO: else check installation path

                // TODO: if installation path different

                // TODO: print message package already installed else where
            }

            return true;
        }
    }

    class IntegrationsUI
    {
<<<<<<< HEAD
        const string IntegrationZipPath = "FbxExporters/unityoneclick_for_maya.zip";

        private static string DefaultIntegrationSavePath
        {
            get{
                return Application.dataPath;
            }
        }

        private static string LastIntegrationSavePath = DefaultIntegrationSavePath;

        public static void InstallMayaIntegration ()
        {
            // decompress zip file if it exists, otherwise try using default location
            if (System.IO.File.Exists (GetIntegrationZipFullPath())) {
                var result = DecompressIntegrationZipFile ();
                if (!result) {
                    // could not find integration
                    return;
                }
            } else {
                Integrations.INTEGRATION_FOLDER_PATH = DefaultIntegrationSavePath;
            }

            var mayaVersion = new Integrations.MayaVersion();
            if (!Integrations.InstallMaya(mayaVersion, verbose: true)) {
=======
        /// <summary>
        /// The path of the Maya executable.
        /// </summary>
        public static string GetMayaExe () {
            return FbxExporters.EditorTools.ExportSettings.GetSelectedMayaPath ();
        }

        public static void InstallMayaIntegration ()
        {
            var mayaExe = GetMayaExe ();
            if (string.IsNullOrEmpty (mayaExe)) {
                return;
            }

            if (!Integrations.InstallMaya(verbose: true)) {
>>>>>>> 71bfa4f8
                return;
            }

            int exitCode = Integrations.ConfigureMaya (mayaExe);

            string title, message;
            if (exitCode != 0) {
                title = "Failed to install Maya Integration.";
                message = string.Format("Failed to configure Maya, please check logs (exitcode={0}).", exitCode);
            } else {
                title = "Completed installation of Maya Integration.";
                message = "Enjoy the new \"Unity\" menu in Maya.";
            }
            UnityEditor.EditorUtility.DisplayDialog (title, message, "Ok");
        }

        private static bool DecompressIntegrationZipFile()
        {
            // prompt user to enter location to unzip file
            var unzipFolder = EditorUtility.OpenFolderPanel("Select Location to Save Maya Integration",LastIntegrationSavePath,"");
            if (string.IsNullOrEmpty (unzipFolder)) {
                // user has cancelled, do nothing
                return false;
            }

            // check that this is a valid location to unzip the file
            if (!DirectoryHasWritePermission (unzipFolder)) {
                // display dialog to try again or cancel
                var result = UnityEditor.EditorUtility.DisplayDialog ("No Write Permission",
                    string.Format("Directory \"{0}\" does not have write access", unzipFolder),
                    "Select another Directory", 
                    "Cancel"
                );

                if (result) {
                    InstallMayaIntegration ();
                } else {
                    return false;
                }
            }

            LastIntegrationSavePath = unzipFolder;

            // if file already unzipped in this location, then prompt user
            // if they would like to continue unzipping or use what is there
            if (FolderAlreadyUnzippedAtPath (unzipFolder)) {
                var result = UnityEditor.EditorUtility.DisplayDialogComplex ("Integrations Exist at Path",
                    string.Format ("Directory \"{0}\" already contains the decompressed integration", unzipFolder),
                    "Overwrite", 
                    "Use Existing",
                    "Cancel"
                );

                if (result == 0) {
                    DecompressZip (GetIntegrationZipFullPath(), unzipFolder);
                } else if (result == 2) {
                    return false;
                }
            } else {
                // unzip Integration folder
                DecompressZip (GetIntegrationZipFullPath(), unzipFolder);
            }

            Integrations.INTEGRATION_FOLDER_PATH = unzipFolder;

            return true;
        }

        /// <summary>
        /// Gets the integration zip full path as an absolute Unity-style path.
        /// </summary>
        /// <returns>The integration zip full path.</returns>
        private static string GetIntegrationZipFullPath()
        {
            return Application.dataPath + "/" + IntegrationZipPath;
        }

        /// <summary>
        /// Determines if folder is already unzipped at the specified path
        /// by checking if unityoneclick.txt exists at expected location.
        /// </summary>
        /// <returns><c>true</c> if folder is already unzipped at the specified path; otherwise, <c>false</c>.</returns>
        /// <param name="path">Path.</param>
        public static bool FolderAlreadyUnzippedAtPath(string path)
        {
            return System.IO.File.Exists (System.IO.Path.Combine (path, Integrations.MODULE_TEMPLATE_PATH));
        }

        /// <summary>
        /// Make sure we can write to this directory.
        /// Try creating a file in path directory, if it raises an error, then we can't
        /// write here.
        /// TODO: find a more reliable way to check this
        /// </summary>
        /// <returns><c>true</c>, if possible to write to path, <c>false</c> otherwise.</returns>
        /// <param name="path">Path.</param>
        public static bool DirectoryHasWritePermission(string path)
        {
            try
            {
                using (System.IO.FileStream fs = System.IO.File.Create(
                    System.IO.Path.Combine(
                        path, 
                        System.IO.Path.GetRandomFileName()
                    ), 
                    1,
                    System.IO.FileOptions.DeleteOnClose)
                )
                { }
                return true;
            }
            catch(Exception)
            {
                return false;
            }
        }

        public static void DecompressZip(string zipPath, string destPath){
            System.Diagnostics.Process myProcess = new System.Diagnostics.Process();
            myProcess.StartInfo.FileName = string.Format("\"{0}\"", EditorApplication.applicationContentsPath + "/Tools/7z.exe");
            myProcess.StartInfo.WindowStyle = System.Diagnostics.ProcessWindowStyle.Hidden;
            myProcess.StartInfo.CreateNoWindow = true;
            myProcess.StartInfo.UseShellExecute = false;

            // Command line flags used:
            // x : extract the zip contents so that they maintain the file hierarchy
            // -o : specify where to extract contents
            // -r : recurse subdirectories
            // -y : auto yes to all questions (without this Unity freezes as the process waits for a response)
            myProcess.StartInfo.Arguments = string.Format("x \"{0}\" -o\"{1}\" -r -y", zipPath, destPath);
            myProcess.EnableRaisingEvents = true;
            myProcess.Start();
            myProcess.WaitForExit();
        }
    }
}<|MERGE_RESOLUTION|>--- conflicted
+++ resolved
@@ -16,7 +16,8 @@
 
         private const string FBX_EXPORT_SETTINGS_PATH = "FbxExporters/Integrations/Autodesk/maya/scripts/unityFbxExportSettings.mel";
 
-<<<<<<< HEAD
+        private const string MAYA_INSTRUCTION_FILENAME = "_safe_to_delete/_temp.txt";
+
         private static string m_integrationFolderPath = null;
         public static string INTEGRATION_FOLDER_PATH
         {
@@ -34,15 +35,6 @@
                 }
             }
         }
-
-        public class MayaException : System.Exception {
-            public MayaException() { }
-            public MayaException(string message) : base(message) { }
-            public MayaException(string message, System.Exception inner) : base(message, inner) { }
-        }
-=======
-        private const string MAYA_INSTRUCTION_FILENAME = "_safe_to_delete/_temp.txt";
->>>>>>> 71bfa4f8
 
         private const string MODULE_TEMPLATE_PATH = "FbxExporters/Integrations/Autodesk/maya/" + MODULE_FILENAME + ".txt";
 
@@ -75,19 +67,6 @@
         }}
         private static Char[] FIELD_SEPARATORS = new Char[] {':'};
 
-<<<<<<< HEAD
-        public const string MODULE_TEMPLATE_PATH = "Integrations/Autodesk/maya/" + MODULE_FILENAME + ".txt";
-
-#if UNITY_EDITOR_OSX
-        private const string MAYA_MODULES_PATH = "Library/Preferences/Autodesk/Maya/modules";
-#elif UNITY_EDITOR_LINUX
-        private const string MAYA_MODULES_PATH = "Maya/modules";
-#else
-        private const string MAYA_MODULES_PATH = "maya/modules";
-#endif
-
-=======
->>>>>>> 71bfa4f8
         private static string GetUserFolder()
         {
 #if UNITY_EDITOR_OSX || UNITY_EDITOR_LINUX
@@ -109,16 +88,7 @@
 
         public static string GetModuleTemplatePath()
         {
-<<<<<<< HEAD
-            string result = System.IO.Path.Combine(INTEGRATION_FOLDER_PATH, MODULE_TEMPLATE_PATH);
-            if (!ModuleTemplateCompatibility.TryGetValue(version, out version)) {
-                throw new MayaException("FbxExporters does not support Maya version " + version);
-            }
-
-            return result.Replace(VERSION_TAG,version);
-=======
-            return System.IO.Path.Combine(Application.dataPath, MODULE_TEMPLATE_PATH);
->>>>>>> 71bfa4f8
+            return System.IO.Path.Combine(INTEGRATION_FOLDER_PATH, MODULE_TEMPLATE_PATH);
         }
 
         public static string GetAppPath()
@@ -406,7 +376,13 @@
 
     class IntegrationsUI
     {
-<<<<<<< HEAD
+        /// <summary>
+        /// The path of the Maya executable.
+        /// </summary>
+        public static string GetMayaExe () {
+            return FbxExporters.EditorTools.ExportSettings.GetSelectedMayaPath ();
+        }
+
         const string IntegrationZipPath = "FbxExporters/unityoneclick_for_maya.zip";
 
         private static string DefaultIntegrationSavePath
@@ -420,6 +396,10 @@
 
         public static void InstallMayaIntegration ()
         {
+            var mayaExe = GetMayaExe ();
+            if (string.IsNullOrEmpty (mayaExe)) {
+                return;
+
             // decompress zip file if it exists, otherwise try using default location
             if (System.IO.File.Exists (GetIntegrationZipFullPath())) {
                 var result = DecompressIntegrationZipFile ();
@@ -431,25 +411,7 @@
                 Integrations.INTEGRATION_FOLDER_PATH = DefaultIntegrationSavePath;
             }
 
-            var mayaVersion = new Integrations.MayaVersion();
-            if (!Integrations.InstallMaya(mayaVersion, verbose: true)) {
-=======
-        /// <summary>
-        /// The path of the Maya executable.
-        /// </summary>
-        public static string GetMayaExe () {
-            return FbxExporters.EditorTools.ExportSettings.GetSelectedMayaPath ();
-        }
-
-        public static void InstallMayaIntegration ()
-        {
-            var mayaExe = GetMayaExe ();
-            if (string.IsNullOrEmpty (mayaExe)) {
-                return;
-            }
-
             if (!Integrations.InstallMaya(verbose: true)) {
->>>>>>> 71bfa4f8
                 return;
             }
 
