using UnityEngine;
using UnityEditor;
using System;
using System.Collections.Generic;

namespace FbxExporters
{
    class Integrations
    {
        public const string MAYA_VERSION = "2017";
        private const string MODULE_FILENAME = "unityoneclick.mod";
        private const string PACKAGE_NAME = "FbxExporters";
        private const string VERSION_FILENAME = "README.txt";
        private const string VERSION_FIELD = "**Version**";
        private const string VERSION_TAG = "{Version}";
        private const string PROJECT_TAG = "{UnityProject}";
<<<<<<< HEAD
        private static string MAYA_COMMANDS { get { return string.Format(@"configureUnityOneClick {1}{0}{1} {1}{2}{1} 0; scriptJob -idleEvent quit;"
            , GetProjectPath(), @"" + (char) 34, GetUnityPath()); } }

=======
        private static string MAYA_COMMANDS { get { 
#if UNITY_EDITOR_OSX || UNITY_EDITOR_LINUX 
            return string.Format(@"configureUnityOneClick {1}{0}{1};", 
                Integrations.GetProjectPath(), @"" + (char) 34); 
#else
            return string.Format("configureUnityOneClick \\{1}{0}\\{1};", 
                Integrations.GetProjectPath().Replace("\\","/"), @"" + (char) 34); 
#endif
        }}
>>>>>>> 59848024
        private static Char[] FIELD_SEPARATORS = new Char[] {':'};

        private const string MODULE_TEMPLATE_PATH = "Integrations/Autodesk/maya"+VERSION_TAG+"/unityoneclick.mod";

#if UNITY_EDITOR_OSX
        private const string REL_MAYA_MODULES_PATH = "Library/Preferences/Autodesk/Maya/"+VERSION_TAG+"/modules";
#elif UNITY_EDITOR_LINUX 
        private const string REL_MAYA_MODULES_PATH = "Maya/"+VERSION_TAG+"/modules";
#else
        private const string REL_MAYA_MODULES_PATH = "maya/"+VERSION_TAG+"/modules";
#endif

        private static string GetUserFolder()
        {
#if UNITY_EDITOR_OSX || UNITY_EDITOR_LINUX
            return System.Environment.GetEnvironmentVariable("HOME");
#else
            return System.Environment.GetFolderPath(System.Environment.SpecialFolder.Personal);
#endif
        }

        private static string GetModulePath(string version)
        {
            string result = System.IO.Path.Combine(GetUserFolder(), REL_MAYA_MODULES_PATH);

            return result.Replace(VERSION_TAG,version);
        }

        private static string GetModuleTemplatePath(string version)
        {
            string result = System.IO.Path.Combine(Application.dataPath, MODULE_TEMPLATE_PATH);

            return result.Replace(VERSION_TAG,version);
        }

        public static string GetUnityPath()
        {
            return EditorApplication.applicationPath;
        }

        public static string GetProjectPath()
        {
            return System.IO.Directory.GetParent(Application.dataPath).FullName;
        }

        private static string GetPackagePath()
        {
            return System.IO.Path.Combine(Application.dataPath, PACKAGE_NAME);
        }

        private static string GetPackageVersion()
        {
            string result = null;

            try {
                string FileName = System.IO.Path.Combine(GetPackagePath(), VERSION_FILENAME);

                System.IO.StreamReader sr = new System.IO.StreamReader(FileName);

                // Read the first line of text
                string line = sr.ReadLine();

                // Continue to read until you reach end of file
                while (line != null)
                {
                    if (line.StartsWith(VERSION_FIELD))
                    {
                        string[] fields = line.Split(FIELD_SEPARATORS);

                        if (fields.Length>1)
                        {
                            result = fields[1];
                        }
                        break;
                    }
                    line = sr.ReadLine();
                }
            }
            catch(Exception e)
            {
                Debug.LogError(string.Format("Exception failed to read file containing package version ({0})", e.Message));
            }

            return result;
        }

        private static List<string> ParseTemplateFile(string FileName, Dictionary<string,string> Tokens )
        {
            List<string> lines = new List<string>();

            try
            {
                // Pass the file path and file name to the StreamReader constructor
                System.IO.StreamReader sr = new System.IO.StreamReader(FileName);

                // Read the first line of text
                string line = sr.ReadLine();

                // Continue to read until you reach end of file
                while (line != null)
                {
                    foreach(KeyValuePair<string, string> entry in Tokens)
                    {
                        line = line.Replace(entry.Key, entry.Value);
                    }
                    lines.Add(line);

                    //Read the next line
                    line = sr.ReadLine();
                }

                //close the file
                sr.Close();
            }
            catch(Exception e)
            {
                Debug.LogError(string.Format("Exception reading module file template ({0})", e.Message));
            }

            return lines;
        }

        private static void WriteFile(string FileName, List<string> Lines )
        {
            try
            {
                //Pass the filepath and filename to the StreamWriter Constructor
                System.IO.StreamWriter sw = new System.IO.StreamWriter(FileName);

                foreach (string line in Lines)
                {
                    //Write a line of text
                    sw.WriteLine(line);
                }

                //Close the file
                sw.Close();
            }
            catch(Exception e)
            {
                Debug.LogError(string.Format("Exception while writing module file ({0})", e.Message));
            }
        }

        public static int ConfigureMaya(string version)
        {
             int ExitCode = 0;

             try {
                System.Diagnostics.Process myProcess = new System.Diagnostics.Process();
                myProcess.StartInfo.WindowStyle = System.Diagnostics.ProcessWindowStyle.Hidden;
                myProcess.StartInfo.CreateNoWindow = true;
                myProcess.StartInfo.UseShellExecute = false;

#if UNITY_EDITOR_OSX
                myProcess.StartInfo.FileName = "open";
                string mayaPath = string.Format ("/Applications/Autodesk/maya{0}/Maya.app", version);

                if (!System.IO.Directory.Exists(mayaPath))
                {
                    Debug.LogError (string.Format ("No maya installation found at {0}",mayaPath));
                    return -1;
                }

                string mayaCommandLine = string.Format(@"{0} --args -command '{1}'", mayaPath, MAYA_COMMANDS);
                myProcess.StartInfo.Arguments = "-a " + mayaCommandLine;
#elif UNITY_EDITOR_LINUX
                throw new NotImplementedException();
#else
                string mayaPath = string.Format ("C:/Program Files/Autodesk/Maya{0}/bin/maya.exe", version);

                if (!System.IO.File.Exists(mayaPath))
                {
                    Debug.LogError (string.Format ("No maya installation found at {0}", mayaPath));
                    return -1;
                }

                myProcess.StartInfo.FileName = mayaPath;
                myProcess.StartInfo.Arguments = string.Format("-command \"{0}\"", MAYA_COMMANDS);
#endif
                myProcess.EnableRaisingEvents = true;
                myProcess.Start();
                myProcess.WaitForExit();
                ExitCode = myProcess.ExitCode;
             }
             catch (Exception e)
             {
                UnityEngine.Debug.LogError(string.Format ("Exception failed to start Maya ({0})", e.Message));
                ExitCode = -1;
             }
            return ExitCode;
        }

        public static bool InstallMaya(string version, bool verbose = false)
        {
            // check if package installed
            string moduleTemplatePath = GetModuleTemplatePath(version);

            if (!System.IO.File.Exists(moduleTemplatePath))
            {
                Debug.LogError(string.Format("FbxExporters package not installed, please install first"));
                return false;
            }

            // check for {USER} modules folder
            string modulePath = GetModulePath(version);

            string moduleFilePath = System.IO.Path.Combine( modulePath, MODULE_FILENAME);

            bool installed = false;

            if (!System.IO.Directory.Exists(modulePath))
            {
                if (verbose) Debug.Log(string.Format("Creating Maya Modules Folder {0}", modulePath));

                try
                {
                    System.IO.Directory.CreateDirectory(modulePath);
                }
                catch
                {
                    Debug.LogError(string.Format("Failed to create Maya Modules Folder {0}", modulePath));
                    return false;
                }

                if (!System.IO.Directory.Exists(modulePath)) {
                    Debug.LogError(string.Format("Failed to create Maya Modules Folder {0}", modulePath));
                    return false;
                }

                installed = false;
            }
            else
            {
                // detect if unityoneclick.mod is installed
                installed = System.IO.File.Exists(moduleFilePath);

                if (installed)
                {
                    // FIXME: remove this when we support parsing existing .mod files
                    try {
                        System.IO.File.Delete(moduleFilePath);
                        installed = false;
                    }
                    catch
                    {
                        Debug.LogWarning(string.Format ("Failed to delete plugin module file {0}", moduleFilePath));
                    }
                }
            }

            // if not installed
            if (!installed)
            {
                Dictionary<string,string> Tokens = new Dictionary<string,string>()
                {
                    {VERSION_TAG, GetPackageVersion() },
                    {PROJECT_TAG, GetProjectPath() }
                 };

                // parse template, replace "{UnityProject}" with project path
                List<string> lines = ParseTemplateFile(moduleTemplatePath, Tokens);

                 if (verbose) Debug.Log(string.Format("Copying plugin module file to {0}",moduleFilePath));

                // write out .mod file
                WriteFile(moduleFilePath, lines);
            }
            else
            {
                throw new NotImplementedException();

                // TODO: parse installed .mod file

                // TODO: if maya version not installed add

                // TODO: else check installation path

                // TODO: if installation path different

                    // TODO: print message package already installed else where
            }

            return true;
        }

        public static void InstallMaya2017()
        {
            const string version = Integrations.MAYA_VERSION;

            Debug.Log(string.Format("Installing Maya {0} Integration", version));

            if (!InstallMaya (version)) {
                Debug.LogError (string.Format ("Failed to install Maya {0} Integration.", version));
            }
        }
    }

    namespace Editors
    {
        class IntegrationsUI
        {
            const string MenuItemName1 = "FbxExporters/Install Maya" + Integrations.MAYA_VERSION + " Integration";

            [MenuItem (MenuItemName1, false, 0)]
            public static void OnMenuItem1 ()
            {
            	if (Integrations.InstallMaya(Integrations.MAYA_VERSION))
            	{
                    int exitCode = Integrations.ConfigureMaya (Integrations.MAYA_VERSION);

                    string title = string.Format("Completed installation of Maya{0} Integration.", Integrations.MAYA_VERSION);
                    string message = "Maya will close when it has finished configuring integration.";

                    if (exitCode!=0)
                    {
                        message = string.Format("Failed to configure Maya, please check logs (exitcode={0})", exitCode);
                    }

                    UnityEditor.EditorUtility.DisplayDialog (title, message, "Ok");
                }
            }
        }
    }
}<|MERGE_RESOLUTION|>--- conflicted
+++ resolved
@@ -14,21 +14,16 @@
         private const string VERSION_FIELD = "**Version**";
         private const string VERSION_TAG = "{Version}";
         private const string PROJECT_TAG = "{UnityProject}";
-<<<<<<< HEAD
-        private static string MAYA_COMMANDS { get { return string.Format(@"configureUnityOneClick {1}{0}{1} {1}{2}{1} 0; scriptJob -idleEvent quit;"
-            , GetProjectPath(), @"" + (char) 34, GetUnityPath()); } }
-
-=======
         private static string MAYA_COMMANDS { get { 
+		// NOTE: we use @"" + (char) 34 to get the correct escape quoting for \"
 #if UNITY_EDITOR_OSX || UNITY_EDITOR_LINUX 
-            return string.Format(@"configureUnityOneClick {1}{0}{1};", 
-                Integrations.GetProjectPath(), @"" + (char) 34); 
+            return string.Format(@"configureUnityOneClick {1}{0}{1} {1}{2}{1} 0; scriptJob -idleEvent quit;", 
+                Integrations.GetProjectPath(), @"" + (char) 34, GetUnityPath(); 
 #else
-            return string.Format("configureUnityOneClick \\{1}{0}\\{1};", 
-                Integrations.GetProjectPath().Replace("\\","/"), @"" + (char) 34); 
+            return string.Format("configureUnityOneClick \\{1}{0}\\{1} {1}{2}{1} 0; scriptJob -idleEvent quit;", 
+                Integrations.GetProjectPath().Replace("\\","/"), @"" + (char) 34, GetUnityPath().Replace("\\","/"); 
 #endif
         }}
->>>>>>> 59848024
         private static Char[] FIELD_SEPARATORS = new Char[] {':'};
 
         private const string MODULE_TEMPLATE_PATH = "Integrations/Autodesk/maya"+VERSION_TAG+"/unityoneclick.mod";
