# FbxExporters

Copyright (c) 2017 Unity Technologies. All rights reserved.

Licensed under the ##LICENSENAME##.
See LICENSE.md file for full license information.

<<<<<<< HEAD
**Version**: 0.0.8a-sprint19
=======
**Version**: 0.0.8a
>>>>>>> 39a2aa89

Requirements
------------

* [FBX SDK C# Bindings](https://github.com/Unity-Technologies/FbxSharp)

Command-line Installing Maya2017 Integration
--------------------------------------------

You can install the package and integrations from the command-line using the following script:

MacOS:

# Configure where Unity is installed
# UNITY3D_VERSION=" 2017.1.0f3"
UNITY3D_PATH="/Applications/Unity${UNITY3D_VERSION}/Unity.app/Contents/MacOS/Unity"

# Configure where unitypackage is located
PACKAGE_PATH=`ls -t ~/Development/FbxExporters/FbxExporters_*.unitypackage | head -1`

# Configure which Unity project to install package
PROJECT_PATH=~/Development/FbxExporters

if [ ! -f "${UNITY3D_PATH}" ]; then
    echo "Unity is not installed"
else
    # Install FbxExporters package
    "${UNITY3D_PATH}" -projectPath "${PROJECT_PATH}" -importPackage ${PACKAGE_PATH} -quit

    # Install Maya2017 Integration
    "${UNITY3D_PATH}" -batchMode -projectPath "${PROJECT_PATH}" -executeMethod FbxExporters.Integrations.InstallMaya2017 -quit

    # Configuring Maya2017 to auto-load integration
    MAYA_PATH=/Applications/Autodesk/maya2017/Maya.app/Contents/bin/maya

    if [ ! -f "${MAYA_PATH}" ]; then
        echo "Maya2017 not installed"
    else
        # To configure without user interface change the last argument to 1 instead of 0
        "${MAYA_PATH}" -command "configureUnityOneClick \"${PROJECT_PATH}\" \"${UNITY3D_PATH}\" 0; scriptJob -idleEvent quit;"
    fi
fi
<|MERGE_RESOLUTION|>--- conflicted
+++ resolved
@@ -5,11 +5,7 @@
 Licensed under the ##LICENSENAME##.
 See LICENSE.md file for full license information.
 
-<<<<<<< HEAD
-**Version**: 0.0.8a-sprint19
-=======
-**Version**: 0.0.8a
->>>>>>> 39a2aa89
+**Version**: 0.0.9a-sprint20
 
 Requirements
 ------------
