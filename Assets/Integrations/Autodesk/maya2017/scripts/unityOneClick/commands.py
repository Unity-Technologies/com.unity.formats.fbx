########################################################################
# Copyright (c) 2017 Unity Technologies. All rights reserved.
# NOTICE: All information contained herein is, and remains
#         the property of Unity Technologies Aps. and its suppliers,
#         if any.  The intellectual and technical concepts contained
#         herein are proprietary to Unity Technologies Aps. and its
#         suppliers and may be covered by Canadian, U.S. and/or
#         Foreign Patents, patents in process, and are protected
#         by trade secret or copyright law. Dissemination of this
#         information or reproduction of this material is strictly
#         forbidden unless prior written permission is obtained from
#         Unity Technologies Aps.
#
########################################################################
"""
@package commands
@defgroup UnityCommands Commands
@ingroup UnityOneClickPlugin
@author  Simon Inwood <simon.cf.inwood@gmail.com>
"""

from unityOneClick.logger import LoggerMixin

import maya.OpenMaya as OpenMaya        # @UnresolvedImport
import maya.OpenMayaMPx as OpenMayaMPx  # @UnresolvedImport
import maya.mel
import maya.cmds

import unityOneClick.version as version

import ctypes
ctypes.pythonapi.PyCObject_AsVoidPtr.restype = ctypes.c_void_p
ctypes.pythonapi.PyCObject_AsVoidPtr.argtypes = [ctypes.py_object]

UNITY_FBX_FILE_PATH = None
UNITY_FBX_FILE_NAME = None

class BaseCommand(OpenMayaMPx.MPxCommand, LoggerMixin):
    """
    Base class for UnityOneClick Plugin Commands.
    """
    def __init__(self):
        OpenMayaMPx.MPxCommand.__init__(self)
        LoggerMixin.__init__(self)
        self._exportSet = "UnityFbxExportSet"
        
    def __del__(self):
        LoggerMixin.__del__(self)
        # Note: MPxCommand does not define __del__

    def loadPlugin(self, plugin):
        if not maya.cmds.pluginInfo( plugin, query=True, loaded=True ):
            maya.cmds.loadPlugin( plugin )
            if not maya.cmds.pluginInfo( plugin, query=True, loaded=True ):
                self.displayDebug("Error: Failed to load {0} plugin".format(plugin))
                return False
        return True

    def loadDependencies(self):
          return self.loadPlugin('GamePipeline.mll')
    
class importCmd(BaseCommand):
    """
    Import FBX file from Unity Project and autoconfigure for publishing
    
    @ingroup UnityCommands
    """
    kLabel = 'Import FBX file from Unity Project and auto-configure for publishing'
    kShortLabel = 'Import'
    kCmdName = "{}Import".format(version.pluginPrefix())
    kScriptCommand = 'import maya.cmds;maya.cmds.{0}()'.format(kCmdName)
    kRuntimeCommand = "UnityOneClickImport"

    def __init__(self):
        super(self.__class__, self).__init__()
        
        # temporarily store the path and name of the imported FBX
        self._tempPath = None
        self._tempName = None

    @classmethod
    def creator(cls):
        return OpenMayaMPx.asMPxPtr(cls())

    @classmethod
    def syntaxCreator(cls):
        syntax = OpenMaya.MSyntax()
        return syntax

    @classmethod
    def scriptCmd(cls):
        return
    
    def beforeImport(self, retCode, file, clientData):
        # store path and filename
        self._tempPath = file.resolvedPath()
        self._tempName = file.resolvedName()
        
    def afterImport(self, *args, **kwargs):
        global UNITY_FBX_FILE_PATH
        global UNITY_FBX_FILE_NAME
        UNITY_FBX_FILE_PATH = self._tempPath
        UNITY_FBX_FILE_NAME = self._tempName
    
    def doIt(self, args):
<<<<<<< HEAD
        self._tempPath = None
        self._tempName = None
    
        callbackId = OpenMaya.MSceneMessage.addCheckFileCallback(OpenMaya.MSceneMessage.kBeforeImportCheck, self.beforeImport)
        callbackId2 = OpenMaya.MSceneMessage.addCallback(OpenMaya.MSceneMessage.kAfterImport, self.afterImport)
    
=======
        # Gather everything that is in the scene
        origItemsInScene = maya.cmds.ls(tr=True, o=True, r=True)
        
>>>>>>> 38818d38
        strCmd = 'Import'
        self.displayDebug('doIt {0}'.format(strCmd))
        result = maya.cmds.Import()
        
        # figure out what has been added after import
        itemsInScene = maya.cmds.ls(tr=True, o=True, r=True)
        newItems = list(set(itemsInScene) - set(origItemsInScene))
        
        # Get or create the Unity Fbx Export Set
        allSets = maya.cmds.listSets(allSets=True)
        if not self._exportSet in allSets:
            # couldn't find export set so create it
            maya.cmds.sets(name=self._exportSet)
        
        maya.cmds.sets(newItems, add=self._exportSet)    
        
        OpenMaya.MMessage.removeCallback(callbackId)
        OpenMaya.MMessage.removeCallback(callbackId2)
        
    @classmethod
    def invoke(cls):
        """
        Invoke command using mel so that it is executed and logged to script editor log
        @return: void
        """
        strCmd = '{0};'.format(cls.kCmdName)
        maya.mel.eval(strCmd)   # @UndefinedVariable

class reviewCmd(BaseCommand):
    """
    Review Model in Unity
        
    @ingroup UnityCommands
    """
    kLabel = 'Review Model in Unity'
    kShortLabel = 'Review'
    kCmdName = "{}Review".format(version.pluginPrefix())
    kScriptCommand = 'import maya.cmds;maya.cmds.{0}()'.format(kCmdName)
    kRuntimeCommand = "UnityOneClickReview"
    
    def __init__(self):
        super(self.__class__, self).__init__()
    
    @classmethod
    def creator(cls):
        return OpenMayaMPx.asMPxPtr(cls())
    
    @classmethod
    def syntaxCreator(cls):
        syntax = OpenMaya.MSyntax()
        return syntax
    
    @classmethod
    def scriptCmd(cls):
        return
    
    def doIt(self, args):

        unityAppPath = maya.cmds.optionVar(q='UnityApp')
        unityProjectPath = maya.cmds.optionVar(q='UnityProject')
        unityTempSavePath = maya.cmds.optionVar(q='UnityTempSavePath')
        unityCommand = "FbxExporters.Review.TurnTable.LastSavedModel"

        # make sure the GamePipeline and fbxmaya plugins are loaded
        if self.loadDependencies() and self.loadPlugin('fbxmaya.mll'):
            # save fbx to Assets/_safe_to_delete/
            savePath = unityTempSavePath
            maya.cmds.sysFile(savePath, makeDir=True)
            savePath = savePath + "/TurnTableModel.fbx"
            maya.mel.eval(r'file -force -options "" -typ "FBX export" -pr -es "{0}"'.format(savePath));
        
        if maya.cmds.about(macOS=True):
            # Use 'open -a' to bring app to front if it has already been started.
            # Note that the unity command will not get called.
            melCommand = r'system("open -a \"{0}\" --args -projectPath {1} -executeMethod {2}");'\
                .format(unityAppPath, unityProjectPath, unityCommand)

        elif maya.cmds.about(linux=True):
            melCommand = r'system("\"{0}\" -projectPath {1} -executeMethod {2}");'\
                .format(unityAppPath, unityProjectPath, unityCommand)

        elif maya.cmds.about(windows=True):
            melCommand = r'system("start \"{0}\" \"{1}\" \"-projectPath {2} -executeMethod {3}\"");'\
                .format(unityProjectPath + "/Assets/Integrations/BringToFront.exe", unityAppPath, unityProjectPath, unityCommand)

        else:
            raise NotImplementedError("missing platform implementation for {0}".format(maya.cmds.about(os=True)))

        self.displayDebug('doIt({0})'.format(melCommand))

        maya.mel.eval(melCommand)

    @classmethod
    def invoke(cls):
        """
            Invoke command using mel so that it is executed and logged to script editor log
            @return: void
            """
        strCmd = '{0};'.format(cls.kCmdName)
        maya.mel.eval(strCmd)   # @UndefinedVariable

class publishCmd(BaseCommand):
    """
    Publish Model in Unity
        
    @ingroup UnityCommands
    """
    kLabel = 'Publish Model to Unity'
    kShortLabel = 'Publish'
    kCmdName = "{}Publish".format(version.pluginPrefix())
    kScriptCommand = 'import maya.cmds;maya.cmds.{0}()'.format(kCmdName)
    kRuntimeCommand = "UnityOneClickPublish"
    
    def __init__(self):
        super(self.__class__, self).__init__()
    
    @classmethod
    def creator(cls):
        return OpenMayaMPx.asMPxPtr(cls())
    
    @classmethod
    def syntaxCreator(cls):
        syntax = OpenMaya.MSyntax()
        return syntax
    
    @classmethod
    def scriptCmd(cls):
        return
    
    def doIt(self, args):
        
        # make sure the GamePipeline plugin is loaded
        if not self.loadDependencies():
            return

        global UNITY_FBX_FILE_PATH
        global UNITY_FBX_FILE_NAME
        if UNITY_FBX_FILE_PATH and UNITY_FBX_FILE_NAME:
            strCmd = r'file -force -options "" -typ "FBX export" -pr -es "{0}{1}"'.format(UNITY_FBX_FILE_PATH, UNITY_FBX_FILE_NAME);    
        else:   
            strCmd = 'SendToUnitySelection'
        self.displayDebug('doIt {0}'.format(strCmd))
        maya.mel.eval(strCmd)
        
    @classmethod
    def invoke(cls):
        """
            Invoke command using mel so that it is executed and logged to script editor log
            @return: void
            """
        strCmd = '{0};'.format(cls.kCmdName)
        maya.mel.eval(strCmd)   # @UndefinedVariable

class configureCmd(BaseCommand):
    """
    Configure Maya Scene for Reviewing and Publishing to Unity
    
    @ingroup UnityCommands
    """
    kLabel = 'Configure Maya to publish and review to a Unity Project'
    kShortLabel = 'Configure'
    kCmdName = "{}Configure".format(version.pluginPrefix())
    kScriptCommand = 'import maya.cmds;maya.cmds.{0}()'.format(kCmdName)
    kRuntimeCommand = "UnityOneClickConfigure"

    def __init__(self):
        super(self.__class__, self).__init__()

    @classmethod
    def creator(cls):
        return OpenMayaMPx.asMPxPtr(cls())

    @classmethod
    def syntaxCreator(cls):
        syntax = OpenMaya.MSyntax()
        return syntax

    @classmethod
    def scriptCmd(cls):
        return
    
    def doIt(self, args):
        # make sure the GamePipeline plugin is loaded
        if not self.loadDependencies():
            return
        
        strCmd = 'SendToUnitySetProject'
        self.displayDebug('doIt {0}'.format(strCmd))
        maya.mel.eval(strCmd)
        
    @classmethod
    def invoke(cls):
        """
        Invoke command using mel so that it is executed and logged to script editor log
        @return: void
        """
        strCmd = '{0};'.format(cls.kCmdName)
        maya.mel.eval(strCmd)   # @UndefinedVariable

def register(pluginFn):
    """
    Register commands for plugin
    @param pluginFn (MFnPlugin): plugin object passed to initializePlugin
    """
    pluginFn.registerCommand(importCmd.kCmdName, importCmd.creator, importCmd.syntaxCreator)
    pluginFn.registerCommand(reviewCmd.kCmdName, reviewCmd.creator, reviewCmd.syntaxCreator)
    pluginFn.registerCommand(publishCmd.kCmdName, publishCmd.creator, publishCmd.syntaxCreator)
    pluginFn.registerCommand(configureCmd.kCmdName, configureCmd.creator, configureCmd.syntaxCreator)
    
    return

def unregister(pluginFn):
    """
    Unregister commands for plugin
    @param pluginFn (MFnPlugin): plugin object passed to uninitializePlugin
    """
    pluginFn.deregisterCommand(importCmd.kCmdName)
    pluginFn.deregisterCommand(reviewCmd.kCmdName)
    pluginFn.deregisterCommand(publishCmd.kCmdName)
    pluginFn.deregisterCommand(configureCmd.kCmdName)
    return

#===============================================================================
# UNIT TESTS
#===============================================================================
import unittest
from unityOneClick.basetestcase import BaseTestCase

class BaseCmdTest(BaseTestCase):
    """Base class for command UnitTests
    @ingroup UnityUnitTests
    """
    __cmd__ = None
    
    def setUp(self):
        super(BaseCmdTest,self).setUp()
        maya.cmds.loadPlugin( 'unityOneClickPlugin.py', quiet=True )  # @UndefinedVariable
        
    # test routine 
    def test_invoke(self):
        if self.__cmd__:
            self.__cmd__.invoke()

class importCmdTestCase(BaseCmdTest):
    """UnitTest for testing the importCmd command
    """
    __cmd__ = importCmd

class reviewCmdTestCase(BaseCmdTest):
    """UnitTest for testing the reviewCmd command
    """
    __cmd__ = reviewCmd

class publishCmdTestCase(BaseCmdTest):
    """UnitTest for testing the publishCmd command
    """
    __cmd__ = publishCmd

class configureCmdTestCase(BaseCmdTest):
    """UnitTest for testing the configureCmd command
    """
    __cmd__ = configureCmd

# NOTE: update this for test discovery
test_cases = (importCmdTestCase, reviewCmdTestCase, publishCmdTestCase, configureCmdTestCase,)

def load_tests(loader, tests, pattern):
    suite = unittest.TestSuite()
    for test_class in test_cases:
        tests = loader.loadTestsFromTestCase(test_class)
        suite.addTests(tests)
    return suite

if __name__ == '__main__':
    unittest.main()<|MERGE_RESOLUTION|>--- conflicted
+++ resolved
@@ -103,18 +103,15 @@
         UNITY_FBX_FILE_NAME = self._tempName
     
     def doIt(self, args):
-<<<<<<< HEAD
         self._tempPath = None
         self._tempName = None
     
         callbackId = OpenMaya.MSceneMessage.addCheckFileCallback(OpenMaya.MSceneMessage.kBeforeImportCheck, self.beforeImport)
         callbackId2 = OpenMaya.MSceneMessage.addCallback(OpenMaya.MSceneMessage.kAfterImport, self.afterImport)
-    
-=======
+
         # Gather everything that is in the scene
         origItemsInScene = maya.cmds.ls(tr=True, o=True, r=True)
-        
->>>>>>> 38818d38
+            
         strCmd = 'Import'
         self.displayDebug('doIt {0}'.format(strCmd))
         result = maya.cmds.Import()
@@ -122,7 +119,7 @@
         # figure out what has been added after import
         itemsInScene = maya.cmds.ls(tr=True, o=True, r=True)
         newItems = list(set(itemsInScene) - set(origItemsInScene))
-        
+
         # Get or create the Unity Fbx Export Set
         allSets = maya.cmds.listSets(allSets=True)
         if not self._exportSet in allSets:
@@ -130,10 +127,10 @@
             maya.cmds.sets(name=self._exportSet)
         
         maya.cmds.sets(newItems, add=self._exportSet)    
-        
+
         OpenMaya.MMessage.removeCallback(callbackId)
         OpenMaya.MMessage.removeCallback(callbackId2)
-        
+                
     @classmethod
     def invoke(cls):
         """
