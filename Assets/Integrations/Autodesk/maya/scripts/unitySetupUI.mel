global string $unityMenuName = "UnityFbxForMaya";
global string $unityMenuDivider = "UnityFbxForMayaDivider";
global string $unityMenuLabel = "Unity";
global string $unityMenuInsertAfter = "exportActiveFileOptions";

global string $unityImportIconPath = "import.png";
global string $unityExportIconPath = "export.png";
global string $unityIconPath = "unity.png";

global string $unityFamilyLabel = "The UnityFbxForMaya plugin allows you to reliably exchange and review your work between Maya and Unity.";
global string $unityImportLabel = "Import an FBX file from a Unity project and auto-configure for exporting";
global string $unityExportLabel = "Export Model to Unity";

<<<<<<< HEAD
global string $unityRemoveSendToUnityMenuOption = "UnityFbxForMaya_removeSendToUnityMenu";
global string $unitySendToUnityMenuName = "sendToUnityMenu";

=======
global string $unityCommandsFile = "unityCommands.mel";
global string $unityImportMenuName = "Import";
global string $unityExportMenuName = "Export";
global string $unityImportCommand = "unityImport";
global string $unityExportCommand = "unityExport";
>>>>>>> cd0309f8

global proc string unityWhatsNewVersion(){
    return `about -q -version`;

}

global proc unitySetupUI(){
<<<<<<< HEAD

    global string $removeOtherMenuString;
    global string $unitySendToUnityMenuName;

=======
>>>>>>> cd0309f8
    $isHeadless = `optionVar -q "UnityFbxForMaya_Headless"`;
    if($isHeadless){
        // headless install, don't add UI
        return;
    }
    
<<<<<<< HEAD
    evalDeferred -lowestPriority "buildFileMenu; \
    \
    $removeOtherMenu = `optionVar -q $unityRemoveSendToUnityMenuOption`;\
    if($removeOtherMenu){\
        menu -e -visible false $unitySendToUnityMenuName;\
    }\
    \
    $parentMenu = $gMainFileMenu; \
    $pluginVersion = unityWhatsNewVersion(); \
    source \"unityCommands.mel\"; \
    menuItem -parent $parentMenu -insertAfter $unityMenuInsertAfter -divider true -longDivider false -version $pluginVersion $unityMenuDivider; \
    menuItem -parent $parentMenu -insertAfter $unityMenuDivider -subMenu true -label $unityMenuLabel -tearOff true -version $pluginVersion -image $unityIconPath -annotation $unityFamilyLabel $unityMenuName; \
    menuItem -parent $unityMenuName -label \"Import\" -version $pluginVersion -image $unityImportIconPath -annotation $unityImportLabel -command \"unityImport\"; \
    menuItem -parent $unityMenuName -label \"Export\" -version $pluginVersion -image $unityExportIconPath -annotation $unityExportLabel -command \"unityExport\";";
=======
    evalDeferred -lowestPriority "unityInstallUI";
}

global proc unityInstallUI(){
    global string $unityMenuName;
    global string $unityMenuDivider;
    global string $unityMenuLabel;
    global string $unityMenuInsertAfter;

    global string $unityImportIconPath;
    global string $unityExportIconPath;
    global string $unityIconPath;

    global string $unityFamilyLabel;
    global string $unityImportLabel;
    global string $unityExportLabel;

    global string $unityCommandsFile;
    global string $unityImportMenuName;
    global string $unityExportMenuName;
    global string $unityImportCommand;
    global string $unityExportCommand;
    
    global string $gMainFileMenu;

    buildFileMenu;
    $parentMenu = $gMainFileMenu;
    $pluginVersion = unityWhatsNewVersion();
    eval ("source " + $unityCommandsFile);
    menuItem -parent $parentMenu -insertAfter $unityMenuInsertAfter -divider true -longDivider false -version $pluginVersion $unityMenuDivider;
    menuItem -parent $parentMenu -insertAfter $unityMenuDivider -subMenu true -label $unityMenuLabel -tearOff true -version $pluginVersion -image $unityIconPath -annotation $unityFamilyLabel $unityMenuName;
    menuItem -parent $unityMenuName -label $unityImportMenuName -version $pluginVersion -image $unityImportIconPath -annotation $unityImportLabel -command $unityImportCommand;
    menuItem -parent $unityMenuName -label $unityExportMenuName -version $pluginVersion -image $unityExportIconPath -annotation $unityExportLabel -command $unityExportCommand;
>>>>>>> cd0309f8
}<|MERGE_RESOLUTION|>--- conflicted
+++ resolved
@@ -11,17 +11,13 @@
 global string $unityImportLabel = "Import an FBX file from a Unity project and auto-configure for exporting";
 global string $unityExportLabel = "Export Model to Unity";
 
-<<<<<<< HEAD
-global string $unityRemoveSendToUnityMenuOption = "UnityFbxForMaya_removeSendToUnityMenu";
-global string $unitySendToUnityMenuName = "sendToUnityMenu";
-
-=======
 global string $unityCommandsFile = "unityCommands.mel";
 global string $unityImportMenuName = "Import";
 global string $unityExportMenuName = "Export";
 global string $unityImportCommand = "unityImport";
 global string $unityExportCommand = "unityExport";
->>>>>>> cd0309f8
+global string $unityRemoveSendToUnityMenuOption = "UnityFbxForMaya_removeSendToUnityMenu";
+global string $unitySendToUnityMenuName = "sendToUnityMenu";
 
 global proc string unityWhatsNewVersion(){
     return `about -q -version`;
@@ -29,35 +25,15 @@
 }
 
 global proc unitySetupUI(){
-<<<<<<< HEAD
-
     global string $removeOtherMenuString;
     global string $unitySendToUnityMenuName;
 
-=======
->>>>>>> cd0309f8
     $isHeadless = `optionVar -q "UnityFbxForMaya_Headless"`;
     if($isHeadless){
         // headless install, don't add UI
         return;
-    }
-    
-<<<<<<< HEAD
-    evalDeferred -lowestPriority "buildFileMenu; \
-    \
-    $removeOtherMenu = `optionVar -q $unityRemoveSendToUnityMenuOption`;\
-    if($removeOtherMenu){\
-        menu -e -visible false $unitySendToUnityMenuName;\
-    }\
-    \
-    $parentMenu = $gMainFileMenu; \
-    $pluginVersion = unityWhatsNewVersion(); \
-    source \"unityCommands.mel\"; \
-    menuItem -parent $parentMenu -insertAfter $unityMenuInsertAfter -divider true -longDivider false -version $pluginVersion $unityMenuDivider; \
-    menuItem -parent $parentMenu -insertAfter $unityMenuDivider -subMenu true -label $unityMenuLabel -tearOff true -version $pluginVersion -image $unityIconPath -annotation $unityFamilyLabel $unityMenuName; \
-    menuItem -parent $unityMenuName -label \"Import\" -version $pluginVersion -image $unityImportIconPath -annotation $unityImportLabel -command \"unityImport\"; \
-    menuItem -parent $unityMenuName -label \"Export\" -version $pluginVersion -image $unityExportIconPath -annotation $unityExportLabel -command \"unityExport\";";
-=======
+    }    
+
     evalDeferred -lowestPriority "unityInstallUI";
 }
 
@@ -74,7 +50,6 @@
     global string $unityFamilyLabel;
     global string $unityImportLabel;
     global string $unityExportLabel;
-
     global string $unityCommandsFile;
     global string $unityImportMenuName;
     global string $unityExportMenuName;
@@ -91,5 +66,10 @@
     menuItem -parent $parentMenu -insertAfter $unityMenuDivider -subMenu true -label $unityMenuLabel -tearOff true -version $pluginVersion -image $unityIconPath -annotation $unityFamilyLabel $unityMenuName;
     menuItem -parent $unityMenuName -label $unityImportMenuName -version $pluginVersion -image $unityImportIconPath -annotation $unityImportLabel -command $unityImportCommand;
     menuItem -parent $unityMenuName -label $unityExportMenuName -version $pluginVersion -image $unityExportIconPath -annotation $unityExportLabel -command $unityExportCommand;
->>>>>>> cd0309f8
+    
+    $removeOtherMenu = `optionVar -q $unityRemoveSendToUnityMenuOption`;
+    if($removeOtherMenu){
+        menu -e -visible false $unitySendToUnityMenuName;
+    }    
+
 }