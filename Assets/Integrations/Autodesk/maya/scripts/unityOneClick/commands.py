########################################################################
# Copyright (c) 2017 Unity Technologies. All rights reserved.
# NOTICE: All information contained herein is, and remains
#         the property of Unity Technologies Aps. and its suppliers,
#         if any.  The intellectual and technical concepts contained
#         herein are proprietary to Unity Technologies Aps. and its
#         suppliers and may be covered by Canadian, U.S. and/or
#         Foreign Patents, patents in process, and are protected
#         by trade secret or copyright law. Dissemination of this
#         information or reproduction of this material is strictly
#         forbidden unless prior written permission is obtained from
#         Unity Technologies Aps.
#
########################################################################
"""
@package commands
@defgroup UnityCommands Commands
@ingroup UnityOneClickPlugin
@author  Simon Inwood <simon.cf.inwood@gmail.com>
"""

from unityOneClick.logger import LoggerMixin

import maya.OpenMaya as OpenMaya        # @UnresolvedImport
import maya.OpenMayaMPx as OpenMayaMPx  # @UnresolvedImport
import maya.mel
import maya.cmds

import unityOneClick.version as version

import ctypes
ctypes.pythonapi.PyCObject_AsVoidPtr.restype = ctypes.c_void_p
ctypes.pythonapi.PyCObject_AsVoidPtr.argtypes = [ctypes.py_object]

import os

class BaseCommand(OpenMayaMPx.MPxCommand, LoggerMixin):
    """
    Base class for UnityOneClick Plugin Commands.
    """
    kIconPath = ""
    kFamilyIcon = 'unity.png'
    kFamilyLabel = "The UnityOneClick plugin allows you to reliably exchange and review your work between Maya and Unity."
    
    def __init__(self):
        OpenMayaMPx.MPxCommand.__init__(self)
        LoggerMixin.__init__(self)
        self._exportSet = "UnityFbxExportSet"
        self._unityFbxFilePathAttr = "unityFbxFilePath"
        self._unityFbxFileNameAttr = "unityFbxFileName"
        
    def __del__(self):
        LoggerMixin.__del__(self)
        # Note: MPxCommand does not define __del__

    def loadPlugin(self, plugin):
        if not maya.cmds.pluginInfo( plugin, query=True, loaded=True ):
            maya.cmds.loadPlugin( plugin )
            if not maya.cmds.pluginInfo( plugin, query=True, loaded=True ):
                self.displayDebug("Error: Failed to load {0} plugin".format(plugin))
                return False
        return True

    def loadDependencies(self):
        # GamePipeline plugin 'SendToUnitySelection' command used in export
        pluginsToLoad = ['GamePipeline', 'fbxmaya']
        
        ext = "mll"
        if maya.cmds.about(macOS=True):
            ext = "bundle"
            
        # iterate over all the plugins, loading them with extenstion ext, and combining the results
        # to return if any of the loads failed
        return reduce((lambda result, plugin: result and self.loadPlugin("{0}.{1}".format(plugin, ext))),
                        pluginsToLoad,
                        True)
    
    def loadUnityFbxExportSettings(self):
        """
        Load the Export Settings from file
        """
        projectPath = maya.cmds.optionVar(q="UnityProject")
        fileName = os.path.join(projectPath,"Assets", maya.cmds.optionVar(q="UnityFbxExportSettings"))
        if not os.path.isfile(fileName):
            maya.cmds.error("Failed to find Unity Fbx Export Settings at: {0}".format(fileName))
            return False
            
        with open(fileName) as f:
            contents = f.read()
            
        maya.mel.eval(contents)
        return True
    
    @classmethod
    def iconPath(cls):
        return cls.kIconPath
    
    @classmethod
    def familyIconPath(cls):
        return maya.mel.eval('$tempPath = languageResourcePath("{0}");'.format(cls.kFamilyIcon))
        
    def storeAttribute(self, node, attr, attrValue, attrType="string"):
        if not maya.mel.eval('attributeExists "{0}" "{1}"'.format(attr, node)):
            maya.cmds.addAttr(node, shortName=attr, storable=True, dataType=attrType)
        maya.cmds.setAttr("{0}.{1}".format(node, attr), attrValue, type=attrType)

    def getAttribute(self, node, attr):
        if maya.mel.eval('attributeExists "{0}" "{1}"'.format(attr, node)):
            return maya.cmds.getAttr("{0}.{1}".format(node, attr))
        return None
        
    def setExists(self, setName):
        return setName in maya.cmds.listSets(allSets=True)    
    
class importCmd(BaseCommand):
    """
    Import FBX file from Unity Project and autoconfigure for exporting
    
    @ingroup UnityCommands
    """
<<<<<<< HEAD
    kIconPath = "import.png"
    kLabel = 'Import FBX file from Unity Project and auto-configure for publishing'
=======
    kLabel = 'Import FBX file from Unity Project and auto-configure for exporting'
>>>>>>> 34d4ef46
    kShortLabel = 'Import'
    kCmdName = "{}Import".format(version.pluginPrefix())
    kScriptCommand = 'import maya.cmds;maya.cmds.{0}()'.format(kCmdName)
    kRuntimeCommand = "UnityOneClickImport"

    def __init__(self):
        super(self.__class__, self).__init__()
        
        # temporarily store the path and name of the imported FBX
        self._tempPath = None
        self._tempName = None
        
        # temporarily store items in scene before import
        self._origItemsInScene = []

    @classmethod
    def creator(cls):
        return OpenMayaMPx.asMPxPtr(cls())

    @classmethod
    def syntaxCreator(cls):
        syntax = OpenMaya.MSyntax()
        return syntax

    @classmethod
    def scriptCmd(cls):
        return

    def beforeImport(self, retCode, file, clientData):
        # store path and filename
        self._tempPath = file.resolvedPath()
        self._tempName = file.resolvedName()

        # Gather everything that is in the scene
        self._origItemsInScene = maya.cmds.ls(tr=True, o=True, r=True)
        
        # Get or create the Unity Fbx Export Set
        if not self.setExists(self._exportSet):
            # couldn't find export set so create it
            maya.cmds.sets(name=self._exportSet)
        
        # reset attribute values, in case import fails
        self.storeAttribute(self._exportSet, self._unityFbxFilePathAttr, "")
        self.storeAttribute(self._exportSet, self._unityFbxFileNameAttr, "")

        # Let Maya know we're OK with importing this file.
        OpenMaya.MScriptUtil.setBool(retCode, True)

    def afterImport(self, *args, **kwargs):
        if self._tempPath:
            self.storeAttribute(self._exportSet, self._unityFbxFilePathAttr, self._tempPath)
            
            # Change Unity project if fbx is from a different Unity project.
            # Get the project based on the folder structure (i.e. folder above Assets)
            head,tail = os.path.split(self._tempPath)
            # Check that we are not at the root directory.
            # os.path.dirname(head) returns the last directory name in the path, 
            # or head if head is the root directory.
            while head and os.path.dirname(head) != head:
                if tail == "Assets":
                    # this is a valid Unity project, so set it
                    maya.cmds.optionVar(sv=('UnityProject', head))
                    break
                head,tail = os.path.split(head)
                
        if self._tempName:
            self.storeAttribute(self._exportSet, self._unityFbxFileNameAttr, self._tempName)
    
        if self.setExists(self._exportSet):
            # figure out what has been added after import
            itemsInScene = maya.cmds.ls(tr=True, o=True, r=True)

            newItems = list(set(itemsInScene) - set(self._origItemsInScene))
            
            # add newly imported items to set
            if len(newItems) > 0:
                maya.cmds.sets(newItems, include=self._exportSet)

    def doIt(self, args):
        self.loadDependencies()
        
        # set Unity project as the current workspace
        currWorkspace = maya.cmds.workspace(o=True, q=True)
        unityProject = maya.cmds.optionVar(q='UnityProject')
        if unityProject:
            maya.cmds.workspace(unityProject, o=True)
    
        self._tempPath = None
        self._tempName = None
        self._origItemsInScene = []
        
        callbackId = None
        callbackId2 = None
        try:
            callbackId = OpenMaya.MSceneMessage.addCheckFileCallback(OpenMaya.MSceneMessage.kBeforeImportCheck, self.beforeImport)
            callbackId2 = OpenMaya.MSceneMessage.addCallback(OpenMaya.MSceneMessage.kAfterImport, self.afterImport)

            strCmd = 'Import'
            self.displayDebug('doIt {0}'.format(strCmd))
            maya.cmds.Import()
        finally:
            if currWorkspace:
                maya.cmds.workspace(currWorkspace, o=True)
                
            if callbackId:
                OpenMaya.MMessage.removeCallback(callbackId)
            if callbackId2:
                OpenMaya.MMessage.removeCallback(callbackId2)
                
    @classmethod
    def invoke(cls):
        """
        Invoke command using mel so that it is executed and logged to script editor log
        @return: void
        """
        strCmd = '{0};'.format(cls.kCmdName)
        maya.mel.eval(strCmd)   # @UndefinedVariable

class previewCmd(BaseCommand):
    """
    Preview Model in Unity Window
        
    @ingroup UnityCommands
    """
<<<<<<< HEAD
    kIconPath = "preview.png"
    kLabel = 'Review Model in Unity'
    kShortLabel = 'Review'
    kCmdName = "{}Review".format(version.pluginPrefix())
=======
    kLabel = 'Preview Model in Unity window'
    kShortLabel = 'Preview'
    kCmdName = "{}Preview".format(version.pluginPrefix())
>>>>>>> 34d4ef46
    kScriptCommand = 'import maya.cmds;maya.cmds.{0}()'.format(kCmdName)
    kRuntimeCommand = "UnityOneClickPreview"
    
    def __init__(self):
        super(self.__class__, self).__init__()
    
    @classmethod
    def creator(cls):
        return OpenMayaMPx.asMPxPtr(cls())
    
    @classmethod
    def syntaxCreator(cls):
        syntax = OpenMaya.MSyntax()
        return syntax
    
    @classmethod
    def scriptCmd(cls):
        return
    
    def doIt(self, args):

        unityAppPath = maya.cmds.optionVar(q='UnityApp')
        unityProjectPath = maya.cmds.optionVar(q='UnityProject')
        unityTempSavePath = os.path.join(unityProjectPath, "Assets", maya.cmds.optionVar(q='UnityTempSavePath'))
        unityCommand = "FbxExporters.Review.TurnTable.LastSavedModel"
        if maya.cmds.optionVar(exists='UnityInstructionPath'):
            instructionFile = os.path.join(unityProjectPath, "Assets", maya.cmds.optionVar(q='UnityInstructionPath'))
        else:
            self.displayError("Missing Unity instruction file path, please re-install integration.")
            return
        
        if not self.loadUnityFbxExportSettings():
            return

        # make sure the GamePipeline and fbxmaya plugins are loaded
        if not self.loadDependencies():
            return
            
        # select the export set for export, if it exists,
        # otherwise take what is currently selected
        origSelection = maya.cmds.ls(sl=True)
        if self.setExists(self._exportSet):
            maya.cmds.select(self._exportSet, r=True, ne=True)
        
        # save fbx to Assets/_safe_to_delete/
        savePath = unityTempSavePath
        maya.cmds.sysFile(savePath, makeDir=True)
        savePath = os.path.join(savePath, "TurnTableModel.fbx")
        savePath = os.path.abspath(savePath)
        
        maya.cmds.file(savePath, force=True, options="", typ="FBX export", pr=True, es=True)
        
        # create temp file in _safe_to_delete/
        with open(instructionFile,"w+") as f:
            pass
        
        if maya.cmds.about(macOS=True):
            # Use 'open -a' to bring app to front if it has already been started.
            # Note that the unity command will not get called.
            melCommand = r'system("open -a \"{0}\" --args -projectPath \"{1}\" -executeMethod {2}");'\
                .format(unityAppPath, unityProjectPath, unityCommand)

        elif maya.cmds.about(linux=True):
            melCommand = r'system("\"{0}\" -projectPath \"{1}\" -executeMethod {2}");'\
                .format(unityAppPath, unityProjectPath, unityCommand)

        elif maya.cmds.about(windows=True):
            melCommand = r'system("start \"{0}\" \"{1}\" \"{2}\" \"-projectPath {3} -executeMethod {4}\"");'\
                .format(unityProjectPath + "/Assets/Integrations/BringToFront.exe", 
                        os.path.basename(unityProjectPath), unityAppPath,
                        unityProjectPath, unityCommand)

        else:
            raise NotImplementedError("missing platform implementation for {0}".format(maya.cmds.about(os=True)))

        self.displayDebug('doIt({0})'.format(melCommand))

        maya.mel.eval(melCommand)
        
        if origSelection:
            maya.cmds.select(cl=True)
            maya.cmds.select(origSelection, add=True, ne=True)

    @classmethod
    def invoke(cls):
        """
            Invoke command using mel so that it is executed and logged to script editor log
            @return: void
            """
        strCmd = '{0};'.format(cls.kCmdName)
        maya.mel.eval(strCmd)   # @UndefinedVariable

class exportCmd(BaseCommand):
    """
    Export Model to Unity
        
    @ingroup UnityCommands
    """
<<<<<<< HEAD
    kIconPath = "export.png"
    kLabel = 'Publish Model to Unity'
    kShortLabel = 'Publish'
    kCmdName = "{}Publish".format(version.pluginPrefix())
=======
    kLabel = 'Export Model to Unity'
    kShortLabel = 'Export'
    kCmdName = "{}Export".format(version.pluginPrefix())
>>>>>>> 34d4ef46
    kScriptCommand = 'import maya.cmds;maya.cmds.{0}()'.format(kCmdName)
    kRuntimeCommand = "UnityOneClickExport"
    
    def __init__(self):
        super(self.__class__, self).__init__()
    
    @classmethod
    def creator(cls):
        return OpenMayaMPx.asMPxPtr(cls())
    
    @classmethod
    def syntaxCreator(cls):
        syntax = OpenMaya.MSyntax()
        return syntax
    
    @classmethod
    def scriptCmd(cls):
        return
    
    def doIt(self, args):
        
        # make sure the GamePipeline plugin is loaded
        if not self.loadDependencies():
            return

        if not self.loadUnityFbxExportSettings():
            return
        
        # select the export set for export, if it exists,
        # otherwise take what is currently selected
        origSelection = maya.cmds.ls(sl=True)
        if self.setExists(self._exportSet):
            maya.cmds.select(self._exportSet, r=True, ne=True)
        
        unity_fbx_file_path = self.getAttribute(self._exportSet, self._unityFbxFilePathAttr)
        unity_fbx_file_name = self.getAttribute(self._exportSet, self._unityFbxFileNameAttr)
        
        if unity_fbx_file_path and unity_fbx_file_name:
            strCmd = r'file -force -options "" -typ "FBX export" -pr -es "{0}{1}"'.format(unity_fbx_file_path, unity_fbx_file_name);    
        else:   
            strCmd = 'SendToUnitySelection'
        self.displayDebug('doIt {0}'.format(strCmd))
        maya.mel.eval(strCmd)
        
        if origSelection:
            maya.cmds.select(cl=True)
            maya.cmds.select(origSelection, add=True, ne=True)
        
    @classmethod
    def invoke(cls):
        """
            Invoke command using mel so that it is executed and logged to script editor log
            @return: void
            """
        strCmd = '{0};'.format(cls.kCmdName)
        maya.mel.eval(strCmd)   # @UndefinedVariable

class configureCmd(BaseCommand):
    """
    Configure Maya Scene for previewing and exporting to Unity
    
    @ingroup UnityCommands
    """
    kLabel = 'Configure Maya to preview and export to a Unity Project'
    kShortLabel = 'Configure'
    kCmdName = "{}Configure".format(version.pluginPrefix())
    kScriptCommand = 'import maya.cmds;maya.cmds.{0}()'.format(kCmdName)
    kRuntimeCommand = "UnityOneClickConfigure"

    def __init__(self):
        super(self.__class__, self).__init__()

    @classmethod
    def creator(cls):
        return OpenMayaMPx.asMPxPtr(cls())

    @classmethod
    def syntaxCreator(cls):
        syntax = OpenMaya.MSyntax()
        return syntax

    @classmethod
    def scriptCmd(cls):
        return
    
    def doIt(self, args):
        # make sure the GamePipeline plugin is loaded
        if not self.loadDependencies():
            return
        
        strCmd = 'SendToUnitySetProject'
        self.displayDebug('doIt {0}'.format(strCmd))
        maya.mel.eval(strCmd)
        
    @classmethod
    def invoke(cls):
        """
        Invoke command using mel so that it is executed and logged to script editor log
        @return: void
        """
        strCmd = '{0};'.format(cls.kCmdName)
        maya.mel.eval(strCmd)   # @UndefinedVariable

def register(pluginFn):
    """
    Register commands for plugin
    @param pluginFn (MFnPlugin): plugin object passed to initializePlugin
    """
    pluginFn.registerCommand(importCmd.kCmdName, importCmd.creator, importCmd.syntaxCreator)
    pluginFn.registerCommand(previewCmd.kCmdName, previewCmd.creator, previewCmd.syntaxCreator)
    pluginFn.registerCommand(exportCmd.kCmdName, exportCmd.creator, exportCmd.syntaxCreator)
    pluginFn.registerCommand(configureCmd.kCmdName, configureCmd.creator, configureCmd.syntaxCreator)
    
    return

def unregister(pluginFn):
    """
    Unregister commands for plugin
    @param pluginFn (MFnPlugin): plugin object passed to uninitializePlugin
    """
    pluginFn.deregisterCommand(importCmd.kCmdName)
    pluginFn.deregisterCommand(previewCmd.kCmdName)
    pluginFn.deregisterCommand(exportCmd.kCmdName)
    pluginFn.deregisterCommand(configureCmd.kCmdName)
    return

#===============================================================================
# UNIT TESTS
#===============================================================================
import unittest
from unityOneClick.basetestcase import BaseTestCase

class BaseCmdTest(BaseTestCase):
    """Base class for command UnitTests
    @ingroup UnityUnitTests
    """
    __cmd__ = None
    
    def setUp(self):
        super(BaseCmdTest,self).setUp()
        maya.cmds.loadPlugin( 'unityOneClickPlugin.py', quiet=True )  # @UndefinedVariable
        
    # test routine 
    def test_invoke(self):
        if self.__cmd__:
            self.__cmd__.invoke()

class importCmdTestCase(BaseCmdTest):
    """UnitTest for testing the importCmd command
    """
    __cmd__ = importCmd

class previewCmdTestCase(BaseCmdTest):
    """UnitTest for testing the previewCmd command
    """
    __cmd__ = previewCmd

class exportCmdTestCase(BaseCmdTest):
    """UnitTest for testing the exportCmd command
    """
    __cmd__ = exportCmd

class configureCmdTestCase(BaseCmdTest):
    """UnitTest for testing the configureCmd command
    """
    __cmd__ = configureCmd

# NOTE: update this for test discovery
test_cases = (importCmdTestCase, previewCmdTestCase, exportCmdTestCase, configureCmdTestCase,)

def load_tests(loader, tests, pattern):
    suite = unittest.TestSuite()
    for test_class in test_cases:
        tests = loader.loadTestsFromTestCase(test_class)
        suite.addTests(tests)
    return suite

if __name__ == '__main__':
    unittest.main()<|MERGE_RESOLUTION|>--- conflicted
+++ resolved
@@ -118,12 +118,8 @@
     
     @ingroup UnityCommands
     """
-<<<<<<< HEAD
     kIconPath = "import.png"
-    kLabel = 'Import FBX file from Unity Project and auto-configure for publishing'
-=======
     kLabel = 'Import FBX file from Unity Project and auto-configure for exporting'
->>>>>>> 34d4ef46
     kShortLabel = 'Import'
     kCmdName = "{}Import".format(version.pluginPrefix())
     kScriptCommand = 'import maya.cmds;maya.cmds.{0}()'.format(kCmdName)
@@ -248,16 +244,10 @@
         
     @ingroup UnityCommands
     """
-<<<<<<< HEAD
     kIconPath = "preview.png"
-    kLabel = 'Review Model in Unity'
-    kShortLabel = 'Review'
-    kCmdName = "{}Review".format(version.pluginPrefix())
-=======
     kLabel = 'Preview Model in Unity window'
     kShortLabel = 'Preview'
     kCmdName = "{}Preview".format(version.pluginPrefix())
->>>>>>> 34d4ef46
     kScriptCommand = 'import maya.cmds;maya.cmds.{0}()'.format(kCmdName)
     kRuntimeCommand = "UnityOneClickPreview"
     
@@ -356,16 +346,10 @@
         
     @ingroup UnityCommands
     """
-<<<<<<< HEAD
     kIconPath = "export.png"
-    kLabel = 'Publish Model to Unity'
-    kShortLabel = 'Publish'
-    kCmdName = "{}Publish".format(version.pluginPrefix())
-=======
     kLabel = 'Export Model to Unity'
     kShortLabel = 'Export'
     kCmdName = "{}Export".format(version.pluginPrefix())
->>>>>>> 34d4ef46
     kScriptCommand = 'import maya.cmds;maya.cmds.{0}()'.format(kCmdName)
     kRuntimeCommand = "UnityOneClickExport"
     
