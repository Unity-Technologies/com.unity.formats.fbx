--- conflicted
+++ resolved
@@ -63,41 +63,41 @@
     install menu into main window 
     @ingroup UnityUI
     """
-<<<<<<< HEAD
-    maya.cmds.menu(kMainWndMenuName, 
-                   parent='MayaWindow', 
-                   label=kMainWndMenuLabel, tearOff=True, 
-                   version=kMayaVersionAdded, 
-                   familyImage=commands.importCmd.familyIconPath)
-    
-    maya.cmds.menuItem(parent=kMainWndMenuName, 
+    parentMenu = getParentMenu()
+
+    maya.cmds.menuItem(kMenuDivider, 
+                       divider=True, 
+                       longDivider=False, 
+                       insertAfter=kMenuInsertAfter, 
+                       parent=parentMenu, 
+                       version=kMayaVersionAdded)
+    maya.cmds.menuItem(kMenuName, 
+                       parent=parentMenu, 
+                       insertAfter=kMenuDivider, 
+                       image=commands.importCmd.familyIconPath(),
+                       subMenu=True, 
+                       label=kMenuLabel, 
+                       tearOff=True, 
+                       version=kMayaVersionAdded)
+
+    maya.cmds.menuItem(parent=kMenuName, 
                        label=commands.importCmd.kShortLabel, 
                        annotation=commands.importCmd.kLabel, 
                        command=commands.importCmd.kScriptCommand,
-                       image=commands.importCmd.iconPath,
+                       image=commands.importCmd.iconPath(),
                        version=kMayaVersionAdded)
-    maya.cmds.menuItem(parent=kMainWndMenuName, 
+    maya.cmds.menuItem(parent=kMenuName, 
                        label=commands.reviewCmd.kShortLabel, 
                        annotation=commands.reviewCmd.kLabel, 
                        command=commands.reviewCmd.kScriptCommand, 
-                       image=commands.importCmd.iconPath,
+                       image=commands.importCmd.iconPath(),
                        version=kMayaVersionAdded)
-    maya.cmds.menuItem(parent=kMainWndMenuName, 
+    maya.cmds.menuItem(parent=kMenuName, 
                        label=commands.publishCmd.kShortLabel, 
                        annotation=commands.publishCmd.kLabel, 
                        command=commands.publishCmd.kScriptCommand, 
-                       image=commands.importCmd.iconPath,
+                       image=commands.importCmd.iconPath(),
                        version=kMayaVersionAdded)
-=======
-    parentMenu = getParentMenu()
-
-    maya.cmds.menuItem(kMenuDivider, divider=True, longDivider=False, insertAfter=kMenuInsertAfter, parent=parentMenu, version=kMayaVersionAdded)
-    maya.cmds.menuItem(kMenuName, parent=parentMenu, insertAfter=kMenuDivider, subMenu=True, label=kMenuLabel, tearOff=True, version=kMayaVersionAdded)
-
-    maya.cmds.menuItem(parent=kMenuName, label=commands.importCmd.kShortLabel, command=commands.importCmd.kScriptCommand, version=kMayaVersionAdded)
-    maya.cmds.menuItem(parent=kMenuName, label=commands.reviewCmd.kShortLabel, command=commands.reviewCmd.kScriptCommand, version=kMayaVersionAdded)
-    maya.cmds.menuItem(parent=kMenuName, label=commands.publishCmd.kShortLabel, command=commands.publishCmd.kScriptCommand, version=kMayaVersionAdded)
->>>>>>> ef2f064e
 
 def uninstallMenu():
     """
