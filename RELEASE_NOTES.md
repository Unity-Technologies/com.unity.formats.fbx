--- conflicted
+++ resolved
@@ -1,15 +1,5 @@
 RELEASE NOTES
 
-<<<<<<< HEAD
-**Version**: sprint26
-
-NEW FEATURES
-
-* Fbx Export: add support for installing a zipped version of the Maya Unity Integration
-
-FIXES
-
-=======
 **Version**: 1.0.0b1
 
 NEW FEATURES
@@ -24,7 +14,16 @@
 * Export Settings: prevent user from selecting Maya LT with "Browse" option in dropdown
 * Fbx Export: fix game won't compile with package installed (move FbxSdk to editor folder)
 * Convert to Prefab: fix particle system component causing convert to fail 
->>>>>>> c1cd25db
+* Fbx Prefab: Properly handle updating Linked Prefab Instances that get nested inside other Prefabs.
+
+**Version**: sprint26
+
+NEW FEATURES
+
+* Fbx Export: add support for installing a zipped version of the Maya Unity Integration
+
+FIXES
+
 * Fbx Prefab: Properly handle updating Linked Prefab Instances that get nested inside other Prefabs.
 
 **Version**: 0.0.14a
